--- conflicted
+++ resolved
@@ -194,13 +194,7 @@
     }
 }
 
-<<<<<<< HEAD
 pub fn get_escrow_addresses<T: EscrowVariant>(test_state: &TestStateBase<T>) -> (Pubkey, Pubkey) {
-=======
-pub fn create_escrow_data<T: EscrowVariant>(
-    test_state: &TestStateBase<T>,
-) -> (Pubkey, Pubkey, Transaction) {
->>>>>>> f2ca2226
     let (program_id, _) = T::get_program_spec();
     let (escrow_pda, _) = Pubkey::find_program_address(
         &[
@@ -229,46 +223,17 @@
         &program_id,
     );
     let escrow_ata = get_associated_token_address(&escrow_pda, &test_state.token);
-<<<<<<< HEAD
 
     (escrow_pda, escrow_ata)
 }
 
 pub fn create_escrow_data<T: EscrowVariant>(
     test_state: &TestStateBase<T>,
-) -> (Pubkey, Pubkey, Instruction) {
+) -> (Pubkey, Pubkey, Transaction) {
     let (escrow_pda, escrow_ata) = get_escrow_addresses(test_state);
-
-    let instruction: Instruction = T::get_create_ix(test_state, &escrow_pda, &escrow_ata);
-
-    (escrow_pda, escrow_ata, instruction)
-}
-
-pub async fn create_escrow_tx<T: EscrowVariant>(
-    test_state: &mut TestStateBase<T>,
-) -> (Pubkey, Pubkey, Result<(), BanksClientError>) {
-    let mut client = test_state.context.banks_client.clone();
-    let (escrow, escrow_ata, create_ix) = create_escrow_data(test_state);
-
-    let transaction = Transaction::new_signed_with_payer(
-        &[create_ix],
-        Some(&test_state.payer_kp.pubkey()),
-        &[
-            &test_state.context.payer,
-            &test_state.creator_wallet.keypair,
-        ],
-        test_state.context.last_blockhash,
-    );
-
-    (
-        escrow,
-        escrow_ata,
-        client.process_transaction(transaction).await,
-    )
-=======
     let transaction: Transaction = T::get_create_tx(test_state, &escrow_pda, &escrow_ata);
+
     (escrow_pda, escrow_ata, transaction)
->>>>>>> f2ca2226
 }
 
 pub async fn create_escrow<T: EscrowVariant>(
