use anchor_lang::prelude::AccountMeta;
use anchor_lang::InstructionData;
use anchor_spl::associated_token::{
    spl_associated_token_account, spl_associated_token_account::instruction as spl_ata_instruction,
};
use anchor_spl::token::spl_token::native_mint::ID as NATIVE_MINT;
use anchor_spl::token::spl_token::{
    instruction as spl_instruction,
    state::{Account as SplTokenAccount, Mint},
    ID as spl_program_id,
};
<<<<<<< HEAD
use anchor_spl::token::{spl_token, spl_token::instruction::sync_native};
=======
use anchor_spl::token_2022::spl_token_2022::{
    extension::ExtensionType, extension::StateWithExtensionsMut,
    instruction as spl2022_instruction, state::Account as SplToken2022Account,
    state::Mint as SPL2022_Mint, ID as spl2022_program_id,
};

use async_trait::async_trait;
>>>>>>> 542c2d7a
use common::constants::RESCUE_DELAY;
use solana_program::{
    instruction::Instruction,
    keccak::{hash, Hash},
    program_error::ProgramError,
    program_pack::Pack,
    pubkey::Pubkey,
};
use solana_program_runtime::invoke_context::BuiltinFunctionWithContext;
use solana_program_test::{
    BanksClient, BanksClientError, ProgramTest, ProgramTestBanksClientExt, ProgramTestContext,
};
use solana_sdk::native_token::LAMPORTS_PER_SOL;
use solana_sdk::system_program::ID as system_program_id;
use solana_sdk::{
    signature::Signer,
    signer::keypair::Keypair,
    system_instruction,
    sysvar::clock::Clock,
    transaction::{Transaction, TransactionError},
};
use std::marker::PhantomData;
use std::time::{SystemTime, UNIX_EPOCH};
use test_context::AsyncTestContext;

use crate::dst_program::DstProgram;
use crate::src_program::SrcProgram;

pub const DEFAULT_FEE_PER_SIGNATURE_LAMPORTS: u64 = 5000;

pub const WALLET_DEFAULT_LAMPORTS: u64 = 10 * LAMPORTS_PER_SOL;
pub const WALLET_DEFAULT_TOKENS: u64 = 1000000000;

pub const DEFAULT_PERIOD_DURATION: u32 = 100;

pub enum PeriodType {
    Finality = 0,
    Withdrawal = 1,
    PublicWithdrawal = 2,
    Cancellation = 3,
    PublicCancellation = 4,
}

pub const DEFAULT_ESCROW_AMOUNT: u64 = 100000;
pub const DEFAULT_RESCUE_AMOUNT: u64 = 100;
pub const DEFAULT_SAFETY_DEPOSIT: u64 = 25;

#[derive(Debug)]
pub struct TestArgs {
    pub escrow_amount: u64,
    pub safety_deposit: u64,
    pub finality_duration: u32,
    pub withdrawal_duration: u32,
    pub public_withdrawal_duration: u32,
    pub cancellation_duration: u32,
    pub src_cancellation_timestamp: u32,
    pub init_timestamp: u32,
    pub rescue_start: u32,
    pub rescue_amount: u64,
    pub asset_is_native: bool,
}

pub fn get_default_testargs(nowsecs: u32) -> TestArgs {
    TestArgs {
        escrow_amount: DEFAULT_ESCROW_AMOUNT,
        safety_deposit: DEFAULT_SAFETY_DEPOSIT,
        finality_duration: DEFAULT_PERIOD_DURATION,
        withdrawal_duration: DEFAULT_PERIOD_DURATION,
        public_withdrawal_duration: DEFAULT_PERIOD_DURATION,
        cancellation_duration: DEFAULT_PERIOD_DURATION,
        src_cancellation_timestamp: nowsecs + 10000,
        init_timestamp: nowsecs,
        rescue_start: nowsecs + RESCUE_DELAY + 100,
        rescue_amount: DEFAULT_RESCUE_AMOUNT,
        asset_is_native: false, // This is set to false by default, will be changed for native tests.
    }
}

// The phantom type argument is supposed to encode different test state initialization logic for
// src and dst variants.

pub struct TestStateBase<T: ?Sized, S: ?Sized> {
    pub context: ProgramTestContext,
    pub client: BanksClient,
    pub secret: [u8; 32],
    pub order_hash: Hash,
    pub hashlock: Hash,
    pub token: Pubkey,
    pub payer_kp: Keypair,
    pub creator_wallet: Wallet,
    pub recipient_wallet: Wallet,
    pub test_arguments: TestArgs,
    pub init_timestamp: u32,
    pub pd: (PhantomData<T>, PhantomData<S>),
}

#[async_trait]
pub trait TokenVariant {
    fn get_token_program_id() -> Pubkey;
    fn get_token_account_size() -> usize;
    async fn deploy_spl_token(context: &mut ProgramTestContext) -> Keypair;
    async fn initialize_spl_associated_account(
        context: &mut ProgramTestContext,
        mint_pk: &Pubkey,
        owner: &Pubkey,
    ) -> Pubkey;
    async fn mint_spl_tokens(
        ctx: &mut ProgramTestContext,
        mint_pk: &Pubkey,
        dst: &Pubkey,
        owner: &Pubkey,
        signer: &Keypair,
        amount: u64,
    );
}

pub struct TokenSPL;
pub struct Token2022;

#[async_trait]
impl TokenVariant for Token2022 {
    fn get_token_account_size() -> usize {
        // Compute account size with immutable owner extension enabled, as done by the Assocaited
        // Token Account program.
        //
        //https://github.com/solana-program/associated-token-account/blob/main/program/src/processor.rs#L121
        ExtensionType::try_calculate_account_len::<SplToken2022Account>(&[
            ExtensionType::ImmutableOwner,
        ])
        .unwrap()
    }

    fn get_token_program_id() -> Pubkey {
        spl2022_program_id
    }

    async fn deploy_spl_token(ctx: &mut ProgramTestContext) -> Keypair {
        // create mint account
        let mint_keypair = Keypair::new();
        let account_size = ExtensionType::try_calculate_account_len::<SPL2022_Mint>(&[]).unwrap();
        let create_mint_acc_ix = system_instruction::create_account(
            &ctx.payer.pubkey(),
            &mint_keypair.pubkey(),
            1_000_000_000,
            account_size as u64,
            &spl2022_program_id,
        );

        // initialize mint account
        let initialize_mint_ix: Instruction = spl2022_instruction::initialize_mint(
            &spl2022_program_id,
            &mint_keypair.pubkey(),
            &ctx.payer.pubkey(),
            None,
            8,
        )
        .unwrap();

        let signers: Vec<&Keypair> = vec![&ctx.payer, &mint_keypair];

        let client = &mut ctx.banks_client;
        client
            .process_transaction(Transaction::new_signed_with_payer(
                &[create_mint_acc_ix, initialize_mint_ix],
                Some(&ctx.payer.pubkey()),
                &signers,
                ctx.last_blockhash,
            ))
            .await
            .unwrap();
        mint_keypair
    }

    async fn initialize_spl_associated_account(
        ctx: &mut ProgramTestContext,
        mint_pubkey: &Pubkey,
        account: &Pubkey,
    ) -> Pubkey {
        let ata = spl_associated_token_account::get_associated_token_address_with_program_id(
            account,
            mint_pubkey,
            &spl2022_program_id,
        );
        let create_spl_acc_ix = spl_ata_instruction::create_associated_token_account(
            &ctx.payer.pubkey(),
            account,
            mint_pubkey,
            &spl2022_program_id,
        );

        let signers: Vec<&Keypair> = vec![&ctx.payer];

        let client = &mut ctx.banks_client;
        client
            .process_transaction(Transaction::new_signed_with_payer(
                &[create_spl_acc_ix],
                Some(&ctx.payer.pubkey()),
                &signers,
                ctx.last_blockhash,
            ))
            .await
            .unwrap();
        ata
    }

    async fn mint_spl_tokens(
        ctx: &mut ProgramTestContext,
        mint_pk: &Pubkey,
        dst: &Pubkey,
        owner: &Pubkey,
        signer: &Keypair,
        amount: u64,
    ) {
        let transfer_ix = spl2022_instruction::mint_to(
            &spl2022_program_id,
            mint_pk,
            dst,
            owner, // mint authority, which should be ctx.payer.
            &[&signer.pubkey()],
            amount,
        )
        .unwrap();
        let signers: Vec<&Keypair> = vec![signer];
        let client = &mut ctx.banks_client;
        client
            .process_transaction(Transaction::new_signed_with_payer(
                &[transfer_ix],
                Some(&ctx.payer.pubkey()),
                &signers,
                ctx.last_blockhash,
            ))
            .await
            .unwrap();
    }
}

#[async_trait]
impl TokenVariant for TokenSPL {
    fn get_token_program_id() -> Pubkey {
        spl_program_id
    }
    fn get_token_account_size() -> usize {
        SplTokenAccount::LEN
    }
    async fn deploy_spl_token(ctx: &mut ProgramTestContext) -> Keypair {
        // create mint account
        let mint_keypair = Keypair::new();
        let create_mint_acc_ix = system_instruction::create_account(
            &ctx.payer.pubkey(),
            &mint_keypair.pubkey(),
            1_000_000_000, // Some lamports to pay rent
            Mint::LEN as u64,
            &spl_program_id,
        );

        // initialize mint account
        let initialize_mint_ix: Instruction = spl_instruction::initialize_mint(
            &spl_program_id,
            &mint_keypair.pubkey(),
            &ctx.payer.pubkey(),
            Option::None,
            8,
        )
        .unwrap();

        let signers: Vec<&Keypair> = vec![&ctx.payer, &mint_keypair];

        let client = &mut ctx.banks_client;
        client
            .process_transaction(Transaction::new_signed_with_payer(
                &[create_mint_acc_ix, initialize_mint_ix],
                Some(&ctx.payer.pubkey()),
                &signers,
                ctx.last_blockhash,
            ))
            .await
            .unwrap();
        mint_keypair
    }

    async fn initialize_spl_associated_account(
        ctx: &mut ProgramTestContext,
        mint_pubkey: &Pubkey,
        account: &Pubkey,
    ) -> Pubkey {
        let ata = spl_associated_token_account::get_associated_token_address_with_program_id(
            account,
            mint_pubkey,
            &spl_program_id,
        );
        let create_spl_acc_ix = spl_ata_instruction::create_associated_token_account(
            &ctx.payer.pubkey(),
            account,
            mint_pubkey,
            &spl_program_id,
        );

        let signers: Vec<&Keypair> = vec![&ctx.payer];

        let client = &mut ctx.banks_client;
        client
            .process_transaction(Transaction::new_signed_with_payer(
                &[create_spl_acc_ix],
                Some(&ctx.payer.pubkey()),
                &signers,
                ctx.last_blockhash,
            ))
            .await
            .unwrap();
        ata
    }

    async fn mint_spl_tokens(
        ctx: &mut ProgramTestContext,
        mint_pk: &Pubkey,
        dst: &Pubkey,
        owner: &Pubkey,
        signer: &Keypair,
        amount: u64,
    ) {
        let transfer_ix = spl_instruction::mint_to(
            &spl_program_id,
            mint_pk,
            dst,
            owner, // mint authority, which should be ctx.payer.
            &[&signer.pubkey()],
            amount,
        )
        .unwrap();
        let signers: Vec<&Keypair> = vec![signer];
        let client = &mut ctx.banks_client;
        client
            .process_transaction(Transaction::new_signed_with_payer(
                &[transfer_ix],
                Some(&ctx.payer.pubkey()),
                &signers,
                ctx.last_blockhash,
            ))
            .await
            .unwrap();
    }
}

// A trait that is used to specify procedures during testing, that
// has to be different between variants.
pub trait EscrowVariant<S: TokenVariant> {
    fn get_program_spec() -> (Pubkey, Option<BuiltinFunctionWithContext>);

    // All the instruction creation procedures differ slightly
    // between the variants.
    fn get_create_tx(
        test_state: &TestStateBase<Self, S>,
        escrow: &Pubkey,
        escrow_ata: &Pubkey,
    ) -> Transaction;
    fn get_withdraw_tx(
        test_state: &TestStateBase<Self, S>,
        escrow: &Pubkey,
        escrow_ata: &Pubkey,
    ) -> Transaction;
    fn get_public_withdraw_tx(
        test_state: &TestStateBase<Self, S>,
        escrow: &Pubkey,
        escrow_ata: &Pubkey,
        safety_deposit_recipient: &Keypair,
    ) -> Transaction;
    fn get_cancel_tx(
        test_state: &TestStateBase<Self, S>,
        escrow: &Pubkey,
        escrow_ata: &Pubkey,
    ) -> Transaction;
    fn get_rescue_funds_tx(
        test_state: &TestStateBase<Self, S>,
        escrow: &Pubkey,
        token_to_rescue: &Pubkey,
        escrow_ata: &Pubkey,
        recipient_ata: &Pubkey,
    ) -> Transaction;

    fn get_escrow_data_len() -> usize;
}

impl<T, S> AsyncTestContext for TestStateBase<T, S>
where
    T: EscrowVariant<S>,
    S: TokenVariant,
{
    async fn setup() -> TestStateBase<T, S> {
        let mut program_test: ProgramTest = ProgramTest::default();
        add_program_to_test(&mut program_test, "escrow_contract", T::get_program_spec);
        let mut context: ProgramTestContext = program_test.start_with_context().await;

        let client: BanksClient = context.banks_client.clone();
        let timestamp: u32 = SystemTime::now()
            .duration_since(UNIX_EPOCH)
            .expect("Time went backwards")
            .as_secs()
            .try_into()
            .unwrap();

        set_time(&mut context, timestamp);
        let token = S::deploy_spl_token(&mut context).await.pubkey();
        let secret = hash(b"default_secret").to_bytes();
        let payer_kp = context.payer.insecure_clone();
        let creator_wallet = create_wallet::<S>(
            &mut context,
            &token,
            &payer_kp,
            &payer_kp,
            WALLET_DEFAULT_LAMPORTS,
            WALLET_DEFAULT_TOKENS,
        )
        .await;
        let recipient_wallet = create_wallet::<S>(
            &mut context,
            &token,
            &payer_kp,
            &payer_kp,
            WALLET_DEFAULT_LAMPORTS,
            WALLET_DEFAULT_TOKENS,
        )
        .await;
        TestStateBase {
            context,
            client,
            secret,
            order_hash: Hash::new_unique(),
            hashlock: hash(secret.as_ref()),
            token,
            payer_kp: payer_kp.insecure_clone(),
            creator_wallet,
            recipient_wallet,
            init_timestamp: timestamp,
            test_arguments: get_default_testargs(timestamp),
            pd: (PhantomData, PhantomData),
        }
    }
}

#[derive(Debug)]
pub struct Wallet {
    pub keypair: Keypair,
    pub token_account: Pubkey,
    pub native_token_account: Pubkey,
}

impl Clone for Wallet {
    fn clone(&self) -> Self {
        Wallet {
            keypair: self.keypair.insecure_clone(),
            token_account: self.token_account,
            native_token_account: self.native_token_account,
        }
    }
}

pub fn get_escrow_addresses<T: EscrowVariant<S>, S: TokenVariant>(
    test_state: &TestStateBase<T, S>,
    creator: Pubkey,
) -> (Pubkey, Pubkey) {
    let (program_id, _) = T::get_program_spec();
    let (escrow_pda, _) = Pubkey::find_program_address(
        &[
            b"escrow",
            test_state.order_hash.as_ref(),
            test_state.hashlock.as_ref(),
            creator.as_ref(),
            test_state.recipient_wallet.keypair.pubkey().as_ref(),
            test_state.token.as_ref(),
            test_state
                .test_arguments
                .escrow_amount
                .to_be_bytes()
                .as_ref(),
            test_state
                .test_arguments
                .safety_deposit
                .to_be_bytes()
                .as_ref(),
            test_state
                .test_arguments
                .rescue_start
                .to_be_bytes()
                .as_ref(),
        ],
        &program_id,
    );
    let escrow_ata = spl_associated_token_account::get_associated_token_address_with_program_id(
        &escrow_pda,
        &test_state.token,
        &S::get_token_program_id(),
    );

    (escrow_pda, escrow_ata)
}

pub fn create_escrow_data<T: EscrowVariant<S>, S: TokenVariant>(
    test_state: &TestStateBase<T, S>,
) -> (Pubkey, Pubkey, Transaction) {
    let (escrow_pda, escrow_ata) =
        get_escrow_addresses(test_state, test_state.creator_wallet.keypair.pubkey());
    let transaction: Transaction = T::get_create_tx(test_state, &escrow_pda, &escrow_ata);

    (escrow_pda, escrow_ata, transaction)
}

pub async fn create_escrow<T: EscrowVariant<S>, S: TokenVariant>(
    test_state: &mut TestStateBase<T, S>,
) -> (Pubkey, Pubkey) {
    let (escrow, escrow_ata, tx) = create_escrow_data(test_state);
    test_state
        .client
        .process_transaction(tx)
        .await
        .expect_success();
    (escrow, escrow_ata)
}

pub async fn create_wallet<S: TokenVariant>(
    ctx: &mut ProgramTestContext,
    token: &Pubkey,
    mint_authority: &Keypair,
    payer: &Keypair,
    fund_lamports: u64,
    mint_tokens: u64,
) -> Wallet {
    let dummy_kp = Keypair::new();
    let ata = S::initialize_spl_associated_account(ctx, token, &dummy_kp.pubkey()).await;
    S::mint_spl_tokens(
        ctx,
        token,
        &ata,
        &mint_authority.pubkey(),
        mint_authority,
        mint_tokens,
    )
    .await;
<<<<<<< HEAD

    let user_pubkey = dummy_kp.pubkey();
    let payer_kp = ctx.payer.insecure_clone();

    let native_ata = initialize_spl_associated_account(ctx, &NATIVE_MINT, &user_pubkey).await;
    transfer_lamports(ctx, fund_lamports, &payer_kp, &user_pubkey).await;
    transfer_lamports(ctx, mint_tokens, &payer_kp, &native_ata).await;
    sync_native_ata(ctx, &native_ata).await;

=======
    transfer_lamports(ctx, fund_lamports, payer, &dummy_kp.pubkey()).await;
>>>>>>> 542c2d7a
    Wallet {
        keypair: dummy_kp,
        token_account: ata,
        native_token_account: native_ata,
    }
}

pub async fn sync_native_ata(ctx: &mut ProgramTestContext, ata: &Pubkey) {
    let ix = sync_native(&spl_token::ID, ata).unwrap();

    let tx = Transaction::new_signed_with_payer(
        &[ix],
        Some(&ctx.payer.pubkey()),
        &[&ctx.payer],
        ctx.last_blockhash,
    );

    ctx.banks_client.process_transaction(tx).await.unwrap();
}

pub fn add_program_to_test<F>(
    program_test: &mut ProgramTest,
    program_name: &'static str,
    get_program_spec: F,
) where
    F: Fn() -> (Pubkey, Option<BuiltinFunctionWithContext>),
{
    let (program_id, entry_point) = get_program_spec();
    program_test.add_program(program_name, program_id, entry_point);
}

pub fn set_time(ctx: &mut ProgramTestContext, timestamp: u32) {
    ctx.set_sysvar(&Clock {
        unix_timestamp: timestamp as i64,
        ..Default::default()
    });
}

pub async fn transfer_lamports(
    ctx: &mut ProgramTestContext,
    amount: u64,
    src: &Keypair,
    dst: &Pubkey,
) {
    let transfer_ix = system_instruction::transfer(&src.pubkey(), dst, amount);
    let signers: Vec<&Keypair> = vec![src];
    // Updating the latest blockhash to avoid the "RpcError(DeadlineExceeded)" error
    let last_blockhash = ctx
        .banks_client
        .get_new_latest_blockhash(&ctx.last_blockhash)
        .await
        .unwrap();
    let client = &mut ctx.banks_client;
    client
        .process_transaction(Transaction::new_signed_with_payer(
            &[transfer_ix],
            Some(&ctx.payer.pubkey()),
            &signers,
            last_blockhash,
        ))
        .await
        .unwrap();
}

pub async fn get_token_balance(ctx: &mut ProgramTestContext, account: &Pubkey) -> u64 {
    let client = &mut ctx.banks_client;
    let mut account_data = client.get_account(*account).await.unwrap().unwrap();
    let state =
        StateWithExtensionsMut::<SplToken2022Account>::unpack(&mut account_data.data).unwrap();
    state.base.amount
}

#[derive(Clone)]
pub enum BalanceChange {
    Token(Pubkey, i128),
    Native(Pubkey, i128),
}

pub fn native_change(k: Pubkey, d: u64) -> BalanceChange {
    BalanceChange::Native(k, d as i128)
}

pub fn token_change(k: Pubkey, d: u64) -> BalanceChange {
    BalanceChange::Token(k, d as i128)
}

async fn get_balances<T, S>(
    test_state: &mut TestStateBase<T, S>,
    balance_query: &[BalanceChange],
) -> Vec<u64> {
    let mut result: Vec<u64> = vec![];
    for b in balance_query {
        match b {
            BalanceChange::Token(k, _) => {
                result.push(get_token_balance(&mut test_state.context, k).await)
            }
            BalanceChange::Native(k, _) => {
                result.push(test_state.client.get_balance(*k).await.unwrap())
            }
        }
    }
    result
}

impl<T, S> TestStateBase<T, S> {
    pub async fn expect_balance_change(&mut self, tx: Transaction, diff: &[BalanceChange]) {
        let balances_before = get_balances(self, diff).await;

        // execute transaction
        self.client.process_transaction(tx).await.expect_success();

        // compare balances
        let balances_after = get_balances(self, diff).await;
        for ((before, after), exp) in balances_before
            .iter()
            .zip(balances_after.iter())
            .zip(diff.iter())
        {
            let real_diff: i128 = *after as i128 - *before as i128;
            match exp {
                BalanceChange::Token(k, token_expected_diff) => {
                    assert_eq!(
                        real_diff, *token_expected_diff,
                        "Token balance changed unexpectedley for {}, real = {}, expected = {}, diff = {}",
                        k, real_diff, token_expected_diff, token_expected_diff - real_diff
                    )
                }
                BalanceChange::Native(k, native_expected_diff) => {
                    assert_eq!(
                        real_diff, *native_expected_diff,
                        "SOL balance changed unexpectedley for {}, real = {}, expected = {}, diff= {}",
                        k, real_diff, native_expected_diff, native_expected_diff - real_diff
                    )
                }
            }
        }
    }
}

pub trait Expectation {
    type ExpectationType;
    fn expect_success(self);
    fn expect_error(self, expectation: Self::ExpectationType);
}

impl Expectation for Result<(), BanksClientError> {
    type ExpectationType = (u8, ProgramError);
    fn expect_success(self) {
        self.unwrap()
    }
    fn expect_error(self, expectation: (u8, ProgramError)) {
        let (index, expected_program_error) = expectation;
        if let TransactionError::InstructionError(result_instr_idx, result_instr_error) = self
            .expect_err("Expected an error, but transaction succeeded")
            .unwrap()
        {
            let result_program_error: ProgramError = result_instr_error.try_into().unwrap();
            assert_eq!(
                (index, expected_program_error),
                (result_instr_idx, result_program_error)
            );
        } else {
            panic!("Unexpected error provided: {:?}", expected_program_error);
        }
    }
}

pub async fn get_min_rent_for_size(client: &mut BanksClient, s: usize) -> u64 {
    let rent = client.get_rent().await.unwrap();
    rent.minimum_balance(s)
}

pub fn build_withdraw_tx_src<S: TokenVariant>(
    test_state: &TestStateBase<SrcProgram, S>,
    escrow: &Pubkey,
    escrow_ata: &Pubkey,
    opt_rent_recipient: Option<&Pubkey>,
) -> Transaction {
    let instruction_data = InstructionData::data(&cross_chain_escrow_src::instruction::Withdraw {
        secret: test_state.secret,
    });

    let rent_recipient_pk = opt_rent_recipient
        .copied()
        .unwrap_or_else(|| test_state.creator_wallet.keypair.pubkey());

    let recipient_ata = if test_state.token == NATIVE_MINT {
        test_state.recipient_wallet.native_token_account
    } else {
        test_state.recipient_wallet.token_account
    };

    let instruction: Instruction = Instruction {
        program_id: cross_chain_escrow_src::id(),
        accounts: vec![
            AccountMeta::new(test_state.recipient_wallet.keypair.pubkey(), true),
            AccountMeta::new(rent_recipient_pk, false),
            AccountMeta::new_readonly(test_state.token, false),
            AccountMeta::new(*escrow, false),
            AccountMeta::new(*escrow_ata, false),
<<<<<<< HEAD
            AccountMeta::new(recipient_ata, false),
            AccountMeta::new_readonly(spl_program_id, false),
=======
            AccountMeta::new(test_state.recipient_wallet.token_account, false),
            AccountMeta::new_readonly(S::get_token_program_id(), false),
>>>>>>> 542c2d7a
            AccountMeta::new_readonly(system_program_id, false),
        ],
        data: instruction_data,
    };

    Transaction::new_signed_with_payer(
        &[instruction],
        Some(&test_state.payer_kp.pubkey()),
        &[
            &test_state.context.payer,
            &test_state.recipient_wallet.keypair,
        ],
        test_state.context.last_blockhash,
    )
}

pub fn build_public_withdraw_tx_src<S: TokenVariant>(
    test_state: &TestStateBase<SrcProgram, S>,
    escrow: &Pubkey,
    escrow_ata: &Pubkey,
    withdrawer: &Keypair,
    opt_rent_recipient: Option<&Pubkey>,
) -> Transaction {
    let instruction_data =
        InstructionData::data(&cross_chain_escrow_src::instruction::PublicWithdraw {
            secret: test_state.secret,
        });

    let rent_recipient_pk: Pubkey = match opt_rent_recipient {
        Some(pubkey) => *pubkey,
        None => test_state.creator_wallet.keypair.pubkey(),
    };

    let recipient_ata = if test_state.token == NATIVE_MINT {
        test_state.recipient_wallet.native_token_account
    } else {
        test_state.recipient_wallet.token_account
    };

    let instruction: Instruction = Instruction {
        program_id: cross_chain_escrow_src::id(),
        accounts: vec![
            AccountMeta::new(test_state.recipient_wallet.keypair.pubkey(), false),
            AccountMeta::new(rent_recipient_pk, false),
            AccountMeta::new(withdrawer.pubkey(), true),
            AccountMeta::new_readonly(test_state.token, false),
            AccountMeta::new(*escrow, false),
            AccountMeta::new(*escrow_ata, false),
<<<<<<< HEAD
            AccountMeta::new(recipient_ata, false),
            AccountMeta::new_readonly(spl_program_id, false),
=======
            AccountMeta::new(test_state.recipient_wallet.token_account, false),
            AccountMeta::new_readonly(S::get_token_program_id(), false),
>>>>>>> 542c2d7a
            AccountMeta::new_readonly(system_program_id, false),
        ],
        data: instruction_data,
    };

    Transaction::new_signed_with_payer(
        &[instruction],
        Some(&test_state.payer_kp.pubkey()), // so that withdrawer does not incurr transaction
        // charges and mess up computation of withdrawer's
        // balance expectation.
        &[withdrawer, &test_state.payer_kp],
        test_state.context.last_blockhash,
    )
}

pub fn build_withdraw_tx_dst<S: TokenVariant>(
    test_state: &TestStateBase<DstProgram, S>,
    escrow: &Pubkey,
    escrow_ata: &Pubkey,
) -> Transaction {
    let instruction_data = InstructionData::data(&cross_chain_escrow_dst::instruction::Withdraw {
        secret: test_state.secret,
    });

    let recipient_ata = if test_state.token == NATIVE_MINT {
        test_state.recipient_wallet.native_token_account
    } else {
        test_state.recipient_wallet.token_account
    };

    let instruction: Instruction = Instruction {
        program_id: cross_chain_escrow_dst::id(),
        accounts: vec![
            AccountMeta::new(test_state.creator_wallet.keypair.pubkey(), true),
            AccountMeta::new(test_state.recipient_wallet.keypair.pubkey(), false),
            AccountMeta::new_readonly(test_state.token, false),
            AccountMeta::new(*escrow, false),
            AccountMeta::new(*escrow_ata, false),
<<<<<<< HEAD
            AccountMeta::new(recipient_ata, false),
            AccountMeta::new_readonly(spl_program_id, false),
=======
            AccountMeta::new(test_state.recipient_wallet.token_account, false),
            AccountMeta::new_readonly(S::get_token_program_id(), false),
>>>>>>> 542c2d7a
            AccountMeta::new_readonly(system_program_id, false),
        ],
        data: instruction_data,
    };

    Transaction::new_signed_with_payer(
        &[instruction],
        Some(&test_state.payer_kp.pubkey()),
        &[
            &test_state.context.payer,
            &test_state.creator_wallet.keypair,
        ],
        test_state.context.last_blockhash,
    )
}

pub fn build_public_withdraw_tx_dst<S: TokenVariant>(
    test_state: &TestStateBase<DstProgram, S>,
    escrow: &Pubkey,
    escrow_ata: &Pubkey,
    withdrawer: &Keypair,
) -> Transaction {
    let instruction_data =
        InstructionData::data(&cross_chain_escrow_dst::instruction::PublicWithdraw {
            secret: test_state.secret,
        });

    let recipient_ata = if test_state.token == NATIVE_MINT {
        test_state.recipient_wallet.native_token_account
    } else {
        test_state.recipient_wallet.token_account
    };

    let instruction: Instruction = Instruction {
        program_id: cross_chain_escrow_dst::id(),
        accounts: vec![
            AccountMeta::new(test_state.creator_wallet.keypair.pubkey(), false),
            AccountMeta::new(test_state.recipient_wallet.keypair.pubkey(), false),
            AccountMeta::new(withdrawer.pubkey(), true),
            AccountMeta::new_readonly(test_state.token, false),
            AccountMeta::new(*escrow, false),
            AccountMeta::new(*escrow_ata, false),
<<<<<<< HEAD
            AccountMeta::new(recipient_ata, false),
            AccountMeta::new_readonly(spl_program_id, false),
=======
            AccountMeta::new(test_state.recipient_wallet.token_account, false),
            AccountMeta::new_readonly(S::get_token_program_id(), false),
>>>>>>> 542c2d7a
            AccountMeta::new_readonly(system_program_id, false),
        ],
        data: instruction_data,
    };

    Transaction::new_signed_with_payer(
        &[instruction],
        Some(&test_state.payer_kp.pubkey()),
        &[withdrawer, &test_state.payer_kp],
        test_state.context.last_blockhash,
    )
}

// This wrapper is used to coerce (unsafely so) the entry function generated by
// anchor, to a more general (w.r.t lifetimes) type that is required by the `processor` macro.
// Specifically the lifetime bound on the accounts argument for the function that the `processor!`
// macro expects is `&'a [AccountInfo<'info>]`, but the anchor generated entry point requires
// `&'a[AccountInfo<'a>]`, so we wrap the anchor entrypoint in a function that accept a
// `&'a[AccountInfo<'info>]` and usafely coerce into `&'a [AccountInfo<'a>]`. How safe this is
// needs to be investigated, for now, it appear to work.
//
// We have to do this because the alternate way only appear to work in sbf builds, but the code
// coverage analyis infra requires the project buildable using `cargo test`. See the doc linked
// here, https://github.com/LimeChain/zest?tab=readme-ov-file#compatibility-requirements
#[macro_export]
macro_rules! wrap_entry {
    ($entry: expr) => {
        processor!(
            |program_id: &Pubkey, accounts: &[AccountInfo], instruction_data: &[u8]| {
                $entry(
                    program_id,
                    unsafe {
                        std::mem::transmute::<&[AccountInfo<'_>], &[AccountInfo<'_>]>(accounts)
                    },
                    instruction_data,
                )
            }
        )
    };
}

// These following two macros are used to run the tests against both Token2020 and Token2022 tokens
// by defining a type alias (TestState) with type parameters that represent Token2020/Token2022 and
// including the tests in both contexts.
#[macro_export]
macro_rules! run_for_tokens {
    ($(($token_variant:ty, $module_name: ident)),* | $escrow_variant: ty, $tests: item) => {
        $(mod $module_name {
            use super::*;
            type TestState = TestStateBase<$escrow_variant, $token_variant>;
            $tests
          })*
    };
}

#[macro_export]
macro_rules! trading_program_run_for_tokens {
    ($(($token_variant:ty, $module_name: ident)),* | $tests: item) => {
        $(mod $module_name {
            use super::*;
            type TestState = TestStateTrading<$token_variant>;
            $tests
          })*
    };
}<|MERGE_RESOLUTION|>--- conflicted
+++ resolved
@@ -3,15 +3,14 @@
 use anchor_spl::associated_token::{
     spl_associated_token_account, spl_associated_token_account::instruction as spl_ata_instruction,
 };
+use anchor_spl::token::spl_token;
+use anchor_spl::token::spl_token::instruction::sync_native;
 use anchor_spl::token::spl_token::native_mint::ID as NATIVE_MINT;
 use anchor_spl::token::spl_token::{
     instruction as spl_instruction,
     state::{Account as SplTokenAccount, Mint},
     ID as spl_program_id,
 };
-<<<<<<< HEAD
-use anchor_spl::token::{spl_token, spl_token::instruction::sync_native};
-=======
 use anchor_spl::token_2022::spl_token_2022::{
     extension::ExtensionType, extension::StateWithExtensionsMut,
     instruction as spl2022_instruction, state::Account as SplToken2022Account,
@@ -19,7 +18,6 @@
 };
 
 use async_trait::async_trait;
->>>>>>> 542c2d7a
 use common::constants::RESCUE_DELAY;
 use solana_program::{
     instruction::Instruction,
@@ -557,19 +555,14 @@
         mint_tokens,
     )
     .await;
-<<<<<<< HEAD
-
-    let user_pubkey = dummy_kp.pubkey();
-    let payer_kp = ctx.payer.insecure_clone();
-
-    let native_ata = initialize_spl_associated_account(ctx, &NATIVE_MINT, &user_pubkey).await;
-    transfer_lamports(ctx, fund_lamports, &payer_kp, &user_pubkey).await;
-    transfer_lamports(ctx, mint_tokens, &payer_kp, &native_ata).await;
+    transfer_lamports(ctx, fund_lamports, payer, &dummy_kp.pubkey()).await;
+
+    let native_ata =
+        TokenSPL::initialize_spl_associated_account(ctx, &NATIVE_MINT, &dummy_kp.pubkey()).await;
+    transfer_lamports(ctx, fund_lamports, payer, &dummy_kp.pubkey()).await;
+    transfer_lamports(ctx, mint_tokens, payer, &native_ata).await;
     sync_native_ata(ctx, &native_ata).await;
 
-=======
-    transfer_lamports(ctx, fund_lamports, payer, &dummy_kp.pubkey()).await;
->>>>>>> 542c2d7a
     Wallet {
         keypair: dummy_kp,
         token_account: ata,
@@ -752,9 +745,10 @@
         secret: test_state.secret,
     });
 
-    let rent_recipient_pk = opt_rent_recipient
-        .copied()
-        .unwrap_or_else(|| test_state.creator_wallet.keypair.pubkey());
+    let rent_recipient_pk: Pubkey = match opt_rent_recipient {
+        Some(pubkey) => *pubkey,
+        None => test_state.creator_wallet.keypair.pubkey(),
+    };
 
     let recipient_ata = if test_state.token == NATIVE_MINT {
         test_state.recipient_wallet.native_token_account
@@ -770,13 +764,8 @@
             AccountMeta::new_readonly(test_state.token, false),
             AccountMeta::new(*escrow, false),
             AccountMeta::new(*escrow_ata, false),
-<<<<<<< HEAD
             AccountMeta::new(recipient_ata, false),
-            AccountMeta::new_readonly(spl_program_id, false),
-=======
-            AccountMeta::new(test_state.recipient_wallet.token_account, false),
             AccountMeta::new_readonly(S::get_token_program_id(), false),
->>>>>>> 542c2d7a
             AccountMeta::new_readonly(system_program_id, false),
         ],
         data: instruction_data,
@@ -825,13 +814,8 @@
             AccountMeta::new_readonly(test_state.token, false),
             AccountMeta::new(*escrow, false),
             AccountMeta::new(*escrow_ata, false),
-<<<<<<< HEAD
             AccountMeta::new(recipient_ata, false),
-            AccountMeta::new_readonly(spl_program_id, false),
-=======
-            AccountMeta::new(test_state.recipient_wallet.token_account, false),
             AccountMeta::new_readonly(S::get_token_program_id(), false),
->>>>>>> 542c2d7a
             AccountMeta::new_readonly(system_program_id, false),
         ],
         data: instruction_data,
@@ -870,13 +854,8 @@
             AccountMeta::new_readonly(test_state.token, false),
             AccountMeta::new(*escrow, false),
             AccountMeta::new(*escrow_ata, false),
-<<<<<<< HEAD
             AccountMeta::new(recipient_ata, false),
-            AccountMeta::new_readonly(spl_program_id, false),
-=======
-            AccountMeta::new(test_state.recipient_wallet.token_account, false),
             AccountMeta::new_readonly(S::get_token_program_id(), false),
->>>>>>> 542c2d7a
             AccountMeta::new_readonly(system_program_id, false),
         ],
         data: instruction_data,
@@ -919,13 +898,8 @@
             AccountMeta::new_readonly(test_state.token, false),
             AccountMeta::new(*escrow, false),
             AccountMeta::new(*escrow_ata, false),
-<<<<<<< HEAD
             AccountMeta::new(recipient_ata, false),
-            AccountMeta::new_readonly(spl_program_id, false),
-=======
-            AccountMeta::new(test_state.recipient_wallet.token_account, false),
             AccountMeta::new_readonly(S::get_token_program_id(), false),
->>>>>>> 542c2d7a
             AccountMeta::new_readonly(system_program_id, false),
         ],
         data: instruction_data,
