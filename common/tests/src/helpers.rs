use anchor_spl::associated_token::{
    get_associated_token_address,
    spl_associated_token_account::instruction::create_associated_token_account,
};
use anchor_spl::token::spl_token::{
    instruction as spl_instruction,
    state::{Account as SplTokenAccount, Mint},
    ID as spl_program_id,
};
use common::constants::RESCUE_DELAY;
use solana_program::{
    instruction::Instruction,
    keccak::{hash, Hash},
    program_error::ProgramError,
    program_pack::Pack,
    pubkey::Pubkey,
};
use solana_program_runtime::invoke_context::BuiltinFunctionWithContext;
use solana_program_test::{BanksClient, BanksClientError, ProgramTest, ProgramTestContext};
use solana_sdk::{
    signature::Signer,
    signer::keypair::Keypair,
    system_instruction,
    sysvar::clock::Clock,
    transaction::{Transaction, TransactionError},
};
use std::marker::PhantomData;
use std::time::{SystemTime, UNIX_EPOCH};
use test_context::AsyncTestContext;

pub const WALLET_DEFAULT_LAMPORTS: u64 = 10000000;
pub const WALLET_DEFAULT_TOKENS: u64 = 1000;

pub const DEFAULT_PERIOD_DURATION: u32 = 100;

pub enum PeriodType {
    Finality = 0,
    Withdrawal = 1,
    PublicWithdrawal = 2,
    Cancellation = 3,
    PublicCancellation = 4,
}

pub const DEFAULT_ESCROW_AMOUNT: u64 = 100;
pub const DEFAULT_RESCUE_AMOUNT: u64 = 100;
pub const DEFAULT_SAFETY_DEPOSIT: u64 = 25;

pub struct TestArgs {
    pub escrow_amount: u64,
    pub safety_deposit: u64,
    pub finality_duration: u32,
    pub withdrawal_duration: u32,
    pub public_withdrawal_duration: u32,
    pub cancellation_duration: u32,
    pub src_cancellation_timestamp: u32,
    pub init_timestamp: u32,
    pub rescue_start: u32,
    pub rescue_amount: u64,
}

fn get_default_testargs(nowsecs: u32) -> TestArgs {
    TestArgs {
        escrow_amount: DEFAULT_ESCROW_AMOUNT,
        safety_deposit: DEFAULT_SAFETY_DEPOSIT,
        finality_duration: DEFAULT_PERIOD_DURATION,
        withdrawal_duration: DEFAULT_PERIOD_DURATION,
        public_withdrawal_duration: DEFAULT_PERIOD_DURATION,
        cancellation_duration: DEFAULT_PERIOD_DURATION,
        src_cancellation_timestamp: nowsecs + 10000,
        init_timestamp: nowsecs,
        rescue_start: nowsecs + RESCUE_DELAY + 100,
        rescue_amount: DEFAULT_RESCUE_AMOUNT,
    }
}

// The phantom type argument is supposed to encode different test state initialization logic for
// src and dst variants.
pub struct TestStateBase<T: ?Sized> {
    pub context: ProgramTestContext,
    pub client: BanksClient,
    pub secret: [u8; 32],
    pub order_hash: Hash,
    pub hashlock: Hash,
    pub token: Pubkey,
    pub payer_kp: Keypair,
    pub creator_wallet: Wallet,
    pub recipient_wallet: Wallet,
    pub test_arguments: TestArgs,
    pub init_timestamp: u32,
    pd: PhantomData<T>,
}

// A trait that is used to specify procedures during testing, that
// has to be different between variants.
pub trait EscrowVariant {
    fn get_program_spec() -> (Pubkey, Option<BuiltinFunctionWithContext>);

    // All the instruction creation procedures differ slightly
    // between the variants.
    fn get_public_withdraw_tx(
        test_state: &TestStateBase<Self>,
        escrow: &Pubkey,
        escrow_ata: &Pubkey,
<<<<<<< HEAD
        safety_deposit_recipient: Pubkey,
    ) -> Instruction;
    fn get_withdraw_ix(
=======
    ) -> Transaction;
    fn get_withdraw_tx(
>>>>>>> c3f583d1
        test_state: &TestStateBase<Self>,
        escrow: &Pubkey,
        escrow_ata: &Pubkey,
    ) -> Transaction;
    fn get_cancel_tx(
        test_state: &TestStateBase<Self>,
        escrow: &Pubkey,
        escrow_ata: &Pubkey,
    ) -> Transaction;
    fn get_create_tx(
        test_state: &TestStateBase<Self>,
        escrow: &Pubkey,
        escrow_ata: &Pubkey,
    ) -> Transaction;
    fn get_rescue_funds_tx(
        test_state: &TestStateBase<Self>,
        escrow: &Pubkey,
        token_to_rescue: &Pubkey,
        escrow_ata: &Pubkey,
        recipient_ata: &Pubkey,
    ) -> Transaction;

    fn get_escrow_data_len() -> usize;
}

impl<T> AsyncTestContext for TestStateBase<T>
where
    T: EscrowVariant,
{
    async fn setup() -> TestStateBase<T> {
        let (program_id, entry_point) = T::get_program_spec();
        let mut context: ProgramTestContext =
            start_context("escrow_contract", program_id, entry_point).await;
        let client: BanksClient = context.banks_client.clone();
        let timestamp: u32 = SystemTime::now()
            .duration_since(UNIX_EPOCH)
            .expect("Time went backwards")
            .as_secs()
            .try_into()
            .unwrap();

        set_time(&mut context, timestamp);
        let token = deploy_spl_token(&mut context, 8).await.pubkey();
        let secret = hash(b"default_secret").to_bytes();
        let payer_kp = context.payer.insecure_clone();
        let creator_wallet = create_wallet(
            &mut context,
            &token,
            WALLET_DEFAULT_LAMPORTS,
            WALLET_DEFAULT_TOKENS,
        )
        .await;
        let recipient_wallet = create_wallet(
            &mut context,
            &token,
            WALLET_DEFAULT_LAMPORTS,
            WALLET_DEFAULT_TOKENS,
        )
        .await;
        TestStateBase {
            context,
            client,
            secret,
            order_hash: Hash::new_unique(),
            hashlock: hash(secret.as_ref()),
            token,
            payer_kp: payer_kp.insecure_clone(),
            creator_wallet,
            recipient_wallet,
            init_timestamp: timestamp,
            test_arguments: get_default_testargs(timestamp),
            pd: PhantomData,
        }
    }
}

pub struct Wallet {
    pub keypair: Keypair,
    pub token_account: Pubkey,
}

impl Clone for Wallet {
    fn clone(&self) -> Self {
        Wallet {
            keypair: self.keypair.insecure_clone(),
            token_account: self.token_account,
        }
    }
}

pub fn create_escrow_data<T: EscrowVariant>(
    test_state: &TestStateBase<T>,
) -> (Pubkey, Pubkey, Transaction) {
    let (program_id, _) = T::get_program_spec();
    let (escrow_pda, _) = Pubkey::find_program_address(
        &[
            b"escrow",
            test_state.order_hash.as_ref(),
            test_state.hashlock.as_ref(),
            test_state.creator_wallet.keypair.pubkey().as_ref(),
            test_state.recipient_wallet.keypair.pubkey().as_ref(),
            test_state.token.as_ref(),
            test_state
                .test_arguments
                .escrow_amount
                .to_be_bytes()
                .as_ref(),
            test_state
                .test_arguments
                .safety_deposit
                .to_be_bytes()
                .as_ref(),
            test_state
                .test_arguments
                .rescue_start
                .to_be_bytes()
                .as_ref(),
        ],
        &program_id,
    );
    let escrow_ata = get_associated_token_address(&escrow_pda, &test_state.token);
    let transaction: Transaction = T::get_create_tx(test_state, &escrow_pda, &escrow_ata);
    (escrow_pda, escrow_ata, transaction)
}

pub async fn create_escrow<T: EscrowVariant>(
    test_state: &mut TestStateBase<T>,
) -> (Pubkey, Pubkey) {
    let (escrow, escrow_ata, tx) = create_escrow_data(test_state);
    test_state
        .client
        .process_transaction(tx)
        .await
        .expect_success();
    (escrow, escrow_ata)
}

pub async fn create_wallet(
    ctx: &mut ProgramTestContext,
    token: &Pubkey,
    fund_lamports: u64,
    mint_tokens: u64,
) -> Wallet {
    let dummy_kp = Keypair::new();
    let ata = initialize_spl_associated_account(ctx, token, &dummy_kp.pubkey()).await;
    mint_spl_tokens(ctx, token, &ata, mint_tokens).await;
    transfer_lamports(
        ctx,
        fund_lamports,
        &ctx.payer.insecure_clone(),
        &dummy_kp.pubkey(),
    )
    .await;
    Wallet {
        keypair: dummy_kp,
        token_account: ata,
    }
}

pub async fn start_context(
    contract_name: &str,
    program_id: Pubkey,
    entry_point: Option<BuiltinFunctionWithContext>,
) -> ProgramTestContext {
    let program_test = ProgramTest::new(contract_name, program_id, entry_point);
    program_test.start_with_context().await
}

pub fn set_time(ctx: &mut ProgramTestContext, timestamp: u32) {
    ctx.set_sysvar(&Clock {
        unix_timestamp: timestamp as i64,
        ..Default::default()
    });
}

pub async fn mint_spl_tokens(
    ctx: &mut ProgramTestContext,
    mint_pk: &Pubkey,
    dst: &Pubkey,
    amount: u64,
) {
    let transfer_ix = spl_instruction::mint_to(
        &spl_program_id,
        mint_pk,
        dst,
        &ctx.payer.pubkey(),
        &[&ctx.payer.pubkey()],
        amount,
    )
    .unwrap();

    let signers: Vec<&Keypair> = vec![&ctx.payer];
    let client = &mut ctx.banks_client;
    client
        .process_transaction(Transaction::new_signed_with_payer(
            &[transfer_ix],
            Some(&ctx.payer.pubkey()),
            &signers,
            ctx.last_blockhash,
        ))
        .await
        .unwrap();
}

pub async fn transfer_lamports(
    ctx: &mut ProgramTestContext,
    amount: u64,
    src: &Keypair,
    dst: &Pubkey,
) {
    let transfer_ix = system_instruction::transfer(&src.pubkey(), dst, amount);
    let signers: Vec<&Keypair> = vec![src];
    let client = &mut ctx.banks_client;
    client
        .process_transaction(Transaction::new_signed_with_payer(
            &[transfer_ix],
            Some(&ctx.payer.pubkey()),
            &signers,
            ctx.last_blockhash,
        ))
        .await
        .unwrap();
}

pub async fn deploy_spl_token(ctx: &mut ProgramTestContext, decimals: u8) -> Keypair {
    // create mint account
    let mint_keypair = Keypair::new();
    let create_mint_acc_ix = system_instruction::create_account(
        &ctx.payer.pubkey(),
        &mint_keypair.pubkey(),
        1_000_000_000, // Some lamports to pay rent
        Mint::LEN as u64,
        &spl_program_id,
    );

    // initialize mint account
    let initialize_mint_ix: Instruction = spl_instruction::initialize_mint(
        &spl_program_id,
        &mint_keypair.pubkey(),
        &ctx.payer.pubkey(),
        Option::None,
        decimals,
    )
    .unwrap();

    let signers: Vec<&Keypair> = vec![&ctx.payer, &mint_keypair];

    let client = &mut ctx.banks_client;
    client
        .process_transaction(Transaction::new_signed_with_payer(
            &[create_mint_acc_ix, initialize_mint_ix],
            Some(&ctx.payer.pubkey()),
            &signers,
            ctx.last_blockhash,
        ))
        .await
        .unwrap();
    mint_keypair
}

pub async fn get_token_balance(ctx: &mut ProgramTestContext, account: &Pubkey) -> u64 {
    let client = &mut ctx.banks_client;
    let spl_account: SplTokenAccount = client
        .get_packed_account_data::<SplTokenAccount>(*account)
        .await
        .unwrap();
    spl_account.amount
}

pub async fn initialize_spl_associated_account(
    ctx: &mut ProgramTestContext,
    mint_pubkey: &Pubkey,
    account: &Pubkey,
) -> Pubkey {
    let ata = get_associated_token_address(account, mint_pubkey);
    let create_spl_acc_ix =
        create_associated_token_account(&ctx.payer.pubkey(), account, mint_pubkey, &spl_program_id);

    let signers: Vec<&Keypair> = vec![&ctx.payer];

    let client = &mut ctx.banks_client;
    client
        .process_transaction(Transaction::new_signed_with_payer(
            &[create_spl_acc_ix],
            Some(&ctx.payer.pubkey()),
            &signers,
            ctx.last_blockhash,
        ))
        .await
        .unwrap();
    ata
}

pub trait Expectation {
    type ExpectationType;
    fn expect_success(self);
    fn expect_error(self, expectation: Self::ExpectationType);
}

impl Expectation for Result<(), BanksClientError> {
    type ExpectationType = (u8, ProgramError);
    fn expect_success(self) {
        self.unwrap()
    }
    fn expect_error(self, expectation: (u8, ProgramError)) {
        let (index, expected_program_error) = expectation;
        if let TransactionError::InstructionError(result_instr_idx, result_instr_error) = self
            .expect_err("Expected an error, but transaction succeeded")
            .unwrap()
        {
            let result_program_error: ProgramError = result_instr_error.try_into().unwrap();
            assert_eq!(
                (index, expected_program_error),
                (result_instr_idx, result_program_error)
            );
        } else {
            panic!("Unexpected error provided: {:?}", expected_program_error);
        }
    }
}

pub async fn get_min_rent_for_size(client: &mut BanksClient, s: usize) -> u64 {
    let rent = client.get_rent().await.unwrap();
    rent.minimum_balance(s)
}

pub fn get_token_account_size() -> usize {
    SplTokenAccount::LEN
}

// This wrapper is used to coerce (unsafely so) the entry function generated by
// anchor, to a more general (w.r.t lifetimes) type that is required by the `processor` macro.
// Specifically the lifetime bound on the accounts argument for the function that the `processor!`
// macro expects is `&'a [AccountInfo<'info>]`, but the anchor generated entry point requires
// `&'a[AccountInfo<'a>]`, so we wrap the anchor entrypoint in a function that accept a
// `&'a[AccountInfo<'info>]` and usafely coerce into `&'a [AccountInfo<'a>]`. How safe this is
// needs to be investigated, for now, it appear to work.
//
// We have to do this because the alternate way only appear to work in sbf builds, but the code
// coverage analyis infra requires the project buildable using `cargo test`. See the doc linked
// here, https://github.com/LimeChain/zest?tab=readme-ov-file#compatibility-requirements
#[macro_export]
macro_rules! wrap_entry {
    ($entry: expr) => {
        processor!(
            |program_id: &Pubkey, accounts: &[AccountInfo], instruction_data: &[u8]| {
                $entry(
                    program_id,
                    unsafe { std::mem::transmute(accounts) },
                    instruction_data,
                )
            }
        )
    };
}<|MERGE_RESOLUTION|>--- conflicted
+++ resolved
@@ -101,14 +101,9 @@
         test_state: &TestStateBase<Self>,
         escrow: &Pubkey,
         escrow_ata: &Pubkey,
-<<<<<<< HEAD
-        safety_deposit_recipient: Pubkey,
-    ) -> Instruction;
-    fn get_withdraw_ix(
-=======
+        safety_deposit_recipient: &Keypair,
     ) -> Transaction;
     fn get_withdraw_tx(
->>>>>>> c3f583d1
         test_state: &TestStateBase<Self>,
         escrow: &Pubkey,
         escrow_ata: &Pubkey,
