--- conflicted
+++ resolved
@@ -547,14 +547,8 @@
     mint_tokens: u64,
 ) -> Wallet {
     let dummy_kp = Keypair::new();
-<<<<<<< HEAD
-    let ata = S::initialize_spl_associated_account(ctx, token, &dummy_kp.pubkey()).await;
-    S::mint_spl_tokens(
-=======
-    let ata = initialize_spl_associated_account(ctx, token, &dummy_kp.pubkey()).await;
-    mint_spl_tokens(ctx, token, &ata, mint_tokens).await;
-    transfer_lamports(
->>>>>>> d982891c
+(??)    let ata = initialize_spl_associated_account(ctx, token, &dummy_kp.pubkey()).await;
+(??)    mint_spl_tokens(
         ctx,
         fund_lamports,
         &ctx.payer.insecure_clone(),
@@ -583,38 +577,6 @@
     });
 }
 
-<<<<<<< HEAD
-=======
-pub async fn mint_spl_tokens(
-    ctx: &mut ProgramTestContext,
-    mint_pk: &Pubkey,
-    dst: &Pubkey,
-    amount: u64,
-) {
-    let transfer_ix = spl_instruction::mint_to(
-        &spl_program_id,
-        mint_pk,
-        dst,
-        &ctx.payer.pubkey(),
-        &[&ctx.payer.pubkey()],
-        amount,
-    )
-    .unwrap();
-
-    let signers: Vec<&Keypair> = vec![&ctx.payer];
-    let client = &mut ctx.banks_client;
-    client
-        .process_transaction(Transaction::new_signed_with_payer(
-            &[transfer_ix],
-            Some(&ctx.payer.pubkey()),
-            &signers,
-            ctx.last_blockhash,
-        ))
-        .await
-        .unwrap();
-}
-
->>>>>>> d982891c
 pub async fn transfer_lamports(
     ctx: &mut ProgramTestContext,
     amount: u64,
