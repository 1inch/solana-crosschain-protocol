--- conflicted
+++ resolved
@@ -81,16 +81,11 @@
     assert!(acc_lookup_result.is_none());
 }
 
-<<<<<<< HEAD
-pub async fn test_escrow_creation_fail_with_insufficient_safety_deposit<
-    T: EscrowVariant<S>,
-    S: TokenVariant,
->(
-    test_state: &mut TestStateBase<T, S>,
-=======
-pub async fn test_escrow_creation_fail_with_insufficient_funds<T: EscrowVariant>(
-    test_state: &mut TestStateBase<T>,
->>>>>>> d8e89a71
+pub async fn test_escrow_creation_fail_with_insufficient_funds<
+    T: EscrowVariant<S>,
+    S: TokenVariant,
+>(
+    test_state: &mut TestStateBase<T, S>,
 ) {
     test_state.test_arguments.safety_deposit = WALLET_DEFAULT_LAMPORTS + 1;
     let (escrow, escrow_ata, transaction) = create_escrow_data(test_state);
@@ -377,13 +372,6 @@
         .expect_error((0, ProgramError::Custom(EscrowError::InvalidTime.into())))
 }
 
-<<<<<<< HEAD
-pub async fn test_public_withdraw_fails_before_start_of_public_withdraw<
-    T: EscrowVariant<S>,
-    S: TokenVariant,
->(
-    test_state: &mut TestStateBase<T, S>,
-=======
 pub async fn test_public_withdraw_tokens<T: EscrowVariant>(
     test_state: &mut TestStateBase<T>,
     withdrawer: Keypair,
@@ -521,9 +509,11 @@
         ))
 }
 
-pub async fn test_public_withdraw_fails_before_start_of_public_withdraw<T: EscrowVariant>(
-    test_state: &mut TestStateBase<T>,
->>>>>>> d8e89a71
+pub async fn test_public_withdraw_fails_before_start_of_public_withdraw<
+    T: EscrowVariant<S>,
+    S: TokenVariant,
+>(
+    test_state: &mut TestStateBase<T, S>,
 ) {
     let (escrow, escrow_ata) = create_escrow(test_state).await;
     let transaction =
