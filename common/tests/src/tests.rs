--- conflicted
+++ resolved
@@ -2,16 +2,8 @@
 use anchor_lang::error::ErrorCode;
 use anchor_spl::token::spl_token::{error::TokenError, state::Account as SplTokenAccount};
 use common::{constants::RESCUE_DELAY, error::EscrowError};
-<<<<<<< HEAD
 use solana_program::{keccak::hash, program_error::ProgramError, program_pack::Pack};
-use solana_sdk::{
-    signature::Signer, signer::keypair::Keypair, system_instruction::SystemError,
-    transaction::Transaction,
-};
-=======
-use solana_program::{keccak::hash, program_error::ProgramError};
-use solana_sdk::{signature::Signer, system_instruction::SystemError};
->>>>>>> c3f583d1
+use solana_sdk::{signature::Signer, signer::keypair::Keypair, system_instruction::SystemError};
 
 pub async fn test_escrow_creation<T: EscrowVariant>(test_state: &mut TestStateBase<T>) {
     let (escrow, escrow_ata) = create_escrow(test_state).await;
@@ -371,15 +363,7 @@
 ) {
     let (escrow, escrow_ata) = create_escrow(test_state).await;
 
-    let public_withdraw_ix =
-        T::get_public_withdraw_ix(test_state, &escrow, &escrow_ata, withdrawer.pubkey());
-
-    let transaction = Transaction::new_signed_with_payer(
-        &[public_withdraw_ix],
-        Some(&test_state.payer_kp.pubkey()),
-        &[&withdrawer, &test_state.payer_kp],
-        test_state.context.last_blockhash,
-    );
+    let transaction = T::get_public_withdraw_tx(test_state, &escrow, &escrow_ata, &withdrawer);
 
     set_time(
         &mut test_state.context,
@@ -476,15 +460,7 @@
     let (escrow, escrow_ata) = create_escrow(test_state).await;
 
     test_state.secret = [0u8; 32]; // bad secret
-    let public_withdraw_ix =
-        T::get_public_withdraw_ix(test_state, &escrow, &escrow_ata, withdrawer.pubkey());
-
-    let transaction = Transaction::new_signed_with_payer(
-        &[public_withdraw_ix],
-        Some(&test_state.payer_kp.pubkey()),
-        &[&withdrawer, &test_state.payer_kp],
-        test_state.context.last_blockhash,
-    );
+    let transaction = T::get_public_withdraw_tx(test_state, &escrow, &escrow_ata, &withdrawer);
 
     set_time(
         &mut test_state.context,
@@ -506,15 +482,7 @@
     let (escrow, escrow_ata) = create_escrow(test_state).await;
 
     test_state.recipient_wallet.token_account = test_state.creator_wallet.token_account;
-    let public_withdraw_ix =
-        T::get_public_withdraw_ix(test_state, &escrow, &escrow_ata, withdrawer.pubkey());
-
-    let transaction = Transaction::new_signed_with_payer(
-        &[public_withdraw_ix],
-        Some(&test_state.payer_kp.pubkey()),
-        &[&withdrawer, &test_state.payer_kp],
-        test_state.context.last_blockhash,
-    );
+    let transaction = T::get_public_withdraw_tx(test_state, &escrow, &escrow_ata, &withdrawer);
 
     set_time(
         &mut test_state.context,
@@ -541,15 +509,7 @@
     test_state.test_arguments.escrow_amount += 1;
     let (_, escrow_ata_2) = create_escrow(test_state).await;
 
-    let public_withdraw_ix =
-        T::get_public_withdraw_ix(test_state, &escrow, &escrow_ata_2, withdrawer.pubkey());
-
-    let transaction = Transaction::new_signed_with_payer(
-        &[public_withdraw_ix],
-        Some(&test_state.payer_kp.pubkey()),
-        &[&withdrawer, &test_state.payer_kp],
-        test_state.context.last_blockhash,
-    );
+    let transaction = T::get_public_withdraw_tx(test_state, &escrow, &escrow_ata_2, &withdrawer);
 
     set_time(
         &mut test_state.context,
@@ -570,23 +530,8 @@
     test_state: &mut TestStateBase<T>,
 ) {
     let (escrow, escrow_ata) = create_escrow(test_state).await;
-<<<<<<< HEAD
-    let public_withdraw_ix = T::get_public_withdraw_ix(
-        test_state,
-        &escrow,
-        &escrow_ata,
-        test_state.payer_kp.pubkey(),
-    );
-
-    let transaction = Transaction::new_signed_with_payer(
-        &[public_withdraw_ix],
-        Some(&test_state.payer_kp.pubkey()),
-        &[&test_state.payer_kp],
-        test_state.context.last_blockhash,
-    );
-=======
-    let transaction = T::get_public_withdraw_tx(test_state, &escrow, &escrow_ata);
->>>>>>> c3f583d1
+    let transaction =
+        T::get_public_withdraw_tx(test_state, &escrow, &escrow_ata, &test_state.context.payer);
 
     set_time(
         &mut test_state.context,
@@ -604,23 +549,8 @@
     test_state: &mut TestStateBase<T>,
 ) {
     let (escrow, escrow_ata) = create_escrow(test_state).await;
-<<<<<<< HEAD
-    let public_withdraw_ix = T::get_public_withdraw_ix(
-        test_state,
-        &escrow,
-        &escrow_ata,
-        test_state.payer_kp.pubkey(),
-    );
-
-    let transaction = Transaction::new_signed_with_payer(
-        &[public_withdraw_ix],
-        Some(&test_state.payer_kp.pubkey()),
-        &[&test_state.payer_kp],
-        test_state.context.last_blockhash,
-    );
-=======
-    let transaction = T::get_public_withdraw_tx(test_state, &escrow, &escrow_ata);
->>>>>>> c3f583d1
+    let transaction =
+        T::get_public_withdraw_tx(test_state, &escrow, &escrow_ata, &test_state.context.payer);
 
     set_time(
         &mut test_state.context,
