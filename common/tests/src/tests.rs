use crate::helpers::*;
use anchor_lang::error::ErrorCode;
<<<<<<< HEAD
use anchor_spl::token::spl_token::{
    error::TokenError, native_mint::ID as NATIVE_MINT, state::Account as SplTokenAccount,
};
=======
use anchor_spl::token::spl_token::error::TokenError;
>>>>>>> 542c2d7a
use common::{constants::RESCUE_DELAY, error::EscrowError};
use solana_program::{keccak::hash, program_error::ProgramError};
use solana_sdk::{
    signature::Signer, signer::keypair::Keypair, system_instruction::SystemError,
    transaction::Transaction,
};

pub async fn test_escrow_creation_tx_cost<T: EscrowVariant<S>, S: TokenVariant>(
    test_state: &mut TestStateBase<T, S>,
) {
    // NOTE: To actually see the output from this test, use the `--show-output` flag as shown below
    // `cargo test -- --show-output` or
    // `cargo test test_escrow_creation_cost -- --show-output`
    let (_, _, tx) = create_escrow_data(test_state);

    println!(
        "CU cost for create: {}",
        measure_tx_compute_units(test_state, tx).await
    );
}

async fn measure_tx_compute_units<T, S>(
    test_state: &mut TestStateBase<T, S>,
    tx: Transaction,
) -> u64 {
    // Simulate the transaction instead of processing
    let result = test_state
        .client
        .simulate_transaction(tx.clone())
        .await
        .expect("Simulation RPC failed");

    // Extract the simulation details
    let sim_details = result
        .simulation_details
        .expect("Simulation details not found");

    // Return the compute units consumed directly from the simulation
    sim_details.units_consumed
}

pub async fn test_escrow_creation<T: EscrowVariant<S>, S: TokenVariant>(
    test_state: &mut TestStateBase<T, S>,
) {
    let (escrow, escrow_ata) = create_escrow(test_state).await;

    let creator_ata = if test_state.token == NATIVE_MINT {
        test_state.creator_wallet.native_token_account
    } else {
        test_state.creator_wallet.token_account
    };

    // Check token balances for the escrow account and creator are as expected.
    assert_eq!(
        DEFAULT_ESCROW_AMOUNT,
        get_token_balance(&mut test_state.context, &escrow_ata).await
    );
    assert_eq!(
        WALLET_DEFAULT_TOKENS - DEFAULT_ESCROW_AMOUNT,
        get_token_balance(&mut test_state.context, &creator_ata).await
    );

    // Check the lamport balance of escrow account is as expected.
    let escrow_data_len = T::get_escrow_data_len();
    let rent_lamports = get_min_rent_for_size(&mut test_state.client, escrow_data_len).await;
    let escrow_ata_lamports =
        get_min_rent_for_size(&mut test_state.client, S::get_token_account_size()).await;
    assert_eq!(
        rent_lamports,
        test_state.client.get_balance(escrow).await.unwrap()
    );

    assert_eq!(
        escrow_ata_lamports,
        test_state.client.get_balance(escrow_ata).await.unwrap()
    );
}

pub async fn test_escrow_creation_fail_with_zero_amount<T: EscrowVariant<S>, S: TokenVariant>(
    test_state: &mut TestStateBase<T, S>,
) {
    test_state.test_arguments.escrow_amount = 0;
    let (_, escrow_ata, transaction) = create_escrow_data(test_state);

    test_state
        .client
        .process_transaction(transaction)
        .await
        .expect_error((
            0,
            ProgramError::Custom(EscrowError::ZeroAmountOrDeposit.into()),
        ));

    let acc_lookup_result = test_state.client.get_account(escrow_ata).await.unwrap();
    assert!(acc_lookup_result.is_none());
}

pub async fn test_escrow_creation_fail_with_zero_safety_deposit<
    T: EscrowVariant<S>,
    S: TokenVariant,
>(
    test_state: &mut TestStateBase<T, S>,
) {
    test_state.test_arguments.safety_deposit = 0;
    let (_, escrow_ata, transaction) = create_escrow_data(test_state);

    test_state
        .client
        .process_transaction(transaction)
        .await
        .expect_error((
            0,
            ProgramError::Custom(EscrowError::ZeroAmountOrDeposit.into()),
        ));

    let acc_lookup_result = test_state.client.get_account(escrow_ata).await.unwrap();
    assert!(acc_lookup_result.is_none());
}

pub async fn test_escrow_creation_fail_with_insufficient_funds<
    T: EscrowVariant<S>,
    S: TokenVariant,
>(
    test_state: &mut TestStateBase<T, S>,
) {
    test_state.test_arguments.safety_deposit = WALLET_DEFAULT_LAMPORTS + 1;
    let (escrow, escrow_ata, transaction) = create_escrow_data(test_state);

    test_state
        .client
        .process_transaction(transaction)
        .await
        .expect_error((
            0,
            ProgramError::Custom(EscrowError::SafetyDepositTooLarge.into()),
        ));

    let acc_lookup_result = test_state.client.get_account(escrow_ata).await.unwrap();
    assert!(acc_lookup_result.is_none());

    let acc_lookup_result = test_state.client.get_account(escrow).await.unwrap();
    assert!(acc_lookup_result.is_none());
}

pub async fn test_escrow_creation_fail_with_insufficient_tokens<
    T: EscrowVariant<S>,
    S: TokenVariant,
>(
    test_state: &mut TestStateBase<T, S>,
) {
    test_state.test_arguments.escrow_amount = WALLET_DEFAULT_TOKENS + 1;
    let (escrow, escrow_ata, transaction) = create_escrow_data(test_state);

    test_state
        .client
        .process_transaction(transaction)
        .await
        .expect_error((0, ProgramError::from(TokenError::InsufficientFunds)));

    let acc_lookup_result = test_state.client.get_account(escrow_ata).await.unwrap();
    assert!(acc_lookup_result.is_none());

    let acc_lookup_result = test_state.client.get_account(escrow).await.unwrap();
    assert!(acc_lookup_result.is_none());
}

pub async fn test_escrow_creation_fail_with_existing_order_hash<
    T: EscrowVariant<S>,
    S: TokenVariant,
>(
    test_state: &mut TestStateBase<T, S>,
) {
    let (_, _, mut transaction) = create_escrow_data(test_state);
    // Send the transaction.
    test_state
        .client
        .process_transaction(transaction.clone())
        .await
        .expect_success();
    let new_hash = test_state.context.get_new_latest_blockhash().await.unwrap();
    if transaction.signatures.len() == 1 {
        transaction.sign(&[&test_state.creator_wallet.keypair], new_hash);
    }
    if transaction.signatures.len() == 2 {
        transaction.sign(
            &[
                &test_state.creator_wallet.keypair,
                &test_state.context.payer,
            ],
            new_hash,
        );
    }
    test_state
        .client
        .process_transaction(transaction)
        .await
        .expect_error((
            0,
            ProgramError::Custom(SystemError::AccountAlreadyInUse as u32),
        ));
}

pub async fn test_escrow_creation_fail_with_invalid_rescue_start<
    T: EscrowVariant<S>,
    S: TokenVariant,
>(
    test_state: &mut TestStateBase<T, S>,
) {
    test_state.test_arguments.rescue_start =
        test_state.test_arguments.init_timestamp + RESCUE_DELAY - 100;
    let (_, escrow_ata, transaction) = create_escrow_data(test_state);

    test_state
        .client
        .process_transaction(transaction)
        .await
        .expect_error((
            0,
            ProgramError::Custom(EscrowError::InvalidRescueStart.into()),
        ));

    let acc_lookup_result = test_state.client.get_account(escrow_ata).await.unwrap();
    assert!(acc_lookup_result.is_none());
}

pub async fn test_withdraw<T: EscrowVariant<S>, S: TokenVariant>(
    test_state: &mut TestStateBase<T, S>,
) {
    let (escrow, escrow_ata) = create_escrow(test_state).await;
    let transaction = T::get_withdraw_tx(test_state, &escrow, &escrow_ata);

    let escrow_rent = get_min_rent_for_size(&mut test_state.client, T::get_escrow_data_len()).await;

    set_time(
        &mut test_state.context,
        test_state.init_timestamp + DEFAULT_PERIOD_DURATION * PeriodType::Withdrawal as u32,
    );

<<<<<<< HEAD
    let recipient_ata = if test_state.token == NATIVE_MINT {
        test_state.recipient_wallet.native_token_account
    } else {
        test_state.recipient_wallet.token_account
    };

=======
    let token_account_rent = test_state.client.get_balance(escrow_ata).await.unwrap();
>>>>>>> 542c2d7a
    test_state
        .expect_balance_change(
            transaction,
            &[
                native_change(
                    test_state.creator_wallet.keypair.pubkey(),
                    escrow_rent + token_account_rent,
                ),
                token_change(recipient_ata, test_state.test_arguments.escrow_amount),
            ],
        )
        .await;

    // Assert escrow was closed
    assert!(test_state
        .client
        .get_account(escrow)
        .await
        .unwrap()
        .is_none());

    // Assert escrow_ata was closed
    assert!(test_state
        .client
        .get_account(escrow_ata)
        .await
        .unwrap()
        .is_none());
}

pub async fn test_withdraw_does_not_work_with_wrong_secret<T: EscrowVariant<S>, S: TokenVariant>(
    test_state: &mut TestStateBase<T, S>,
) {
    let (escrow, escrow_ata) = create_escrow(test_state).await;

    test_state.secret = hash(b"bad-secret").to_bytes();
    let transaction = T::get_withdraw_tx(test_state, &escrow, &escrow_ata);

    set_time(
        &mut test_state.context,
        test_state.init_timestamp + DEFAULT_PERIOD_DURATION * PeriodType::Withdrawal as u32,
    );

    test_state
        .client
        .process_transaction(transaction)
        .await
        .expect_error((0, ProgramError::Custom(EscrowError::InvalidSecret.into())));

    // Try to withdraw with zero filled secret.
    test_state.secret = [0u8; 32];
    let transaction = T::get_withdraw_tx(test_state, &escrow, &escrow_ata);

    test_state
        .client
        .process_transaction(transaction)
        .await
        .expect_error((0, ProgramError::Custom(EscrowError::InvalidSecret.into())));

    assert_eq!(
        get_token_balance(&mut test_state.context, &escrow_ata).await,
        DEFAULT_ESCROW_AMOUNT
    );

    assert_eq!(
        test_state.client.get_balance(escrow).await.unwrap(),
        get_min_rent_for_size(&mut test_state.client, T::get_escrow_data_len()).await
    );
}

pub async fn test_withdraw_does_not_work_with_non_recipient<
    T: EscrowVariant<S>,
    S: TokenVariant,
>(
    test_state: &mut TestStateBase<T, S>,
) {
    let (escrow, escrow_ata) = create_escrow(test_state).await;

    test_state.recipient_wallet = test_state.creator_wallet.clone();
    let transaction = T::get_withdraw_tx(test_state, &escrow, &escrow_ata);

    test_state
        .client
        .process_transaction(transaction)
        .await
        .expect_error((0, ProgramError::Custom(EscrowError::InvalidAccount.into())))
}

pub async fn test_withdraw_does_not_work_with_wrong_recipient_ata<
    T: EscrowVariant<S>,
    S: TokenVariant,
>(
    test_state: &mut TestStateBase<T, S>,
) {
    let (escrow, escrow_ata) = create_escrow(test_state).await;

    test_state.recipient_wallet.token_account = test_state.creator_wallet.token_account;
    let transaction = T::get_withdraw_tx(test_state, &escrow, &escrow_ata);

    test_state
        .client
        .process_transaction(transaction)
        .await
        .expect_error((
            0,
            ProgramError::Custom(ErrorCode::ConstraintTokenOwner.into()),
        ))
}

pub async fn test_withdraw_does_not_work_with_wrong_escrow_ata<
    T: EscrowVariant<S>,
    S: TokenVariant,
>(
    test_state: &mut TestStateBase<T, S>,
) {
    let (escrow, _) = create_escrow(test_state).await;

    test_state.test_arguments.escrow_amount += 1;
    let (_, escrow_ata_2) = create_escrow(test_state).await;

    let transaction = T::get_withdraw_tx(test_state, &escrow, &escrow_ata_2);

    test_state
        .client
        .process_transaction(transaction)
        .await
        .expect_error((
            0,
            ProgramError::Custom(ErrorCode::ConstraintTokenOwner.into()),
        ))
}

pub async fn test_withdraw_does_not_work_before_withdrawal_start<
    T: EscrowVariant<S>,
    S: TokenVariant,
>(
    test_state: &mut TestStateBase<T, S>,
) {
    let (escrow, escrow_ata) = create_escrow(test_state).await;

    let transaction = T::get_withdraw_tx(test_state, &escrow, &escrow_ata);

    set_time(
        &mut test_state.context,
        test_state.init_timestamp + DEFAULT_PERIOD_DURATION * PeriodType::Finality as u32,
    );
    test_state
        .client
        .process_transaction(transaction)
        .await
        .expect_error((0, ProgramError::Custom(EscrowError::InvalidTime.into())))
}

pub async fn test_withdraw_does_not_work_after_cancellation_start<
    T: EscrowVariant<S>,
    S: TokenVariant,
>(
    test_state: &mut TestStateBase<T, S>,
) {
    let (escrow, escrow_ata) = create_escrow(test_state).await;

    let transaction = T::get_withdraw_tx(test_state, &escrow, &escrow_ata);
    set_time(
        &mut test_state.context,
        test_state.init_timestamp + DEFAULT_PERIOD_DURATION * PeriodType::Cancellation as u32,
    );
    test_state
        .client
        .process_transaction(transaction)
        .await
        .expect_error((0, ProgramError::Custom(EscrowError::InvalidTime.into())))
}

pub async fn test_public_withdraw_tokens<T: EscrowVariant<S>, S: TokenVariant>(
    test_state: &mut TestStateBase<T, S>,
    withdrawer: Keypair,
) {
    let (escrow, escrow_ata) = create_escrow(test_state).await;

    let transaction = T::get_public_withdraw_tx(test_state, &escrow, &escrow_ata, &withdrawer);

    set_time(
        &mut test_state.context,
        test_state.init_timestamp + DEFAULT_PERIOD_DURATION * PeriodType::PublicWithdrawal as u32,
    );

    // Check that the escrow balance is correct
    assert_eq!(
        get_token_balance(&mut test_state.context, &escrow_ata).await,
        test_state.test_arguments.escrow_amount
    );
    let escrow_data_len = T::get_escrow_data_len();
    let rent_lamports = get_min_rent_for_size(&mut test_state.client, escrow_data_len).await;
    let token_account_rent =
        get_min_rent_for_size(&mut test_state.client, S::get_token_account_size()).await;
    assert_eq!(
        rent_lamports,
        test_state.client.get_balance(escrow).await.unwrap()
    );

    let recipient_ata = if test_state.token == NATIVE_MINT {
        test_state.recipient_wallet.native_token_account
    } else {
        test_state.recipient_wallet.token_account
    };

    test_state
        .expect_balance_change(
            transaction,
            &[
                native_change(
                    withdrawer.pubkey(),
                    test_state.test_arguments.safety_deposit,
                ),
                native_change(
                    test_state.creator_wallet.keypair.pubkey(),
                    token_account_rent + rent_lamports - test_state.test_arguments.safety_deposit,
                ),
                token_change(recipient_ata, test_state.test_arguments.escrow_amount),
            ],
        )
        .await;

    // Assert accounts were closed
    assert!(test_state
        .client
        .get_account(escrow)
        .await
        .unwrap()
        .is_none());

    // Assert escrow_ata was closed
    assert!(test_state
        .client
        .get_account(escrow_ata)
        .await
        .unwrap()
        .is_none());
}

pub async fn test_public_withdraw_fails_with_wrong_secret<T: EscrowVariant<S>, S: TokenVariant>(
    test_state: &mut TestStateBase<T, S>,
) {
    let withdrawer = test_state.payer_kp.insecure_clone();
    let (escrow, escrow_ata) = create_escrow(test_state).await;

    test_state.secret = [0u8; 32]; // bad secret
    let transaction = T::get_public_withdraw_tx(test_state, &escrow, &escrow_ata, &withdrawer);

    set_time(
        &mut test_state.context,
        test_state.init_timestamp + DEFAULT_PERIOD_DURATION * PeriodType::PublicWithdrawal as u32,
    );

    test_state
        .client
        .process_transaction(transaction)
        .await
        .expect_error((0, ProgramError::Custom(EscrowError::InvalidSecret.into())))
}

pub async fn test_public_withdraw_fails_with_wrong_recipient_ata<
    T: EscrowVariant<S>,
    S: TokenVariant,
>(
    test_state: &mut TestStateBase<T, S>,
) {
    let withdrawer = test_state.recipient_wallet.keypair.insecure_clone();

    let (escrow, escrow_ata) = create_escrow(test_state).await;

    test_state.recipient_wallet.token_account = test_state.creator_wallet.token_account;
    let transaction = T::get_public_withdraw_tx(test_state, &escrow, &escrow_ata, &withdrawer);

    set_time(
        &mut test_state.context,
        test_state.init_timestamp + DEFAULT_PERIOD_DURATION * PeriodType::PublicWithdrawal as u32,
    );

    test_state
        .client
        .process_transaction(transaction)
        .await
        .expect_error((
            0,
            ProgramError::Custom(ErrorCode::ConstraintTokenOwner.into()),
        ))
}

pub async fn test_public_withdraw_fails_with_wrong_escrow_ata<
    T: EscrowVariant<S>,
    S: TokenVariant,
>(
    test_state: &mut TestStateBase<T, S>,
) {
    let withdrawer = test_state.recipient_wallet.keypair.insecure_clone();

    let (escrow, _) = create_escrow(test_state).await;

    test_state.test_arguments.escrow_amount += 1;
    let (_, escrow_ata_2) = create_escrow(test_state).await;

    let transaction = T::get_public_withdraw_tx(test_state, &escrow, &escrow_ata_2, &withdrawer);

    set_time(
        &mut test_state.context,
        test_state.init_timestamp + DEFAULT_PERIOD_DURATION * PeriodType::PublicWithdrawal as u32,
    );

    test_state
        .client
        .process_transaction(transaction)
        .await
        .expect_error((
            0,
            ProgramError::Custom(ErrorCode::ConstraintTokenOwner.into()),
        ))
}

pub async fn test_public_withdraw_fails_before_start_of_public_withdraw<
    T: EscrowVariant<S>,
    S: TokenVariant,
>(
    test_state: &mut TestStateBase<T, S>,
) {
    let (escrow, escrow_ata) = create_escrow(test_state).await;
    let transaction =
        T::get_public_withdraw_tx(test_state, &escrow, &escrow_ata, &test_state.context.payer);

    set_time(
        &mut test_state.context,
        test_state.init_timestamp + DEFAULT_PERIOD_DURATION * PeriodType::Withdrawal as u32,
    );

    test_state
        .client
        .process_transaction(transaction)
        .await
        .expect_error((0, ProgramError::Custom(EscrowError::InvalidTime.into())))
}

pub async fn test_public_withdraw_fails_after_cancellation_start<
    T: EscrowVariant<S>,
    S: TokenVariant,
>(
    test_state: &mut TestStateBase<T, S>,
) {
    let (escrow, escrow_ata) = create_escrow(test_state).await;
    let transaction =
        T::get_public_withdraw_tx(test_state, &escrow, &escrow_ata, &test_state.context.payer);

    set_time(
        &mut test_state.context,
        test_state.init_timestamp + DEFAULT_PERIOD_DURATION * PeriodType::Cancellation as u32,
    );

    test_state
        .client
        .process_transaction(transaction)
        .await
        .expect_error((0, ProgramError::Custom(EscrowError::InvalidTime.into())))
}

pub async fn test_cancel<T: EscrowVariant<S>, S: TokenVariant>(
    test_state: &mut TestStateBase<T, S>,
) {
    let (escrow, escrow_ata) = create_escrow(test_state).await;
    let transaction = T::get_cancel_tx(test_state, &escrow, &escrow_ata);

    set_time(
        &mut test_state.context,
        test_state.init_timestamp + DEFAULT_PERIOD_DURATION * PeriodType::Cancellation as u32,
    );
    let token_account_rent = test_state.client.get_balance(escrow_ata).await.unwrap();

    let escrow_rent = get_min_rent_for_size(&mut test_state.client, T::get_escrow_data_len()).await;

    let creator_ata = if test_state.token == NATIVE_MINT {
        test_state.creator_wallet.native_token_account
    } else {
        test_state.creator_wallet.token_account
    };

    test_state
        .expect_balance_change(
            transaction,
            &[
                native_change(
                    test_state.creator_wallet.keypair.pubkey(),
                    escrow_rent + token_account_rent,
                ),
                token_change(creator_ata, test_state.test_arguments.escrow_amount),
            ],
        )
        .await;

    let acc_lookup_result = test_state.client.get_account(escrow_ata).await.unwrap();
    assert!(acc_lookup_result.is_none());

    let acc_lookup_result = test_state.client.get_account(escrow).await.unwrap();
    assert!(acc_lookup_result.is_none());
}

pub async fn test_cannot_cancel_by_non_creator<T: EscrowVariant<S>, S: TokenVariant>(
    test_state: &mut TestStateBase<T, S>,
) {
    let (escrow, escrow_ata) = create_escrow(test_state).await;

    test_state.creator_wallet = test_state.recipient_wallet.clone();
    let transaction = T::get_cancel_tx(test_state, &escrow, &escrow_ata);

    test_state
        .client
        .process_transaction(transaction)
        .await
        .expect_error((0, ProgramError::Custom(EscrowError::InvalidAccount.into())))
}

pub async fn test_cannot_cancel_with_wrong_creator_ata<T: EscrowVariant<S>, S: TokenVariant>(
    test_state: &mut TestStateBase<T, S>,
) {
    let (escrow, escrow_ata) = create_escrow(test_state).await;

    test_state.creator_wallet.token_account = test_state.recipient_wallet.token_account;
    let transaction = T::get_cancel_tx(test_state, &escrow, &escrow_ata);

    test_state
        .client
        .process_transaction(transaction)
        .await
        .expect_error((
            0,
            ProgramError::Custom(ErrorCode::ConstraintTokenOwner.into()),
        ))
}

pub async fn test_cannot_cancel_with_wrong_escrow_ata<T: EscrowVariant<S>, S: TokenVariant>(
    test_state: &mut TestStateBase<T, S>,
) {
    let (escrow, _) = create_escrow(test_state).await;

    test_state.test_arguments.escrow_amount += 1;
    let (_, escrow_ata_2) = create_escrow(test_state).await;

    let transaction = T::get_cancel_tx(test_state, &escrow, &escrow_ata_2);

    test_state
        .client
        .process_transaction(transaction)
        .await
        .expect_error((
            0,
            ProgramError::Custom(ErrorCode::ConstraintTokenOwner.into()),
        ))
}

pub async fn test_cannot_cancel_before_cancellation_start<T: EscrowVariant<S>, S: TokenVariant>(
    test_state: &mut TestStateBase<T, S>,
) {
    let (escrow, escrow_ata) = create_escrow(test_state).await;
    let transaction = T::get_cancel_tx(test_state, &escrow, &escrow_ata);

    set_time(
        &mut test_state.context,
        test_state.init_timestamp + DEFAULT_PERIOD_DURATION * PeriodType::Withdrawal as u32,
    );
    test_state
        .client
        .process_transaction(transaction)
        .await
        .expect_error((0, ProgramError::Custom(EscrowError::InvalidTime.into())))
}

pub async fn test_escrow_creation_fail_if_finality_duration_overflows<
    T: EscrowVariant<S>,
    S: TokenVariant,
>(
    test_state: &mut TestStateBase<T, S>,
) {
    test_state.test_arguments.finality_duration = u32::MAX;
    let (_, _, transaction) = create_escrow_data(test_state);
    test_state
        .client
        .process_transaction(transaction)
        .await
        .expect_error((0, ProgramError::ArithmeticOverflow));
}

pub async fn test_escrow_creation_fail_if_withdrawal_duration_overflows<
    T: EscrowVariant<S>,
    S: TokenVariant,
>(
    test_state: &mut TestStateBase<T, S>,
) {
    test_state.test_arguments.withdrawal_duration = u32::MAX;
    let (_, _, transaction) = create_escrow_data(test_state);
    test_state
        .client
        .process_transaction(transaction)
        .await
        .expect_error((0, ProgramError::ArithmeticOverflow));
}

pub async fn test_escrow_creation_fail_if_public_withdrawal_duration_overflows<
    T: EscrowVariant<S>,
    S: TokenVariant,
>(
    test_state: &mut TestStateBase<T, S>,
) {
    test_state.test_arguments.public_withdrawal_duration = u32::MAX;
    let (_, _, transaction) = create_escrow_data(test_state);
    test_state
        .client
        .process_transaction(transaction)
        .await
        .expect_error((0, ProgramError::ArithmeticOverflow));
}

pub async fn test_rescue_all_tokens_and_close_ata<T: EscrowVariant<S>, S: TokenVariant>(
    test_state: &mut TestStateBase<T, S>,
) {
    let (escrow, _) = create_escrow(test_state).await;

    let token_to_rescue = S::deploy_spl_token(&mut test_state.context).await.pubkey();
    let escrow_ata =
        S::initialize_spl_associated_account(&mut test_state.context, &token_to_rescue, &escrow)
            .await;
    let recipient_ata = S::initialize_spl_associated_account(
        &mut test_state.context,
        &token_to_rescue,
        &test_state.recipient_wallet.keypair.pubkey(),
    )
    .await;

    S::mint_spl_tokens(
        &mut test_state.context,
        &token_to_rescue,
        &escrow_ata,
        &test_state.payer_kp.pubkey(),
        &test_state.payer_kp,
        test_state.test_arguments.rescue_amount,
    )
    .await;

    let transaction = T::get_rescue_funds_tx(
        test_state,
        &escrow,
        &token_to_rescue,
        &escrow_ata,
        &recipient_ata,
    );
    let token_account_rent =
        get_min_rent_for_size(&mut test_state.client, S::get_token_account_size()).await;

    set_time(
        &mut test_state.context,
        test_state.init_timestamp + RESCUE_DELAY + 100,
    );
    test_state
        .expect_balance_change(
            transaction,
            &[
                native_change(
                    test_state.recipient_wallet.keypair.pubkey(),
                    token_account_rent,
                ),
                token_change(recipient_ata, test_state.test_arguments.rescue_amount),
            ],
        )
        .await;

    // Assert escrow_ata was closed
    assert!(test_state
        .client
        .get_account(escrow_ata)
        .await
        .unwrap()
        .is_none());
}

pub async fn test_rescue_part_of_tokens_and_not_close_ata<T: EscrowVariant<S>, S: TokenVariant>(
    test_state: &mut TestStateBase<T, S>,
) {
    let (escrow, _) = create_escrow(test_state).await;

    let token_to_rescue = S::deploy_spl_token(&mut test_state.context).await.pubkey();
    let escrow_ata =
        S::initialize_spl_associated_account(&mut test_state.context, &token_to_rescue, &escrow)
            .await;
    let recipient_ata = S::initialize_spl_associated_account(
        &mut test_state.context,
        &token_to_rescue,
        &test_state.recipient_wallet.keypair.pubkey(),
    )
    .await;

    S::mint_spl_tokens(
        &mut test_state.context,
        &token_to_rescue,
        &escrow_ata,
        &test_state.payer_kp.pubkey(),
        &test_state.payer_kp,
        test_state.test_arguments.rescue_amount,
    )
    .await;

    // Rescue only half of tokens from escrow ata.
    test_state.test_arguments.rescue_amount /= 2;
    let transaction = T::get_rescue_funds_tx(
        test_state,
        &escrow,
        &token_to_rescue,
        &escrow_ata,
        &recipient_ata,
    );

    set_time(
        &mut test_state.context,
        test_state.init_timestamp + RESCUE_DELAY + 100,
    );

    test_state
        .expect_balance_change(
            transaction,
            &[token_change(
                recipient_ata,
                test_state.test_arguments.rescue_amount,
            )],
        )
        .await;

    // Assert escrow_ata was not closed
    assert!(test_state
        .client
        .get_account(escrow_ata)
        .await
        .unwrap()
        .is_some());
}

pub async fn test_cannot_rescue_funds_before_rescue_delay_pass<
    T: EscrowVariant<S>,
    S: TokenVariant,
>(
    test_state: &mut TestStateBase<T, S>,
) {
    let (escrow, _) = create_escrow(test_state).await;

    let token_to_rescue = S::deploy_spl_token(&mut test_state.context).await.pubkey();
    let escrow_ata =
        S::initialize_spl_associated_account(&mut test_state.context, &token_to_rescue, &escrow)
            .await;
    let recipient_ata = S::initialize_spl_associated_account(
        &mut test_state.context,
        &token_to_rescue,
        &test_state.recipient_wallet.keypair.pubkey(),
    )
    .await;

    S::mint_spl_tokens(
        &mut test_state.context,
        &token_to_rescue,
        &escrow_ata,
        &test_state.payer_kp.pubkey(),
        &test_state.payer_kp,
        test_state.test_arguments.rescue_amount,
    )
    .await;

    let transaction = T::get_rescue_funds_tx(
        test_state,
        &escrow,
        &token_to_rescue,
        &escrow_ata,
        &recipient_ata,
    );

    set_time(
        &mut test_state.context,
        test_state.init_timestamp + RESCUE_DELAY - 100,
    );

    test_state
        .client
        .process_transaction(transaction)
        .await
        .expect_error((0, ProgramError::Custom(EscrowError::InvalidTime.into())));
}

pub async fn test_cannot_rescue_funds_by_non_recipient<T: EscrowVariant<S>, S: TokenVariant>(
    test_state: &mut TestStateBase<T, S>,
) {
    let (escrow, _) = create_escrow(test_state).await;

    let token_to_rescue = S::deploy_spl_token(&mut test_state.context).await.pubkey();
    let escrow_ata =
        S::initialize_spl_associated_account(&mut test_state.context, &token_to_rescue, &escrow)
            .await;
    test_state.recipient_wallet = test_state.creator_wallet.clone(); // Use different wallet as recipient
    let recipient_ata = S::initialize_spl_associated_account(
        &mut test_state.context,
        &token_to_rescue,
        &test_state.recipient_wallet.keypair.pubkey(),
    )
    .await;

    S::mint_spl_tokens(
        &mut test_state.context,
        &token_to_rescue,
        &escrow_ata,
        &test_state.payer_kp.pubkey(),
        &test_state.payer_kp,
        test_state.test_arguments.rescue_amount,
    )
    .await;

    let transaction = T::get_rescue_funds_tx(
        test_state,
        &escrow,
        &token_to_rescue,
        &escrow_ata,
        &recipient_ata,
    );

    set_time(
        &mut test_state.context,
        test_state.init_timestamp + RESCUE_DELAY + 100,
    );

    test_state
        .client
        .process_transaction(transaction)
        .await
        .expect_error((0, ProgramError::Custom(ErrorCode::ConstraintSeeds.into())))
}

pub async fn test_cannot_rescue_funds_with_wrong_recipient_ata<
    T: EscrowVariant<S>,
    S: TokenVariant,
>(
    test_state: &mut TestStateBase<T, S>,
) {
    let (escrow, _) = create_escrow(test_state).await;

    let token_to_rescue = S::deploy_spl_token(&mut test_state.context).await.pubkey();
    let escrow_ata =
        S::initialize_spl_associated_account(&mut test_state.context, &token_to_rescue, &escrow)
            .await;

    S::mint_spl_tokens(
        &mut test_state.context,
        &token_to_rescue,
        &escrow_ata,
        &test_state.payer_kp.pubkey(),
        &test_state.payer_kp,
        test_state.test_arguments.rescue_amount,
    )
    .await;

    let wrong_recipient_ata = S::initialize_spl_associated_account(
        &mut test_state.context,
        &token_to_rescue,
        &test_state.creator_wallet.keypair.pubkey(),
    )
    .await;

    let transaction = T::get_rescue_funds_tx(
        test_state,
        &escrow,
        &token_to_rescue,
        &escrow_ata,
        &wrong_recipient_ata,
    );

    set_time(
        &mut test_state.context,
        test_state.init_timestamp + RESCUE_DELAY + 100,
    );

    test_state
        .client
        .process_transaction(transaction)
        .await
        .expect_error((
            0,
            ProgramError::Custom(ErrorCode::ConstraintTokenOwner.into()),
        ))
}

pub async fn test_cannot_rescue_funds_with_wrong_escrow_ata<
    T: EscrowVariant<S>,
    S: TokenVariant,
>(
    test_state: &mut TestStateBase<T, S>,
) {
    let (escrow, escrow_ata) = create_escrow(test_state).await;

    let token_to_rescue = S::deploy_spl_token(&mut test_state.context).await.pubkey();
    let recipient_ata = S::initialize_spl_associated_account(
        &mut test_state.context,
        &token_to_rescue,
        &test_state.recipient_wallet.keypair.pubkey(),
    )
    .await;

    let transaction = T::get_rescue_funds_tx(
        test_state,
        &escrow,
        &token_to_rescue,
        &escrow_ata, // Use escrow ata for escrow mint, but not for token to rescue
        &recipient_ata,
    );

    set_time(
        &mut test_state.context,
        test_state.init_timestamp + RESCUE_DELAY + 100,
    );

    test_state
        .client
        .process_transaction(transaction)
        .await
        .expect_error((
            0,
            ProgramError::Custom(ErrorCode::ConstraintAssociated.into()),
        ))
}

pub async fn test_escrow_creation_native<T: EscrowVariant>(test_state: &mut TestStateBase<T>) {
    let (escrow, escrow_ata) = create_escrow(test_state).await;

    // Check token balances for the escrow account and creator are as expected.
    assert_eq!(
        DEFAULT_ESCROW_AMOUNT,
        get_token_balance(&mut test_state.context, &escrow_ata).await
    );

    // Check the lamport balance of escrow account is as expected.
    let escrow_data_len = T::get_escrow_data_len();
    let rent_lamports = get_min_rent_for_size(&mut test_state.client, escrow_data_len).await;
    assert_eq!(
        rent_lamports,
        test_state.client.get_balance(escrow).await.unwrap()
    );

    let token_account_rent =
        get_min_rent_for_size(&mut test_state.client, get_token_account_size()).await;

    assert_eq!(
        WALLET_DEFAULT_LAMPORTS
            - DEFAULT_ESCROW_AMOUNT
            - rent_lamports
            - token_account_rent
            - DEFAULT_FEE_PER_SIGNATURE_LAMPORTS,
        // The pure lamport balance of the creator wallet after the transaction.
        test_state
            .client
            .get_balance(test_state.creator_wallet.keypair.pubkey())
            .await
            .unwrap()
            - WALLET_DEFAULT_LAMPORTS // Deducting default lamports to avoid wrong assertion with WSOL.
    );
}

pub async fn test_escrow_creation_fail_if_token_is_not_native<T: EscrowVariant>(
    test_state: &mut TestStateBase<T>,
) {
    let (_, _, tx) = create_escrow_data(test_state);
    test_state
        .client
        .process_transaction(tx)
        .await
        .expect_error((
            0,
            ProgramError::Custom(EscrowError::InconsistentNativeTrait.into()),
        ));
}

pub async fn test_cancel_native<T: EscrowVariant>(test_state: &mut TestStateBase<T>) {
    let (escrow, escrow_ata) = create_escrow(test_state).await;
    let transaction = T::get_cancel_tx(test_state, &escrow, &escrow_ata);

    set_time(
        &mut test_state.context,
        test_state.init_timestamp + DEFAULT_PERIOD_DURATION * PeriodType::Cancellation as u32,
    );

    let token_account_rent =
        get_min_rent_for_size(&mut test_state.client, get_token_account_size()).await;
    let escrow_rent = get_min_rent_for_size(&mut test_state.client, T::get_escrow_data_len()).await;

    test_state
        .expect_balance_change(
            transaction,
            &[native_change(
                test_state.creator_wallet.keypair.pubkey(),
                escrow_rent + token_account_rent + test_state.test_arguments.escrow_amount,
            )],
        )
        .await;

    let acc_lookup_result = test_state.client.get_account(escrow_ata).await.unwrap();
    assert!(acc_lookup_result.is_none());

    let acc_lookup_result = test_state.client.get_account(escrow).await.unwrap();
    assert!(acc_lookup_result.is_none());
}<|MERGE_RESOLUTION|>--- conflicted
+++ resolved
@@ -1,12 +1,8 @@
-use crate::helpers::*;
+use std::any::TypeId;
+
+use crate::{helpers::*, src_program::SrcProgram};
 use anchor_lang::error::ErrorCode;
-<<<<<<< HEAD
-use anchor_spl::token::spl_token::{
-    error::TokenError, native_mint::ID as NATIVE_MINT, state::Account as SplTokenAccount,
-};
-=======
-use anchor_spl::token::spl_token::error::TokenError;
->>>>>>> 542c2d7a
+use anchor_spl::token::spl_token::{error::TokenError, native_mint::ID as NATIVE_MINT};
 use common::{constants::RESCUE_DELAY, error::EscrowError};
 use solana_program::{keccak::hash, program_error::ProgramError};
 use solana_sdk::{
@@ -79,9 +75,16 @@
         test_state.client.get_balance(escrow).await.unwrap()
     );
 
+    // Calculate the wrapped SOL amount if the token is NATIVE_MINT to adjust the escrow ATA balance.
+    let wrapped_sol = if test_state.token == NATIVE_MINT {
+        test_state.test_arguments.escrow_amount
+    } else {
+        0
+    };
+
     assert_eq!(
         escrow_ata_lamports,
-        test_state.client.get_balance(escrow_ata).await.unwrap()
+        test_state.client.get_balance(escrow_ata).await.unwrap() - wrapped_sol
     );
 }
 
@@ -238,6 +241,8 @@
     let (escrow, escrow_ata) = create_escrow(test_state).await;
     let transaction = T::get_withdraw_tx(test_state, &escrow, &escrow_ata);
 
+    let token_account_rent =
+        get_min_rent_for_size(&mut test_state.client, S::get_token_account_size()).await;
     let escrow_rent = get_min_rent_for_size(&mut test_state.client, T::get_escrow_data_len()).await;
 
     set_time(
@@ -245,23 +250,19 @@
         test_state.init_timestamp + DEFAULT_PERIOD_DURATION * PeriodType::Withdrawal as u32,
     );
 
-<<<<<<< HEAD
     let recipient_ata = if test_state.token == NATIVE_MINT {
         test_state.recipient_wallet.native_token_account
     } else {
         test_state.recipient_wallet.token_account
     };
 
-=======
-    let token_account_rent = test_state.client.get_balance(escrow_ata).await.unwrap();
->>>>>>> 542c2d7a
     test_state
         .expect_balance_change(
             transaction,
             &[
                 native_change(
                     test_state.creator_wallet.keypair.pubkey(),
-                    escrow_rent + token_account_rent,
+                    token_account_rent + escrow_rent,
                 ),
                 token_change(recipient_ata, test_state.test_arguments.escrow_amount),
             ],
@@ -628,8 +629,9 @@
         &mut test_state.context,
         test_state.init_timestamp + DEFAULT_PERIOD_DURATION * PeriodType::Cancellation as u32,
     );
-    let token_account_rent = test_state.client.get_balance(escrow_ata).await.unwrap();
-
+
+    let token_account_rent =
+        get_min_rent_for_size(&mut test_state.client, S::get_token_account_size()).await;
     let escrow_rent = get_min_rent_for_size(&mut test_state.client, T::get_escrow_data_len()).await;
 
     let creator_ata = if test_state.token == NATIVE_MINT {
@@ -1083,7 +1085,9 @@
         ))
 }
 
-pub async fn test_escrow_creation_native<T: EscrowVariant>(test_state: &mut TestStateBase<T>) {
+pub async fn test_escrow_creation_native<T: EscrowVariant<S> + 'static, S: TokenVariant>(
+    test_state: &mut TestStateBase<T, S>,
+) {
     let (escrow, escrow_ata) = create_escrow(test_state).await;
 
     // Check token balances for the escrow account and creator are as expected.
@@ -1101,14 +1105,22 @@
     );
 
     let token_account_rent =
-        get_min_rent_for_size(&mut test_state.client, get_token_account_size()).await;
+        get_min_rent_for_size(&mut test_state.client, TokenSPL::get_token_account_size()).await;
+
+    // In Src tests we expect the creator to also pay for the signature lamports.
+    let signature_lamports = if TypeId::of::<T>() == TypeId::of::<SrcProgram>() {
+        DEFAULT_FEE_PER_SIGNATURE_LAMPORTS
+    } else {
+        // logic for other types
+        0
+    };
 
     assert_eq!(
         WALLET_DEFAULT_LAMPORTS
             - DEFAULT_ESCROW_AMOUNT
+            - token_account_rent
             - rent_lamports
-            - token_account_rent
-            - DEFAULT_FEE_PER_SIGNATURE_LAMPORTS,
+            - signature_lamports,
         // The pure lamport balance of the creator wallet after the transaction.
         test_state
             .client
@@ -1119,8 +1131,11 @@
     );
 }
 
-pub async fn test_escrow_creation_fail_if_token_is_not_native<T: EscrowVariant>(
-    test_state: &mut TestStateBase<T>,
+pub async fn test_escrow_creation_fail_if_token_is_not_native<
+    T: EscrowVariant<S>,
+    S: TokenVariant,
+>(
+    test_state: &mut TestStateBase<T, S>,
 ) {
     let (_, _, tx) = create_escrow_data(test_state);
     test_state
@@ -1133,7 +1148,9 @@
         ));
 }
 
-pub async fn test_cancel_native<T: EscrowVariant>(test_state: &mut TestStateBase<T>) {
+pub async fn test_cancel_native<T: EscrowVariant<S>, S: TokenVariant>(
+    test_state: &mut TestStateBase<T, S>,
+) {
     let (escrow, escrow_ata) = create_escrow(test_state).await;
     let transaction = T::get_cancel_tx(test_state, &escrow, &escrow_ata);
 
@@ -1143,7 +1160,7 @@
     );
 
     let token_account_rent =
-        get_min_rent_for_size(&mut test_state.client, get_token_account_size()).await;
+        get_min_rent_for_size(&mut test_state.client, TokenSPL::get_token_account_size()).await;
     let escrow_rent = get_min_rent_for_size(&mut test_state.client, T::get_escrow_data_len()).await;
 
     test_state
