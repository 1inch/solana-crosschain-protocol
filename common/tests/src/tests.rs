--- conflicted
+++ resolved
@@ -199,37 +199,6 @@
 
     let token_account_rent = test_state.client.get_balance(escrow_ata).await.unwrap();
     test_state
-<<<<<<< HEAD
-        .client
-        .process_transaction(transaction)
-        .await
-        .expect_success();
-
-    let creator_balance_after = test_state
-        .client
-        .get_balance(test_state.creator_wallet.keypair.pubkey())
-        .await
-        .unwrap();
-    let recipient_token_balance_after = get_token_balance(
-        &mut test_state.context,
-        &test_state.recipient_wallet.token_account,
-    )
-    .await;
-
-    // Assert lamport for creator is as expected
-    let escrow_rent = get_min_rent_for_size(&mut test_state.client, T::get_escrow_data_len()).await;
-
-    assert_eq!(
-        creator_balance_before + escrow_rent + token_account_rent,
-        creator_balance_after
-    );
-
-    // Assert recipient token balance is as expected.
-    assert_eq!(
-        recipient_token_balance_before + test_state.test_arguments.escrow_amount,
-        recipient_token_balance_after,
-    );
-=======
         .expect_balance_change(
             transaction,
             &[
@@ -244,7 +213,6 @@
             ],
         )
         .await;
->>>>>>> f2ca2226
 
     // Assert escrow was closed
     assert!(test_state
@@ -458,36 +426,10 @@
         &mut test_state.context,
         test_state.init_timestamp + DEFAULT_PERIOD_DURATION * PeriodType::Cancellation as u32,
     );
-<<<<<<< HEAD
     let token_account_rent = test_state.client.get_balance(escrow_ata).await.unwrap();
-    test_state
-        .client
-        .process_transaction(transaction)
-        .await
-        .expect_success();
-
-    let creator_token_balance_after = get_token_balance(
-        &mut test_state.context,
-        &test_state.creator_wallet.token_account,
-    )
-    .await;
-    let creator_balance_after = test_state
-        .client
-        .get_balance(test_state.creator_wallet.keypair.pubkey())
-        .await
-        .unwrap();
-
-    assert_eq!(
-        creator_token_balance_after,
-        creator_token_balance_before + test_state.test_arguments.escrow_amount
-    );
+
 
     get_min_rent_for_size(&mut test_state.client, S::get_token_account_size()).await;
-=======
-
-    let token_account_rent =
-        get_min_rent_for_size(&mut test_state.client, get_token_account_size()).await;
->>>>>>> f2ca2226
     let escrow_rent = get_min_rent_for_size(&mut test_state.client, T::get_escrow_data_len()).await;
 
     test_state
@@ -688,18 +630,6 @@
         .await
         .unwrap()
         .is_none());
-<<<<<<< HEAD
-
-    let token_account_rent =
-        get_min_rent_for_size(&mut test_state.client, S::get_token_account_size()).await;
-
-    // Assert that rent for escrow_ata has been sent to recipient.
-    assert_eq!(
-        recipient_balance_before + token_account_rent,
-        recipient_balance_after
-    );
-=======
->>>>>>> f2ca2226
 }
 
 pub async fn test_rescue_part_of_tokens_and_not_close_ata<T: EscrowVariant<S>, S: TokenVariant>(
