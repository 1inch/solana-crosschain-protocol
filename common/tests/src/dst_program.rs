--- conflicted
+++ resolved
@@ -71,38 +71,9 @@
         escrow: &Pubkey,
         escrow_ata: &Pubkey,
     ) -> Transaction {
-<<<<<<< HEAD
-        let instruction_data =
-            InstructionData::data(&cross_chain_escrow_dst::instruction::Withdraw {
-                secret: test_state.secret,
-            });
-
-        let instruction: Instruction = Instruction {
-            program_id: cross_chain_escrow_dst::id(),
-            accounts: vec![
-                AccountMeta::new(test_state.creator_wallet.keypair.pubkey(), true),
-                AccountMeta::new_readonly(test_state.recipient_wallet.keypair.pubkey(), false),
-                AccountMeta::new_readonly(test_state.token, false),
-                AccountMeta::new(*escrow, false),
-                AccountMeta::new(*escrow_ata, false),
-                AccountMeta::new(test_state.recipient_wallet.token_account, false),
-                AccountMeta::new_readonly(S::get_token_program_id(), false),
-                AccountMeta::new_readonly(system_program_id, false),
-            ],
-            data: instruction_data,
-        };
-=======
         build_withdraw_tx_dst(test_state, escrow, escrow_ata, None)
     }
->>>>>>> 96d81044
-
-    fn get_withdraw_tx_opt_creator(
-        test_state: &TestStateBase<Self>,
-        escrow: &Pubkey,
-        escrow_ata: &Pubkey,
-        opt_creator: Option<&Pubkey>,
-    ) -> Transaction {
-        build_withdraw_tx_dst(test_state, escrow, escrow_ata, opt_creator)
+
     }
 
     fn get_cancel_tx(
@@ -110,7 +81,6 @@
         escrow: &Pubkey,
         escrow_ata: &Pubkey,
     ) -> Transaction {
-<<<<<<< HEAD
         let instruction_data =
             InstructionData::data(&cross_chain_escrow_dst::instruction::Cancel {});
 
@@ -137,19 +107,6 @@
             ],
             test_state.context.last_blockhash,
         )
-=======
-        build_public_withdraw_tx_dst(test_state, escrow, escrow_ata, withdrawer, None)
-    }
-
-    fn get_public_withdraw_tx_opt_creator(
-        test_state: &TestStateBase<Self>,
-        escrow: &Pubkey,
-        escrow_ata: &Pubkey,
-        withdrawer: &Keypair,
-        opt_creator: Option<&Pubkey>,
-    ) -> Transaction {
-        build_public_withdraw_tx_dst(test_state, escrow, escrow_ata, withdrawer, opt_creator)
->>>>>>> 96d81044
     }
 
     fn get_create_tx(
