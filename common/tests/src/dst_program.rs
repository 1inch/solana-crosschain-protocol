use crate::helpers::*;
use anchor_lang::prelude::AccountInfo;
use anchor_spl::token::spl_token::native_mint::ID as NATIVE_MINT;
use solana_program_runtime::invoke_context::BuiltinFunctionWithContext;
use solana_sdk::{signature::Signer, signer::keypair::Keypair, transaction::Transaction};

use crate::wrap_entry;
use anchor_lang::InstructionData;
use solana_program_test::processor;

use anchor_lang::Space;
use anchor_spl::associated_token::ID as spl_associated_token_id;

use solana_program::{
    instruction::{AccountMeta, Instruction},
    pubkey::Pubkey,
    system_program::ID as system_program_id,
    sysvar::rent::ID as rent_id,
};

type TestState<S> = TestStateBase<DstProgram, S>;

pub struct DstProgram;

impl<S: TokenVariant> EscrowVariant<S> for DstProgram {
    fn get_program_spec() -> (Pubkey, Option<BuiltinFunctionWithContext>) {
        (
            cross_chain_escrow_dst::id(),
            wrap_entry!(cross_chain_escrow_dst::entry),
        )
    }

    fn get_public_withdraw_tx(
        test_state: &TestState<S>,
        escrow: &Pubkey,
        escrow_ata: &Pubkey,
        withdrawer: &Keypair,
    ) -> Transaction {
        build_public_withdraw_tx_dst(test_state, escrow, escrow_ata, withdrawer)
    }

    fn get_withdraw_tx(
        test_state: &TestState<S>,
        escrow: &Pubkey,
        escrow_ata: &Pubkey,
    ) -> Transaction {
        build_withdraw_tx_dst(test_state, escrow, escrow_ata)
    }

    fn get_cancel_tx(
        test_state: &TestState<S>,
        escrow: &Pubkey,
        escrow_ata: &Pubkey,
    ) -> Transaction {
        let instruction_data =
<<<<<<< HEAD
            InstructionData::data(&cross_chain_escrow_dst::instruction::Create {
                amount: test_state.test_arguments.escrow_amount,
                order_hash: test_state.order_hash.to_bytes(),
                hashlock: test_state.hashlock.to_bytes(),
                recipient: test_state.recipient_wallet.keypair.pubkey(),
                safety_deposit: test_state.test_arguments.safety_deposit,
                finality_duration: test_state.test_arguments.finality_duration,
                public_withdrawal_duration: test_state.test_arguments.public_withdrawal_duration,
                withdrawal_duration: test_state.test_arguments.withdrawal_duration,
                src_cancellation_timestamp: test_state.test_arguments.src_cancellation_timestamp,
                rescue_start: test_state.test_arguments.rescue_start,
                asset_is_native: test_state.test_arguments.asset_is_native,
            });
=======
            InstructionData::data(&cross_chain_escrow_dst::instruction::Cancel {});
>>>>>>> 542c2d7a

        let creator_ata = if test_state.test_arguments.asset_is_native {
            cross_chain_escrow_dst::id()
        } else if test_state.token == NATIVE_MINT {
            test_state.creator_wallet.native_token_account
        } else {
            test_state.creator_wallet.token_account
        };

        let instruction: Instruction = Instruction {
            program_id: cross_chain_escrow_dst::id(),
            accounts: vec![
                AccountMeta::new(test_state.creator_wallet.keypair.pubkey(), true),
<<<<<<< HEAD
                AccountMeta::new(test_state.creator_wallet.keypair.pubkey(), true),
                AccountMeta::new_readonly(test_state.token, false),
                AccountMeta::new(creator_ata, false),
=======
                AccountMeta::new_readonly(test_state.token, false),
>>>>>>> 542c2d7a
                AccountMeta::new(*escrow, false),
                AccountMeta::new(*escrow_ata, false),
                AccountMeta::new(test_state.creator_wallet.token_account, false),
                AccountMeta::new_readonly(S::get_token_program_id(), false),
                AccountMeta::new_readonly(system_program_id, false),
            ],
            data: instruction_data,
        };

        Transaction::new_signed_with_payer(
            &[instruction],
            Some(&test_state.payer_kp.pubkey()),
            &[
                &test_state.context.payer,
                &test_state.creator_wallet.keypair,
            ],
            test_state.context.last_blockhash,
        )
    }

    fn get_create_tx(
        test_state: &TestState<S>,
        escrow: &Pubkey,
        escrow_ata: &Pubkey,
    ) -> Transaction {
        let instruction_data =
            InstructionData::data(&cross_chain_escrow_dst::instruction::Create {
                amount: test_state.test_arguments.escrow_amount,
                order_hash: test_state.order_hash.to_bytes(),
                hashlock: test_state.hashlock.to_bytes(),
                recipient: test_state.recipient_wallet.keypair.pubkey(),
                safety_deposit: test_state.test_arguments.safety_deposit,
                finality_duration: test_state.test_arguments.finality_duration,
                public_withdrawal_duration: test_state.test_arguments.public_withdrawal_duration,
                withdrawal_duration: test_state.test_arguments.withdrawal_duration,
                src_cancellation_timestamp: test_state.test_arguments.src_cancellation_timestamp,
                rescue_start: test_state.test_arguments.rescue_start,
            });

        let creator_ata = if test_state.test_arguments.asset_is_native {
            cross_chain_escrow_dst::id()
        } else if test_state.token == NATIVE_MINT {
            test_state.creator_wallet.native_token_account
        } else {
            test_state.creator_wallet.token_account
        };

        let instruction: Instruction = Instruction {
            program_id: cross_chain_escrow_dst::id(),
            accounts: vec![
                AccountMeta::new(test_state.creator_wallet.keypair.pubkey(), true),
                AccountMeta::new_readonly(test_state.creator_wallet.keypair.pubkey(), true),
                AccountMeta::new_readonly(test_state.token, false),
                AccountMeta::new(test_state.creator_wallet.token_account, false),
                AccountMeta::new(*escrow, false),
                AccountMeta::new(*escrow_ata, false),
<<<<<<< HEAD
                AccountMeta::new(creator_ata, false),
                AccountMeta::new_readonly(spl_program_id, false),
=======
                AccountMeta::new_readonly(spl_associated_token_id, false),
                AccountMeta::new_readonly(S::get_token_program_id(), false),
                AccountMeta::new_readonly(rent_id, false),
>>>>>>> 542c2d7a
                AccountMeta::new_readonly(system_program_id, false),
            ],
            data: instruction_data,
        };
        Transaction::new_signed_with_payer(
            &[instruction],
            Some(&test_state.payer_kp.pubkey()),
            &[
                &test_state.context.payer,
                &test_state.creator_wallet.keypair,
            ],
            test_state.context.last_blockhash,
        )
    }

    fn get_rescue_funds_tx(
        test_state: &TestState<S>,
        escrow: &Pubkey,
        token_to_rescue: &Pubkey,
        escrow_ata: &Pubkey,
        recipient_ata: &Pubkey,
    ) -> Transaction {
        let instruction_data =
            InstructionData::data(&cross_chain_escrow_dst::instruction::RescueFunds {
                hashlock: test_state.hashlock.to_bytes(),
                order_hash: test_state.order_hash.to_bytes(),
                escrow_creator: test_state.creator_wallet.keypair.pubkey(),
                escrow_mint: test_state.token,
                escrow_amount: test_state.test_arguments.escrow_amount,
                safety_deposit: test_state.test_arguments.safety_deposit,
                rescue_start: test_state.test_arguments.rescue_start,
                rescue_amount: test_state.test_arguments.rescue_amount,
            });

        let instruction: Instruction = Instruction {
            program_id: cross_chain_escrow_dst::id(),
            accounts: vec![
                AccountMeta::new(test_state.recipient_wallet.keypair.pubkey(), true),
                AccountMeta::new_readonly(*token_to_rescue, false),
                AccountMeta::new(*escrow, false),
                AccountMeta::new(*escrow_ata, false),
                AccountMeta::new(*recipient_ata, false),
                AccountMeta::new_readonly(S::get_token_program_id(), false),
                AccountMeta::new_readonly(system_program_id, false),
            ],
            data: instruction_data,
        };

        Transaction::new_signed_with_payer(
            &[instruction],
            Some(&test_state.payer_kp.pubkey()),
            &[
                &test_state.context.payer,
                &test_state.recipient_wallet.keypair,
            ],
            test_state.context.last_blockhash,
        )
    }

    fn get_escrow_data_len() -> usize {
        cross_chain_escrow_dst::constants::DISCRIMINATOR
            + cross_chain_escrow_dst::EscrowDst::INIT_SPACE
    }
}<|MERGE_RESOLUTION|>--- conflicted
+++ resolved
@@ -53,23 +53,7 @@
         escrow_ata: &Pubkey,
     ) -> Transaction {
         let instruction_data =
-<<<<<<< HEAD
-            InstructionData::data(&cross_chain_escrow_dst::instruction::Create {
-                amount: test_state.test_arguments.escrow_amount,
-                order_hash: test_state.order_hash.to_bytes(),
-                hashlock: test_state.hashlock.to_bytes(),
-                recipient: test_state.recipient_wallet.keypair.pubkey(),
-                safety_deposit: test_state.test_arguments.safety_deposit,
-                finality_duration: test_state.test_arguments.finality_duration,
-                public_withdrawal_duration: test_state.test_arguments.public_withdrawal_duration,
-                withdrawal_duration: test_state.test_arguments.withdrawal_duration,
-                src_cancellation_timestamp: test_state.test_arguments.src_cancellation_timestamp,
-                rescue_start: test_state.test_arguments.rescue_start,
-                asset_is_native: test_state.test_arguments.asset_is_native,
-            });
-=======
             InstructionData::data(&cross_chain_escrow_dst::instruction::Cancel {});
->>>>>>> 542c2d7a
 
         let creator_ata = if test_state.test_arguments.asset_is_native {
             cross_chain_escrow_dst::id()
@@ -83,16 +67,10 @@
             program_id: cross_chain_escrow_dst::id(),
             accounts: vec![
                 AccountMeta::new(test_state.creator_wallet.keypair.pubkey(), true),
-<<<<<<< HEAD
-                AccountMeta::new(test_state.creator_wallet.keypair.pubkey(), true),
                 AccountMeta::new_readonly(test_state.token, false),
-                AccountMeta::new(creator_ata, false),
-=======
-                AccountMeta::new_readonly(test_state.token, false),
->>>>>>> 542c2d7a
                 AccountMeta::new(*escrow, false),
                 AccountMeta::new(*escrow_ata, false),
-                AccountMeta::new(test_state.creator_wallet.token_account, false),
+                AccountMeta::new(creator_ata, false),
                 AccountMeta::new_readonly(S::get_token_program_id(), false),
                 AccountMeta::new_readonly(system_program_id, false),
             ],
@@ -127,6 +105,7 @@
                 withdrawal_duration: test_state.test_arguments.withdrawal_duration,
                 src_cancellation_timestamp: test_state.test_arguments.src_cancellation_timestamp,
                 rescue_start: test_state.test_arguments.rescue_start,
+                asset_is_native: test_state.test_arguments.asset_is_native,
             });
 
         let creator_ata = if test_state.test_arguments.asset_is_native {
@@ -141,19 +120,14 @@
             program_id: cross_chain_escrow_dst::id(),
             accounts: vec![
                 AccountMeta::new(test_state.creator_wallet.keypair.pubkey(), true),
-                AccountMeta::new_readonly(test_state.creator_wallet.keypair.pubkey(), true),
+                AccountMeta::new(test_state.creator_wallet.keypair.pubkey(), true),
                 AccountMeta::new_readonly(test_state.token, false),
-                AccountMeta::new(test_state.creator_wallet.token_account, false),
+                AccountMeta::new(creator_ata, false),
                 AccountMeta::new(*escrow, false),
                 AccountMeta::new(*escrow_ata, false),
-<<<<<<< HEAD
-                AccountMeta::new(creator_ata, false),
-                AccountMeta::new_readonly(spl_program_id, false),
-=======
                 AccountMeta::new_readonly(spl_associated_token_id, false),
                 AccountMeta::new_readonly(S::get_token_program_id(), false),
                 AccountMeta::new_readonly(rent_id, false),
->>>>>>> 542c2d7a
                 AccountMeta::new_readonly(system_program_id, false),
             ],
             data: instruction_data,
