--- conflicted
+++ resolved
@@ -275,12 +275,7 @@
             order_amount: test_state.test_arguments.order_amount,
             parts_amount: test_state.test_arguments.order_parts_amount,
             safety_deposit: test_state.test_arguments.safety_deposit,
-<<<<<<< HEAD
-            timelocks: test_state.test_arguments.src_timelocks.0 .0,
-=======
             timelocks: test_state.test_arguments.src_timelocks.get_timelocks(),
-            rescue_start: test_state.test_arguments.rescue_start,
->>>>>>> 54e2d2e0
             expiration_time: test_state.test_arguments.expiration_time,
             asset_is_native: test_state.test_arguments.asset_is_native,
             dst_amount: test_state.test_arguments.dst_amount,
@@ -414,12 +409,7 @@
         parts_amount: test_state.test_arguments.order_parts_amount,
         hashlock: test_state.hashlock.to_bytes(),
         safety_deposit: test_state.test_arguments.safety_deposit,
-<<<<<<< HEAD
-        timelocks: test_state.test_arguments.src_timelocks.0 .0,
-=======
         timelocks: test_state.test_arguments.src_timelocks.get_timelocks(),
-        rescue_start: test_state.test_arguments.rescue_start,
->>>>>>> 54e2d2e0
         expiration_time: test_state.test_arguments.expiration_time,
         asset_is_native: test_state.test_arguments.asset_is_native,
         dst_amount: test_state.test_arguments.dst_amount,
