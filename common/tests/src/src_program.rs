use crate::helpers::*;
use crate::whitelist::get_whitelist_access_address;
use crate::wrap_entry;
use anchor_lang::prelude::AccountInfo;
use anchor_lang::AnchorSerialize;
use anchor_lang::InstructionData;
use solana_program_runtime::invoke_context::BuiltinFunctionWithContext;
use solana_program_test::processor;
use solana_sdk::{signature::Signer, signer::keypair::Keypair, transaction::Transaction};

use anchor_spl::associated_token::{spl_associated_token_account, ID as spl_associated_token_id};

use solana_program::{
    instruction::{AccountMeta, Instruction},
    keccak,
    pubkey::Pubkey,
    system_program::ID as system_program_id,
    sysvar::rent::ID as rent_id,
};

pub struct SrcProgram;

type TestState<S> = TestStateBase<SrcProgram, S>;
impl<S: TokenVariant> EscrowVariant<S> for SrcProgram {
    fn get_program_spec() -> (Pubkey, Option<BuiltinFunctionWithContext>) {
        (
            cross_chain_escrow_src::id(),
            wrap_entry!(cross_chain_escrow_src::entry),
        )
    }

    fn get_withdraw_tx(
        test_state: &TestState<S>,
        escrow: &Pubkey,
        escrow_ata: &Pubkey,
    ) -> Transaction {
        let instruction_data =
            InstructionData::data(&cross_chain_escrow_src::instruction::Withdraw {
                secret: test_state.secret,
            });

        let (_, taker_ata) = find_user_ata(test_state);

        let instruction: Instruction = Instruction {
            program_id: cross_chain_escrow_src::id(),
            accounts: vec![
                AccountMeta::new(test_state.taker_wallet.keypair.pubkey(), true),
                AccountMeta::new_readonly(test_state.token, false),
                AccountMeta::new(*escrow, false),
                AccountMeta::new(*escrow_ata, false),
                AccountMeta::new(taker_ata, false),
                AccountMeta::new_readonly(S::get_token_program_id(), false),
                AccountMeta::new_readonly(system_program_id, false),
            ],
            data: instruction_data,
        };

        Transaction::new_signed_with_payer(
            &[instruction],
            Some(&test_state.payer_kp.pubkey()),
            &[&test_state.context.payer, &test_state.taker_wallet.keypair],
            test_state.context.last_blockhash,
        )
    }

    fn get_public_withdraw_tx(
        test_state: &TestState<S>,
        escrow: &Pubkey,
        escrow_ata: &Pubkey,
        withdrawer: &Keypair,
    ) -> Transaction {
        let instruction_data =
            InstructionData::data(&cross_chain_escrow_src::instruction::PublicWithdraw {
                secret: test_state.secret,
            });

        let (_, taker_ata) = find_user_ata(test_state);
        let (whitelist_access, _) = get_whitelist_access_address(&withdrawer.pubkey());

        let instruction: Instruction = Instruction {
            program_id: cross_chain_escrow_src::id(),
            accounts: vec![
                AccountMeta::new(test_state.taker_wallet.keypair.pubkey(), false),
                AccountMeta::new(withdrawer.pubkey(), true),
                AccountMeta::new_readonly(whitelist_access, false),
                AccountMeta::new_readonly(test_state.token, false),
                AccountMeta::new(*escrow, false),
                AccountMeta::new(*escrow_ata, false),
                AccountMeta::new(taker_ata, false),
                AccountMeta::new_readonly(S::get_token_program_id(), false),
                AccountMeta::new_readonly(system_program_id, false),
            ],
            data: instruction_data,
        };

        Transaction::new_signed_with_payer(
            &[instruction],
            Some(&test_state.payer_kp.pubkey()), // so that withdrawer does not incurr transaction
            // charges and mess up computation of withdrawer's
            // balance expectation.
            &[&test_state.payer_kp, withdrawer],
            test_state.context.last_blockhash,
        )
    }

    fn get_cancel_tx(
        test_state: &TestState<S>,
        escrow: &Pubkey,
        escrow_ata: &Pubkey,
    ) -> Transaction {
        let instruction_data =
            InstructionData::data(&cross_chain_escrow_src::instruction::CancelEscrow {});

        let (maker_ata, _) = find_user_ata(test_state);

        let instruction: Instruction = Instruction {
            program_id: cross_chain_escrow_src::id(),
            accounts: vec![
                AccountMeta::new(test_state.taker_wallet.keypair.pubkey(), true),
                AccountMeta::new(test_state.maker_wallet.keypair.pubkey(), false),
                AccountMeta::new_readonly(test_state.token, false),
                AccountMeta::new(*escrow, false),
                AccountMeta::new(*escrow_ata, false),
                AccountMeta::new(maker_ata, false),
                AccountMeta::new_readonly(S::get_token_program_id(), false),
                AccountMeta::new_readonly(system_program_id, false),
            ],
            data: instruction_data,
        };

        Transaction::new_signed_with_payer(
            &[instruction],
            Some(&test_state.payer_kp.pubkey()),
            &[&test_state.context.payer, &test_state.taker_wallet.keypair],
            test_state.context.last_blockhash,
        )
    }

    fn get_create_tx(
        test_state: &TestState<S>,
        escrow: &Pubkey,
        escrow_ata: &Pubkey,
    ) -> Transaction {
        let instruction_data =
            InstructionData::data(&cross_chain_escrow_src::instruction::CreateEscrow {
                amount: test_state.test_arguments.escrow_amount,
                dutch_auction_data: test_state.test_arguments.dutch_auction_data.clone(),
                merkle_proof: test_state.test_arguments.merkle_proof.clone(),
            });

        let (order, order_ata) = get_order_addresses(test_state);
        let (whitelist_access, _) =
            get_whitelist_access_address(&test_state.taker_wallet.keypair.pubkey());

        let instruction: Instruction = Instruction {
            program_id: cross_chain_escrow_src::id(),
            accounts: vec![
                AccountMeta::new(test_state.taker_wallet.keypair.pubkey(), true),
                AccountMeta::new_readonly(whitelist_access, false),
                AccountMeta::new(test_state.maker_wallet.keypair.pubkey(), false),
                AccountMeta::new_readonly(test_state.token, false),
                AccountMeta::new(order, false),
                AccountMeta::new(order_ata, false),
                AccountMeta::new(*escrow, false),
                AccountMeta::new(*escrow_ata, false),
                AccountMeta::new_readonly(spl_associated_token_id, false),
                AccountMeta::new_readonly(S::get_token_program_id(), false),
                AccountMeta::new_readonly(system_program_id, false),
            ],
            data: instruction_data,
        };
        Transaction::new_signed_with_payer(
            &[instruction],
            Some(&test_state.payer_kp.pubkey()),
            &[&test_state.context.payer, &test_state.taker_wallet.keypair],
            test_state.context.last_blockhash,
        )
    }

    fn get_rescue_funds_tx(
        test_state: &TestState<S>,
        escrow: &Pubkey,
        token_to_rescue: &Pubkey,
        escrow_ata: &Pubkey,
        taker_ata: &Pubkey,
    ) -> Transaction {
        let instruction_data =
            InstructionData::data(&cross_chain_escrow_src::instruction::RescueFundsForEscrow {
                hashlock: test_state.hashlock.to_bytes(),
                order_hash: test_state.order_hash.to_bytes(),
                maker: test_state.maker_wallet.keypair.pubkey(),
                token: test_state.token,
                amount: test_state.test_arguments.escrow_amount,
                safety_deposit: test_state.test_arguments.safety_deposit,
                rescue_start: test_state.test_arguments.rescue_start,
                rescue_amount: test_state.test_arguments.rescue_amount,
            });

        let instruction: Instruction = Instruction {
            program_id: cross_chain_escrow_src::id(),
            accounts: vec![
                AccountMeta::new(test_state.taker_wallet.keypair.pubkey(), true),
                AccountMeta::new_readonly(*token_to_rescue, false),
                AccountMeta::new(*escrow, false),
                AccountMeta::new(*escrow_ata, false),
                AccountMeta::new(*taker_ata, false),
                AccountMeta::new_readonly(S::get_token_program_id(), false),
                AccountMeta::new_readonly(system_program_id, false),
            ],
            data: instruction_data,
        };

        Transaction::new_signed_with_payer(
            &[instruction],
            Some(&test_state.payer_kp.pubkey()),
            &[&test_state.context.payer, &test_state.taker_wallet.keypair],
            test_state.context.last_blockhash,
        )
    }

    fn get_escrow_data_len() -> usize {
        DEFAULT_SRC_ESCROW_SIZE
    }
}

pub fn create_public_escrow_cancel_tx<S: TokenVariant>(
    test_state: &TestStateBase<SrcProgram, S>,
    escrow: &Pubkey,
    escrow_ata: &Pubkey,
    canceller: &Keypair,
) -> Transaction {
    let instruction_data =
        InstructionData::data(&cross_chain_escrow_src::instruction::PublicCancelEscrow {});

    let (maker_ata, _) = find_user_ata(test_state);
    let (whitelist_access, _) = get_whitelist_access_address(&canceller.pubkey());

    let instruction: Instruction = Instruction {
        program_id: cross_chain_escrow_src::id(),
        accounts: vec![
            AccountMeta::new(test_state.taker_wallet.keypair.pubkey(), false),
            AccountMeta::new(test_state.maker_wallet.keypair.pubkey(), false),
            AccountMeta::new_readonly(test_state.token, false),
            AccountMeta::new(canceller.pubkey(), true),
            AccountMeta::new_readonly(whitelist_access, false),
            AccountMeta::new(*escrow, false),
            AccountMeta::new(*escrow_ata, false),
            AccountMeta::new(maker_ata, false),
            AccountMeta::new_readonly(S::get_token_program_id(), false),
            AccountMeta::new_readonly(system_program_id, false),
        ],
        data: instruction_data,
    };

    Transaction::new_signed_with_payer(
        &[instruction],
        Some(&test_state.payer_kp.pubkey()),
        &[&test_state.payer_kp, canceller],
        test_state.context.last_blockhash,
    )
}

pub fn get_rescue_funds_from_order_tx<S: TokenVariant>(
    test_state: &mut TestStateBase<SrcProgram, S>,
    order: &Pubkey,
    order_ata: &Pubkey,
    token_to_rescue: &Pubkey,
    taker_ata: &Pubkey,
) -> Transaction {
    let instruction_data =
        InstructionData::data(&cross_chain_escrow_src::instruction::RescueFundsForOrder {
            hashlock: test_state.hashlock.to_bytes(),
            maker: test_state.maker_wallet.keypair.pubkey(),
            token: test_state.token,
            order_amount: test_state.test_arguments.order_amount,
            safety_deposit: test_state.test_arguments.safety_deposit,
            timelocks: test_state.test_arguments.src_timelocks.get_timelocks(),
            expiration_time: test_state.test_arguments.expiration_time,
            asset_is_native: test_state.test_arguments.asset_is_native,
            dst_amount: test_state.test_arguments.dst_amount,
            dutch_auction_data_hash: keccak::hashv(&[&test_state
                .test_arguments
                .dutch_auction_data
                .try_to_vec()
                .unwrap()])
            .to_bytes(),
            max_cancellation_premium: test_state.test_arguments.max_cancellation_premium,
            cancellation_auction_duration: test_state.test_arguments.cancellation_auction_duration,
            allow_multiple_fills: test_state.test_arguments.allow_multiple_fills,
<<<<<<< HEAD
            rescue_start: test_state.test_arguments.rescue_start,
=======
            salt: test_state.test_arguments.salt,
>>>>>>> 0037ee68
            rescue_amount: test_state.test_arguments.rescue_amount,
        });

    let (whitelist_access, _) =
        get_whitelist_access_address(&test_state.taker_wallet.keypair.pubkey());

    let instruction: Instruction = Instruction {
        program_id: cross_chain_escrow_src::id(),
        accounts: vec![
            AccountMeta::new(test_state.taker_wallet.keypair.pubkey(), true),
            AccountMeta::new_readonly(whitelist_access, false),
            AccountMeta::new_readonly(*token_to_rescue, false),
            AccountMeta::new(*order, false),
            AccountMeta::new(*order_ata, false),
            AccountMeta::new(*taker_ata, false),
            AccountMeta::new_readonly(S::get_token_program_id(), false),
            AccountMeta::new_readonly(system_program_id, false),
        ],
        data: instruction_data,
    };

    Transaction::new_signed_with_payer(
        &[instruction],
        Some(&test_state.payer_kp.pubkey()),
        &[&test_state.context.payer, &test_state.taker_wallet.keypair],
        test_state.context.last_blockhash,
    )
}
pub fn get_order_hash<T, S: TokenVariant>(test_state: &TestStateBase<T, S>) -> keccak::Hash {
    keccak::hashv(&[
        &test_state.hashlock.to_bytes(),
        test_state.maker_wallet.keypair.pubkey().as_ref(),
        test_state.token.as_ref(),
        test_state
            .test_arguments
            .order_amount
            .to_be_bytes()
            .as_ref(),
        test_state
            .test_arguments
            .safety_deposit
            .to_be_bytes()
            .as_ref(),
        &(test_state.test_arguments.src_timelocks.get_timelocks())
            .iter()
            .flat_map(|x| x.to_le_bytes())
            .collect::<Vec<u8>>(),
        test_state
            .test_arguments
            .expiration_time
            .to_be_bytes()
            .as_ref(),
        &[test_state.test_arguments.asset_is_native as u8],
        test_state
            .test_arguments
            .dst_amount
            .try_to_vec()
            .unwrap()
            .as_ref(),
        keccak::hashv(&[&test_state
            .test_arguments
            .dutch_auction_data
            .try_to_vec()
            .unwrap()])
        .to_bytes()
        .as_ref(),
        test_state
            .test_arguments
            .max_cancellation_premium
            .to_be_bytes()
            .as_ref(),
        test_state
            .test_arguments
            .cancellation_auction_duration
            .to_be_bytes()
            .as_ref(),
        &[test_state.test_arguments.allow_multiple_fills as u8],
        test_state.test_arguments.salt.to_be_bytes().as_ref(),
    ])
}

pub fn get_order_addresses<S: TokenVariant>(
    test_state: &TestStateBase<SrcProgram, S>,
) -> (Pubkey, Pubkey) {
    let (program_id, _) = <SrcProgram as EscrowVariant<S>>::get_program_spec();
    let (order_pda, _) =
        Pubkey::find_program_address(&[b"order", test_state.order_hash.as_ref()], &program_id);
    let order_ata = spl_associated_token_account::get_associated_token_address_with_program_id(
        &order_pda,
        &test_state.token,
        &S::get_token_program_id(),
    );

    (order_pda, order_ata)
}

pub fn create_order_data<S: TokenVariant>(
    test_state: &mut TestStateBase<SrcProgram, S>,
) -> (Pubkey, Pubkey, Transaction) {
    test_state.order_hash = get_order_hash(test_state);
    let (order_pda, order_ata) = get_order_addresses(test_state);
    let transaction: Transaction = get_create_order_tx(test_state, &order_pda, &order_ata);

    (order_pda, order_ata, transaction)
}

pub fn get_create_order_tx<T: EscrowVariant<S>, S: TokenVariant>(
    test_state: &TestStateBase<T, S>,
    order: &Pubkey,
    order_ata: &Pubkey,
) -> Transaction {
    let instruction_data = InstructionData::data(&cross_chain_escrow_src::instruction::Create {
        amount: test_state.test_arguments.order_amount,
        hashlock: test_state.hashlock.to_bytes(),
        safety_deposit: test_state.test_arguments.safety_deposit,
        timelocks: test_state.test_arguments.src_timelocks.get_timelocks(),
        expiration_time: test_state.test_arguments.expiration_time,
        asset_is_native: test_state.test_arguments.asset_is_native,
        dst_amount: test_state.test_arguments.dst_amount,
        dutch_auction_data_hash: keccak::hashv(&[&test_state
            .test_arguments
            .dutch_auction_data
            .try_to_vec()
            .unwrap()])
        .to_bytes(),
        max_cancellation_premium: test_state.test_arguments.max_cancellation_premium,
        cancellation_auction_duration: test_state.test_arguments.cancellation_auction_duration,
        allow_multiple_fills: test_state.test_arguments.allow_multiple_fills,
        salt: test_state.test_arguments.salt,
        _dst_chain_params: test_state.test_arguments.dst_chain_params.clone(),
    });

    let (maker_ata, _) = find_user_ata(test_state);

    let instruction: Instruction = Instruction {
        program_id: cross_chain_escrow_src::id(),
        accounts: vec![
            AccountMeta::new(test_state.maker_wallet.keypair.pubkey(), true),
            AccountMeta::new_readonly(test_state.token, false),
            AccountMeta::new(maker_ata, false),
            AccountMeta::new(*order, false),
            AccountMeta::new(*order_ata, false),
            AccountMeta::new_readonly(spl_associated_token_id, false),
            AccountMeta::new_readonly(S::get_token_program_id(), false),
            AccountMeta::new_readonly(rent_id, false),
            AccountMeta::new_readonly(system_program_id, false),
        ],
        data: instruction_data,
    };
    Transaction::new_signed_with_payer(
        &[instruction],
        Some(&test_state.payer_kp.pubkey()),
        &[&test_state.context.payer, &test_state.maker_wallet.keypair],
        test_state.context.last_blockhash,
    )
}

pub fn get_cancel_order_tx<T: EscrowVariant<S>, S: TokenVariant>(
    test_state: &TestStateBase<T, S>,
    order: &Pubkey,
    order_ata: &Pubkey,
    opt_maker_ata: Option<&Pubkey>,
) -> Transaction {
    let instruction_data =
        InstructionData::data(&cross_chain_escrow_src::instruction::CancelOrder {});

    let maker_ata = if let Some(ata) = opt_maker_ata {
        *ata
    } else {
        let (maker_ata, _) = find_user_ata(test_state);
        maker_ata
    };

    let instruction: Instruction = Instruction {
        program_id: cross_chain_escrow_src::id(),
        accounts: vec![
            AccountMeta::new(test_state.maker_wallet.keypair.pubkey(), true),
            AccountMeta::new_readonly(test_state.token, false),
            AccountMeta::new(*order, false),
            AccountMeta::new(*order_ata, false),
            AccountMeta::new(maker_ata, false),
            AccountMeta::new_readonly(S::get_token_program_id(), false),
            AccountMeta::new_readonly(system_program_id, false),
        ],
        data: instruction_data,
    };

    Transaction::new_signed_with_payer(
        &[instruction],
        Some(&test_state.payer_kp.pubkey()),
        &[&test_state.payer_kp, &test_state.maker_wallet.keypair],
        test_state.context.last_blockhash,
    )
}

pub fn get_cancel_order_by_resolver_tx<T: EscrowVariant<S>, S: TokenVariant>(
    test_state: &TestStateBase<T, S>,
    order: &Pubkey,
    order_ata: &Pubkey,
    opt_maker_ata: Option<&Pubkey>,
) -> Transaction {
    let reward_limit = test_state.test_arguments.reward_limit;
    let instruction_data = InstructionData::data(
        &cross_chain_escrow_src::instruction::CancelOrderByResolver { reward_limit },
    );
    let (whitelist_access, _) =
        get_whitelist_access_address(&test_state.taker_wallet.keypair.pubkey());

    let maker_ata = if let Some(ata) = opt_maker_ata {
        *ata
    } else {
        let (maker_ata, _) = find_user_ata(test_state);
        maker_ata
    };

    let instruction: Instruction = Instruction {
        program_id: cross_chain_escrow_src::id(),
        accounts: vec![
            AccountMeta::new(test_state.taker_wallet.keypair.pubkey(), true),
            AccountMeta::new_readonly(whitelist_access, false),
            AccountMeta::new(test_state.maker_wallet.keypair.pubkey(), false),
            AccountMeta::new_readonly(test_state.token, false),
            AccountMeta::new(*order, false),
            AccountMeta::new(*order_ata, false),
            AccountMeta::new(maker_ata, false),
            AccountMeta::new_readonly(S::get_token_program_id(), false),
            AccountMeta::new_readonly(system_program_id, false),
        ],
        data: instruction_data,
    };

    Transaction::new_signed_with_payer(
        &[instruction],
        Some(&test_state.payer_kp.pubkey()),
        &[&test_state.payer_kp, &test_state.taker_wallet.keypair],
        test_state.context.last_blockhash,
    )
}

pub async fn create_order<S: TokenVariant>(
    test_state: &mut TestStateBase<SrcProgram, S>,
) -> (Pubkey, Pubkey) {
    test_state.order_hash = get_order_hash(test_state);
    let (order_pda, order_ata) = get_order_addresses(test_state);
    let transaction: Transaction = get_create_order_tx(test_state, &order_pda, &order_ata);

    test_state
        .client
        .process_transaction(transaction)
        .await
        .expect_success();

    (order_pda, order_ata)
}<|MERGE_RESOLUTION|>--- conflicted
+++ resolved
@@ -287,11 +287,8 @@
             max_cancellation_premium: test_state.test_arguments.max_cancellation_premium,
             cancellation_auction_duration: test_state.test_arguments.cancellation_auction_duration,
             allow_multiple_fills: test_state.test_arguments.allow_multiple_fills,
-<<<<<<< HEAD
             rescue_start: test_state.test_arguments.rescue_start,
-=======
             salt: test_state.test_arguments.salt,
->>>>>>> 0037ee68
             rescue_amount: test_state.test_arguments.rescue_amount,
         });
 
