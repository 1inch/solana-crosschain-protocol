--- conflicted
+++ resolved
@@ -166,11 +166,6 @@
     }
 
     fn get_escrow_data_len() -> usize {
-<<<<<<< HEAD
-        cross_chain_escrow_src::constants::DISCRIMINATOR + cross_chain_escrow_src::Order::INIT_SPACE
-=======
-        cross_chain_escrow_src::constants::DISCRIMINATOR_BYTES
-            + cross_chain_escrow_src::EscrowSrc::INIT_SPACE
->>>>>>> 4521fcad
+        cross_chain_escrow_src::constants::DISCRIMINATOR_BYTES + cross_chain_escrow_src::Order::INIT_SPACE
     }
 }