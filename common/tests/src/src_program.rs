--- conflicted
+++ resolved
@@ -42,14 +42,9 @@
         let instruction: Instruction = Instruction {
             program_id: cross_chain_escrow_src::id(),
             accounts: vec![
-<<<<<<< HEAD
                 AccountMeta::new(test_state.creator_wallet.keypair.pubkey(), false),
                 AccountMeta::new_readonly(test_state.recipient_wallet.keypair.pubkey(), false),
                 AccountMeta::new(withdrawer.pubkey(), true),
-=======
-                AccountMeta::new(test_state.payer_kp.pubkey(), true),
-                AccountMeta::new_readonly(test_state.creator_wallet.keypair.pubkey(), true),
->>>>>>> cb2619d7
                 AccountMeta::new_readonly(test_state.token, false),
                 AccountMeta::new(*escrow, false),
                 AccountMeta::new(*escrow_ata, false),
@@ -126,7 +121,7 @@
             program_id: cross_chain_escrow_src::id(),
             accounts: vec![
                 AccountMeta::new(test_state.payer_kp.pubkey(), true),
-                AccountMeta::new(test_state.creator_wallet.keypair.pubkey(), true),
+                AccountMeta::new_readonly(test_state.creator_wallet.keypair.pubkey(), true),
                 AccountMeta::new_readonly(test_state.token, false),
                 AccountMeta::new(test_state.creator_wallet.token_account, false),
                 AccountMeta::new(*escrow, false),
