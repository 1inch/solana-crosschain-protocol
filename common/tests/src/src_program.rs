use crate::helpers::*;
use anchor_lang::prelude::AccountInfo;
use solana_program_runtime::invoke_context::BuiltinFunctionWithContext;
use solana_sdk::{signature::Signer, signer::keypair::Keypair, transaction::Transaction};

use crate::wrap_entry;
use anchor_lang::InstructionData;
use solana_program_test::processor;

use anchor_lang::Space;
use anchor_spl::associated_token::ID as spl_associated_token_id;

use solana_program::{
    instruction::{AccountMeta, Instruction},
    pubkey::Pubkey,
    system_program::ID as system_program_id,
    sysvar::rent::ID as rent_id,
};

pub struct SrcProgram;

type TestState<S> = TestStateBase<SrcProgram, S>;
impl<S: TokenVariant> EscrowVariant<S> for SrcProgram {
    fn get_program_spec() -> (Pubkey, Option<BuiltinFunctionWithContext>) {
        (
            cross_chain_escrow_src::id(),
            wrap_entry!(cross_chain_escrow_src::entry),
        )
    }

<<<<<<< HEAD
    fn get_escrow_data_len() -> usize {
        cross_chain_escrow_src::constants::DISCRIMINATOR
            + cross_chain_escrow_src::EscrowSrc::INIT_SPACE
    }

    fn get_create_tx(
        test_state: &TestStateBase<SrcProgram>,
        escrow: &Pubkey,
        escrow_ata: &Pubkey,
    ) -> Transaction {
        let instruction_data =
            InstructionData::data(&cross_chain_escrow_src::instruction::Create {
                amount: test_state.test_arguments.escrow_amount,
                order_hash: test_state.order_hash.to_bytes(),
                hashlock: test_state.hashlock.to_bytes(),
                recipient: test_state.recipient_wallet.keypair.pubkey(),
                safety_deposit: test_state.test_arguments.safety_deposit,
                cancellation_duration: test_state.test_arguments.cancellation_duration,
                finality_duration: test_state.test_arguments.finality_duration,
                public_withdrawal_duration: test_state.test_arguments.public_withdrawal_duration,
                withdrawal_duration: test_state.test_arguments.withdrawal_duration,
                rescue_start: test_state.test_arguments.rescue_start,
                dst_amount: test_state.test_arguments.dst_amount,
                dutch_auction_data: test_state.test_arguments.dutch_auction_data.clone(),
            });

        let instruction: Instruction = Instruction {
            program_id: cross_chain_escrow_src::id(),
            accounts: vec![
                AccountMeta::new(test_state.creator_wallet.keypair.pubkey(), true),
                AccountMeta::new_readonly(test_state.creator_wallet.keypair.pubkey(), true),
                AccountMeta::new_readonly(test_state.token, false),
                AccountMeta::new(test_state.creator_wallet.token_account, false),
                AccountMeta::new(*escrow, false),
                AccountMeta::new(*escrow_ata, false),
                AccountMeta::new_readonly(spl_associated_token_id, false),
                AccountMeta::new_readonly(spl_program_id, false),
                AccountMeta::new_readonly(rent_id, false),
                AccountMeta::new_readonly(system_program_id, false),
            ],
            data: instruction_data,
        };
        Transaction::new_signed_with_payer(
            &[instruction],
            Some(&test_state.creator_wallet.keypair.pubkey()),
            &[&test_state.creator_wallet.keypair],
            test_state.context.last_blockhash,
        )
    }

=======
>>>>>>> 542c2d7a
    fn get_withdraw_tx(
        test_state: &TestState<S>,
        escrow: &Pubkey,
        escrow_ata: &Pubkey,
    ) -> Transaction {
        build_withdraw_tx_src(test_state, escrow, escrow_ata, None)
    }

    fn get_public_withdraw_tx(
        test_state: &TestState<S>,
        escrow: &Pubkey,
        escrow_ata: &Pubkey,
        withdrawer: &Keypair,
    ) -> Transaction {
        build_public_withdraw_tx_src(test_state, escrow, escrow_ata, withdrawer, None)
    }

    fn get_cancel_tx(
        test_state: &TestState<S>,
        escrow: &Pubkey,
        escrow_ata: &Pubkey,
    ) -> Transaction {
        let instruction_data =
            InstructionData::data(&cross_chain_escrow_src::instruction::Cancel {});

        let instruction: Instruction = Instruction {
            program_id: cross_chain_escrow_src::id(),
            accounts: vec![
                AccountMeta::new(test_state.creator_wallet.keypair.pubkey(), true),
                AccountMeta::new_readonly(test_state.token, false),
                AccountMeta::new(*escrow, false),
                AccountMeta::new(*escrow_ata, false),
                AccountMeta::new(test_state.creator_wallet.token_account, false),
                AccountMeta::new_readonly(S::get_token_program_id(), false),
                AccountMeta::new_readonly(system_program_id, false),
            ],
            data: instruction_data,
        };

        Transaction::new_signed_with_payer(
            &[instruction],
            Some(&test_state.payer_kp.pubkey()),
            &[
                &test_state.context.payer,
                &test_state.creator_wallet.keypair,
            ],
            test_state.context.last_blockhash,
        )
    }

    fn get_create_tx(
        test_state: &TestState<S>,
        escrow: &Pubkey,
        escrow_ata: &Pubkey,
    ) -> Transaction {
        let instruction_data =
            InstructionData::data(&cross_chain_escrow_src::instruction::Create {
                amount: test_state.test_arguments.escrow_amount,
                order_hash: test_state.order_hash.to_bytes(),
                hashlock: test_state.hashlock.to_bytes(),
                recipient: test_state.recipient_wallet.keypair.pubkey(),
                safety_deposit: test_state.test_arguments.safety_deposit,
                cancellation_duration: test_state.test_arguments.cancellation_duration,
                finality_duration: test_state.test_arguments.finality_duration,
                public_withdrawal_duration: test_state.test_arguments.public_withdrawal_duration,
                withdrawal_duration: test_state.test_arguments.withdrawal_duration,
                rescue_start: test_state.test_arguments.rescue_start,
            });

        let instruction: Instruction = Instruction {
            program_id: cross_chain_escrow_src::id(),
            accounts: vec![
                AccountMeta::new(test_state.creator_wallet.keypair.pubkey(), true),
                AccountMeta::new_readonly(test_state.creator_wallet.keypair.pubkey(), true),
                AccountMeta::new_readonly(test_state.token, false),
                AccountMeta::new(test_state.creator_wallet.token_account, false),
                AccountMeta::new(*escrow, false),
                AccountMeta::new(*escrow_ata, false),
                AccountMeta::new_readonly(spl_associated_token_id, false),
                AccountMeta::new_readonly(S::get_token_program_id(), false),
                AccountMeta::new_readonly(rent_id, false),
                AccountMeta::new_readonly(system_program_id, false),
            ],
            data: instruction_data,
        };
        Transaction::new_signed_with_payer(
            &[instruction],
            Some(&test_state.creator_wallet.keypair.pubkey()),
            &[&test_state.creator_wallet.keypair],
            test_state.context.last_blockhash,
        )
    }

    fn get_rescue_funds_tx(
        test_state: &TestState<S>,
        escrow: &Pubkey,
        token_to_rescue: &Pubkey,
        escrow_ata: &Pubkey,
        recipient_ata: &Pubkey,
    ) -> Transaction {
        let instruction_data =
            InstructionData::data(&cross_chain_escrow_src::instruction::RescueFunds {
                hashlock: test_state.hashlock.to_bytes(),
                order_hash: test_state.order_hash.to_bytes(),
                escrow_creator: test_state.creator_wallet.keypair.pubkey(),
                escrow_mint: test_state.token,
                escrow_amount: test_state.test_arguments.escrow_amount,
                safety_deposit: test_state.test_arguments.safety_deposit,
                rescue_start: test_state.test_arguments.rescue_start,
                rescue_amount: test_state.test_arguments.rescue_amount,
            });

        let instruction: Instruction = Instruction {
            program_id: cross_chain_escrow_src::id(),
            accounts: vec![
                AccountMeta::new(test_state.recipient_wallet.keypair.pubkey(), true),
                AccountMeta::new_readonly(*token_to_rescue, false),
                AccountMeta::new(*escrow, false),
                AccountMeta::new(*escrow_ata, false),
                AccountMeta::new(*recipient_ata, false),
                AccountMeta::new_readonly(S::get_token_program_id(), false),
                AccountMeta::new_readonly(system_program_id, false),
            ],
            data: instruction_data,
        };

        Transaction::new_signed_with_payer(
            &[instruction],
            Some(&test_state.payer_kp.pubkey()),
            &[
                &test_state.context.payer,
                &test_state.recipient_wallet.keypair,
            ],
            test_state.context.last_blockhash,
        )
    }

    fn get_escrow_data_len() -> usize {
        cross_chain_escrow_src::constants::DISCRIMINATOR
            + cross_chain_escrow_src::EscrowSrc::INIT_SPACE
    }
}<|MERGE_RESOLUTION|>--- conflicted
+++ resolved
@@ -28,59 +28,6 @@
         )
     }
 
-<<<<<<< HEAD
-    fn get_escrow_data_len() -> usize {
-        cross_chain_escrow_src::constants::DISCRIMINATOR
-            + cross_chain_escrow_src::EscrowSrc::INIT_SPACE
-    }
-
-    fn get_create_tx(
-        test_state: &TestStateBase<SrcProgram>,
-        escrow: &Pubkey,
-        escrow_ata: &Pubkey,
-    ) -> Transaction {
-        let instruction_data =
-            InstructionData::data(&cross_chain_escrow_src::instruction::Create {
-                amount: test_state.test_arguments.escrow_amount,
-                order_hash: test_state.order_hash.to_bytes(),
-                hashlock: test_state.hashlock.to_bytes(),
-                recipient: test_state.recipient_wallet.keypair.pubkey(),
-                safety_deposit: test_state.test_arguments.safety_deposit,
-                cancellation_duration: test_state.test_arguments.cancellation_duration,
-                finality_duration: test_state.test_arguments.finality_duration,
-                public_withdrawal_duration: test_state.test_arguments.public_withdrawal_duration,
-                withdrawal_duration: test_state.test_arguments.withdrawal_duration,
-                rescue_start: test_state.test_arguments.rescue_start,
-                dst_amount: test_state.test_arguments.dst_amount,
-                dutch_auction_data: test_state.test_arguments.dutch_auction_data.clone(),
-            });
-
-        let instruction: Instruction = Instruction {
-            program_id: cross_chain_escrow_src::id(),
-            accounts: vec![
-                AccountMeta::new(test_state.creator_wallet.keypair.pubkey(), true),
-                AccountMeta::new_readonly(test_state.creator_wallet.keypair.pubkey(), true),
-                AccountMeta::new_readonly(test_state.token, false),
-                AccountMeta::new(test_state.creator_wallet.token_account, false),
-                AccountMeta::new(*escrow, false),
-                AccountMeta::new(*escrow_ata, false),
-                AccountMeta::new_readonly(spl_associated_token_id, false),
-                AccountMeta::new_readonly(spl_program_id, false),
-                AccountMeta::new_readonly(rent_id, false),
-                AccountMeta::new_readonly(system_program_id, false),
-            ],
-            data: instruction_data,
-        };
-        Transaction::new_signed_with_payer(
-            &[instruction],
-            Some(&test_state.creator_wallet.keypair.pubkey()),
-            &[&test_state.creator_wallet.keypair],
-            test_state.context.last_blockhash,
-        )
-    }
-
-=======
->>>>>>> 542c2d7a
     fn get_withdraw_tx(
         test_state: &TestState<S>,
         escrow: &Pubkey,
@@ -148,6 +95,8 @@
                 public_withdrawal_duration: test_state.test_arguments.public_withdrawal_duration,
                 withdrawal_duration: test_state.test_arguments.withdrawal_duration,
                 rescue_start: test_state.test_arguments.rescue_start,
+                dst_amount: test_state.test_arguments.dst_amount,
+                dutch_auction_data: test_state.test_arguments.dutch_auction_data.clone(),
             });
 
         let instruction: Instruction = Instruction {
