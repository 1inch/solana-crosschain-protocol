--- conflicted
+++ resolved
@@ -142,53 +142,7 @@
     }
 
     fn get_withdraw_tx(
-<<<<<<< HEAD
-        test_state: &TestState<S>,
-=======
-        test_state: &TestState,
-        escrow: &Pubkey,
-        escrow_ata: &Pubkey,
-    ) -> Transaction {
-        build_withdraw_tx_src(test_state, escrow, escrow_ata, None)
-    }
-
-    fn get_withdraw_tx_opt_rent_recipient(
-        test_state: &TestStateBase<Self>,
-        escrow: &Pubkey,
-        escrow_ata: &Pubkey,
-        opt_rent_recipient: Option<&Pubkey>,
-    ) -> Transaction {
-        build_withdraw_tx_src(test_state, escrow, escrow_ata, opt_rent_recipient)
-    }
-
-    fn get_public_withdraw_tx(
-        test_state: &TestState,
-        escrow: &Pubkey,
-        escrow_ata: &Pubkey,
-        withdrawer: &Keypair,
-    ) -> Transaction {
-        build_public_withdraw_tx_src(test_state, escrow, escrow_ata, withdrawer, None)
-    }
-
-    fn get_public_withdraw_tx_opt_rent_recipient(
-        test_state: &TestStateBase<Self>,
-        escrow: &Pubkey,
-        escrow_ata: &Pubkey,
-        withdrawer: &Keypair,
-        opt_rent_recipient: Option<&Pubkey>,
-    ) -> Transaction {
-        build_public_withdraw_tx_src(
-            test_state,
-            escrow,
-            escrow_ata,
-            withdrawer,
-            opt_rent_recipient,
-        )
-    }
-
-    fn get_cancel_tx(
-        test_state: &TestStateBase<SrcProgram>,
->>>>>>> aff9f5bc
+        test_state: &TestState<S>,
         escrow: &Pubkey,
         escrow_ata: &Pubkey,
     ) -> Transaction {
