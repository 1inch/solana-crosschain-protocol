--- conflicted
+++ resolved
@@ -41,12 +41,9 @@
     fn escrow_type(&self) -> EscrowType;
 }
 
-<<<<<<< HEAD
-#[allow(clippy::too_many_arguments)]
-=======
 // It is used to transfer tokens to escrow_ata by the dst escrow program
 // or to order_ata for by src escrow program.
->>>>>>> 7a9832d1
+#[allow(clippy::too_many_arguments)]
 pub fn create<'info>(
     escrow_size: usize,
     escrow_type: EscrowType,
@@ -235,61 +232,6 @@
     Ok(())
 }
 
-<<<<<<< HEAD
-fn close_escrow_account<'info, T>(
-    escrow: &Account<'info, T>,
-    safety_deposit_recipient: &AccountInfo<'info>,
-    rent_recipient: &AccountInfo<'info>,
-) -> Result<()>
-where
-    T: EscrowBase + AccountSerialize + AccountDeserialize + Clone,
-{
-    // Transfer safety_deposit from escrow to safety_deposit_recipient
-    if rent_recipient.key() != safety_deposit_recipient.key() {
-        let safety_deposit = escrow.safety_deposit();
-        escrow.sub_lamports(safety_deposit)?;
-        safety_deposit_recipient.add_lamports(safety_deposit)?;
-    }
-
-    // Close escrow account and transfer remaining lamports to rent_recipient
-    escrow.close(rent_recipient.to_account_info())?;
-
-    Ok(())
-}
-
-fn close_and_withdraw_native_ata<'info, T>(
-    escrow: &Account<'info, T>,
-    escrow_ata: &InterfaceAccount<'info, TokenAccount>,
-    recipient: &AccountInfo<'info>,
-    token_program: &Interface<'info, TokenInterface>,
-    seeds: [&[u8]; 10],
-) -> Result<()>
-where
-    T: EscrowBase + AccountSerialize + AccountDeserialize + Clone,
-{
-    // Using escrow pda as an intermediate account to transfer native tokens
-    // in case of recipient_ata provided, escrow pda will only receive the escrow ata rent-exempt lamports
-    // which rent_recipient will receive after closing the escrow
-    close_account(CpiContext::new_with_signer(
-        token_program.to_account_info(),
-        CloseAccount {
-            account: escrow_ata.to_account_info(),
-            destination: escrow.to_account_info(),
-            authority: escrow.to_account_info(),
-        },
-        &[&seeds],
-    ))?;
-
-    // Transfer the native tokens from escrow pda to recipient
-    escrow.sub_lamports(escrow.amount())?;
-    recipient.add_lamports(escrow.amount())?;
-
-    Ok(())
-}
-
-=======
-#[allow(clippy::too_many_arguments)]
->>>>>>> 7a9832d1
 pub fn rescue_funds<'info>(
     escrow: &AccountInfo<'info>,
     rescue_start: u32,
