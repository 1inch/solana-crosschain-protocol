use anchor_lang::error_code;

#[error_code]
pub enum EscrowError {
    #[msg("Zero amount or deposit")]
    ZeroAmountOrDeposit,
    #[msg("Safety deposit too large")]
    SafetyDepositTooLarge,
    #[msg("Invalid secret")]
    InvalidSecret,
    #[msg("Invalid account")]
    InvalidAccount,
    #[msg("Invalid creation time")]
    InvalidCreationTime,
    #[msg("Invalid time")]
    InvalidTime,
    #[msg("Invalid rescue start")]
    InvalidRescueStart,
    #[msg("Missing creator ata")]
    MissingCreatorAta,
    #[msg("Missing recipient ata")]
    MissingRecipientAta,
    #[msg("Inconsistent native trait")]
    InconsistentNativeTrait,
<<<<<<< HEAD
    #[msg("Cancel by resolver is forbidden")]
    CancelOrderByResolverIsForbidden,
    #[msg("Order not expired")]
    OrderNotExpired,
=======
    #[msg("Order has expired")]
    OrderHasExpired,
    #[msg("Dutch auction data hash mismatch")]
    DutchAuctionDataHashMismatch,
>>>>>>> 4d500e87
}<|MERGE_RESOLUTION|>--- conflicted
+++ resolved
@@ -22,15 +22,12 @@
     MissingRecipientAta,
     #[msg("Inconsistent native trait")]
     InconsistentNativeTrait,
-<<<<<<< HEAD
     #[msg("Cancel by resolver is forbidden")]
     CancelOrderByResolverIsForbidden,
     #[msg("Order not expired")]
     OrderNotExpired,
-=======
     #[msg("Order has expired")]
     OrderHasExpired,
     #[msg("Dutch auction data hash mismatch")]
     DutchAuctionDataHashMismatch,
->>>>>>> 4d500e87
 }