--- conflicted
+++ resolved
@@ -1,13 +1,6 @@
 use anchor_lang::{prelude::*, solana_program::keccak::hash};
 use anchor_spl::token_interface::{Mint, TokenAccount, TokenInterface};
-<<<<<<< HEAD
 use common::error::EscrowError;
-=======
-use common::{
-    error::EscrowError,
-    escrow::{close_and_withdraw_native_ata, withdraw_and_close_token_ata},
-};
->>>>>>> f34472db
 
 use crate::EscrowDst;
 
@@ -71,56 +64,4 @@
     }
 
     Ok(())
-<<<<<<< HEAD
-=======
-}
-
-pub fn cancel<'info>(
-    escrow: &Account<'info, EscrowDst>,
-    escrow_bump: u8,
-    escrow_ata: &InterfaceAccount<'info, TokenAccount>,
-    creator_ata: Option<&InterfaceAccount<'info, TokenAccount>>,
-    mint: &InterfaceAccount<'info, Mint>,
-    token_program: &Interface<'info, TokenInterface>,
-    creator: &AccountInfo<'info>,
-) -> Result<()> {
-    let seeds = [
-        "escrow".as_bytes(),
-        &escrow.order_hash,
-        &escrow.hashlock,
-        escrow.creator.as_ref(),
-        escrow.recipient.as_ref(),
-        escrow.token.as_ref(),
-        &escrow.amount.to_be_bytes(),
-        &escrow.safety_deposit.to_be_bytes(),
-        &[escrow_bump],
-    ];
-
-    if escrow.asset_is_native {
-        close_and_withdraw_native_ata(
-            &escrow.to_account_info(),
-            escrow.amount,
-            escrow_ata,
-            creator,
-            token_program,
-            seeds,
-        )?;
-    } else {
-        withdraw_and_close_token_ata(
-            &escrow_ata.to_account_info(),
-            &escrow.to_account_info(),
-            &creator_ata
-                .ok_or(EscrowError::MissingCreatorAta)?
-                .to_account_info(),
-            mint,
-            escrow_ata.amount,
-            token_program,
-            escrow_ata,
-            creator,
-            &seeds,
-        )?;
-    }
-
-    Ok(())
->>>>>>> f34472db
 }