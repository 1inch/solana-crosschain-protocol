--- conflicted
+++ resolved
@@ -9,7 +9,6 @@
 
 use test_context::test_context;
 
-<<<<<<< HEAD
 run_for_tokens!(
     (Token2020, token_2020_tests),
     (Token2022, token_2022_tests) | DstProgram,
@@ -359,340 +358,6 @@
         }
     }
 );
-=======
-type TestState = TestStateBase<DstProgram>;
-
-mod test_escrow_creation {
-    use super::*;
-
-    #[test_context(TestState)]
-    #[tokio::test]
-    async fn test_escrow_creation(test_state: &mut TestState) {
-        common_escrow_tests::test_escrow_creation(test_state).await
-    }
-
-    #[test_context(TestState)]
-    #[tokio::test]
-    async fn test_escrow_creation_fail_with_zero_amount(test_state: &mut TestState) {
-        common_escrow_tests::test_escrow_creation_fail_with_zero_amount(test_state).await
-    }
-
-    #[test_context(TestState)]
-    #[tokio::test]
-    async fn test_escrow_creation_fail_with_zero_safety_deposit(test_state: &mut TestState) {
-        common_escrow_tests::test_escrow_creation_fail_with_zero_safety_deposit(test_state).await
-    }
-
-    #[test_context(TestState)]
-    #[tokio::test]
-    async fn test_escrow_creation_fail_with_insufficient_funds(test_state: &mut TestState) {
-        common_escrow_tests::test_escrow_creation_fail_with_insufficient_funds(test_state).await
-    }
-
-    #[test_context(TestState)]
-    #[tokio::test]
-    async fn test_escrow_creation_fail_with_insufficient_tokens(test_state: &mut TestState) {
-        common_escrow_tests::test_escrow_creation_fail_with_insufficient_tokens(test_state).await
-    }
-
-    #[test_context(TestState)]
-    #[tokio::test]
-    async fn test_escrow_creation_fail_with_existing_order_hash(test_state: &mut TestState) {
-        common_escrow_tests::test_escrow_creation_fail_with_existing_order_hash(test_state).await
-    }
-
-    #[test_context(TestState)]
-    #[tokio::test]
-    async fn test_escrow_creation_fail_if_finality_duration_overflows(test_state: &mut TestState) {
-        common_escrow_tests::test_escrow_creation_fail_if_finality_duration_overflows(test_state)
-            .await
-    }
-
-    #[test_context(TestState)]
-    #[tokio::test]
-    async fn test_escrow_creation_fail_if_withdrawal_duration_overflows(
-        test_state: &mut TestState,
-    ) {
-        common_escrow_tests::test_escrow_creation_fail_if_withdrawal_duration_overflows(test_state)
-            .await
-    }
-
-    #[test_context(TestState)]
-    #[tokio::test]
-    async fn test_escrow_creation_fail_if_public_withdrawal_duration_overflows(
-        test_state: &mut TestState,
-    ) {
-        common_escrow_tests::test_escrow_creation_fail_if_public_withdrawal_duration_overflows(
-            test_state,
-        )
-        .await
-    }
-
-    #[test_context(TestState)]
-    #[tokio::test]
-    async fn test_escrow_creation_fail_when_cancellation_start_gt_src_cancellation_timestamp(
-        test_state: &mut TestState,
-    ) {
-        let c: Clock = test_state.client.get_sysvar().await.unwrap();
-        test_state.test_arguments.src_cancellation_timestamp = c.unix_timestamp as u32 + 1;
-        let (_, _, transaction) = create_escrow_data(test_state);
-
-        test_state
-            .client
-            .process_transaction(transaction)
-            .await
-            .expect_error((
-                0,
-                ProgramError::Custom(EscrowError::InvalidCreationTime.into()),
-            ))
-    }
-
-    #[test_context(TestState)]
-    #[tokio::test]
-    async fn test_escrow_creation_fail_with_invalid_rescue_start(test_state: &mut TestState) {
-        common_escrow_tests::test_escrow_creation_fail_with_invalid_rescue_start(test_state).await
-    }
-}
-
-mod test_escrow_withdraw {
-    use super::*;
-
-    #[test_context(TestState)]
-    #[tokio::test]
-    pub async fn test_withdraw(test_state: &mut TestStateBase<DstProgram>) {
-        common_escrow_tests::test_withdraw(test_state).await
-    }
-
-    #[test_context(TestState)]
-    #[tokio::test]
-    pub async fn test_withdraw_does_not_work_with_wrong_secret(
-        test_state: &mut TestStateBase<DstProgram>,
-    ) {
-        common_escrow_tests::test_withdraw_does_not_work_with_wrong_secret(test_state).await
-    }
-
-    #[test_context(TestState)]
-    #[tokio::test]
-    pub async fn test_withdraw_does_not_work_with_non_recipient(
-        test_state: &mut TestStateBase<DstProgram>,
-    ) {
-        common_escrow_tests::test_withdraw_does_not_work_with_non_recipient(test_state).await
-    }
-
-    #[test_context(TestState)]
-    #[tokio::test]
-    async fn test_withdraw_does_not_work_with_wrong_recipient_ata(test_state: &mut TestState) {
-        common_escrow_tests::test_withdraw_does_not_work_with_wrong_recipient_ata(test_state).await
-    }
-
-    #[test_context(TestState)]
-    #[tokio::test]
-    async fn test_withdraw_does_not_work_with_wrong_escrow_ata(test_state: &mut TestState) {
-        common_escrow_tests::test_withdraw_does_not_work_with_wrong_escrow_ata(test_state).await
-    }
-
-    #[test_context(TestState)]
-    #[tokio::test]
-    async fn test_withdraw_does_not_work_before_withdrawal_start(test_state: &mut TestState) {
-        common_escrow_tests::test_withdraw_does_not_work_before_withdrawal_start(test_state).await
-    }
-
-    #[test_context(TestState)]
-    #[tokio::test]
-    async fn test_withdraw_does_not_work_after_cancellation_start(test_state: &mut TestState) {
-        common_escrow_tests::test_withdraw_does_not_work_after_cancellation_start(test_state).await
-    }
-}
-
-mod test_escrow_public_withdraw {
-    use super::*;
-
-    #[test_context(TestState)]
-    #[tokio::test]
-    async fn test_public_withdraw_tokens_by_creator(test_state: &mut TestState) {
-        let (escrow, escrow_ata) = create_escrow(test_state).await;
-
-        let transaction = DstProgram::get_public_withdraw_tx(
-            test_state,
-            &escrow,
-            &escrow_ata,
-            &test_state.creator_wallet.keypair,
-        );
-
-        set_time(
-            &mut test_state.context,
-            test_state.init_timestamp
-                + DEFAULT_PERIOD_DURATION * PeriodType::PublicWithdrawal as u32,
-        );
-
-        // Check that the escrow balance is correct
-        assert_eq!(
-            get_token_balance(&mut test_state.context, &escrow_ata).await,
-            test_state.test_arguments.escrow_amount
-        );
-        let escrow_data_len = DstProgram::get_escrow_data_len();
-        let rent_lamports = get_min_rent_for_size(&mut test_state.client, escrow_data_len).await;
-        let token_account_rent =
-            get_min_rent_for_size(&mut test_state.client, SplTokenAccount::LEN).await;
-        assert_eq!(
-            rent_lamports,
-            test_state.client.get_balance(escrow).await.unwrap()
-        );
-
-        test_state
-            .expect_balance_change(
-                transaction,
-                &[
-                    native_change(
-                        test_state.creator_wallet.keypair.pubkey(),
-                        rent_lamports + token_account_rent,
-                    ),
-                    token_change(
-                        test_state.recipient_wallet.token_account,
-                        test_state.test_arguments.escrow_amount,
-                    ),
-                ],
-            )
-            .await;
-
-        // Assert accounts were closed
-        assert!(test_state
-            .client
-            .get_account(escrow)
-            .await
-            .unwrap()
-            .is_none());
-
-        // Assert escrow_ata was closed
-        assert!(test_state
-            .client
-            .get_account(escrow_ata)
-            .await
-            .unwrap()
-            .is_none());
-    }
-
-    #[test_context(TestState)]
-    #[tokio::test]
-    async fn test_public_withdraw_tokens_by_any_account(test_state: &mut TestState) {
-        let withdrawer = Keypair::new();
-        transfer_lamports(
-            &mut test_state.context,
-            WALLET_DEFAULT_LAMPORTS,
-            &test_state.payer_kp,
-            &withdrawer.pubkey(),
-        )
-        .await;
-        common_escrow_tests::test_public_withdraw_tokens(test_state, withdrawer).await
-    }
-
-    #[test_context(TestState)]
-    #[tokio::test]
-    async fn test_public_withdraw_fails_with_wrong_secret(test_state: &mut TestState) {
-        common_escrow_tests::test_public_withdraw_fails_with_wrong_secret(test_state).await
-    }
-
-    #[test_context(TestState)]
-    #[tokio::test]
-    async fn test_public_withdraw_fails_with_wrong_recipient_ata(test_state: &mut TestState) {
-        common_escrow_tests::test_public_withdraw_fails_with_wrong_recipient_ata(test_state).await
-    }
-
-    #[test_context(TestState)]
-    #[tokio::test]
-    async fn test_public_withdraw_fails_with_wrong_escrow_ata(test_state: &mut TestState) {
-        common_escrow_tests::test_public_withdraw_fails_with_wrong_escrow_ata(test_state).await
-    }
-
-    #[test_context(TestState)]
-    #[tokio::test]
-    async fn test_public_withdraw_fails_before_start_of_public_withdraw(
-        test_state: &mut TestState,
-    ) {
-        common_escrow_tests::test_public_withdraw_fails_before_start_of_public_withdraw(test_state)
-            .await
-    }
-
-    #[test_context(TestState)]
-    #[tokio::test]
-    async fn test_public_withdraw_fails_after_cancellation_start(test_state: &mut TestState) {
-        common_escrow_tests::test_public_withdraw_fails_after_cancellation_start(test_state).await
-    }
-}
-
-mod test_escrow_cancel {
-    use super::*;
-
-    #[test_context(TestState)]
-    #[tokio::test]
-    async fn test_cancel(test_state: &mut TestState) {
-        common_escrow_tests::test_cancel(test_state).await
-    }
-
-    #[test_context(TestState)]
-    #[tokio::test]
-    async fn test_cannot_cancel_by_non_creator(test_state: &mut TestState) {
-        common_escrow_tests::test_cannot_cancel_by_non_creator(test_state).await
-    }
-
-    #[test_context(TestState)]
-    #[tokio::test]
-    async fn test_cannot_cancel_with_wrong_creator_ata(test_state: &mut TestState) {
-        common_escrow_tests::test_cannot_cancel_with_wrong_creator_ata(test_state).await
-    }
-
-    #[test_context(TestState)]
-    #[tokio::test]
-    async fn test_cannot_cancel_with_wrong_escrow_ata(test_state: &mut TestState) {
-        common_escrow_tests::test_cannot_cancel_with_wrong_escrow_ata(test_state).await
-    }
-
-    #[test_context(TestState)]
-    #[tokio::test]
-    async fn test_cannot_cancel_before_cancellation_start(test_state: &mut TestState) {
-        common_escrow_tests::test_cannot_cancel_before_cancellation_start(test_state).await
-    }
-}
-
-mod test_escrow_rescue_funds {
-    use super::*;
-
-    #[test_context(TestState)]
-    #[tokio::test]
-    async fn test_rescue_all_tokens_and_close_ata(test_state: &mut TestState) {
-        common_escrow_tests::test_rescue_all_tokens_and_close_ata(test_state).await
-    }
-
-    #[test_context(TestState)]
-    #[tokio::test]
-    async fn test_rescue_part_of_tokens_and_not_close_ata(test_state: &mut TestState) {
-        common_escrow_tests::test_rescue_part_of_tokens_and_not_close_ata(test_state).await
-    }
-
-    #[test_context(TestState)]
-    #[tokio::test]
-    async fn test_cannot_rescue_funds_before_rescue_delay_pass(test_state: &mut TestState) {
-        common_escrow_tests::test_cannot_rescue_funds_before_rescue_delay_pass(test_state).await
-    }
-
-    #[test_context(TestState)]
-    #[tokio::test]
-    async fn test_cannot_rescue_funds_by_non_recipient(test_state: &mut TestState) {
-        common_escrow_tests::test_cannot_rescue_funds_by_non_recipient(test_state).await
-    }
-
-    #[test_context(TestState)]
-    #[tokio::test]
-    async fn test_cannot_rescue_funds_with_wrong_recipient_ata(test_state: &mut TestState) {
-        common_escrow_tests::test_cannot_rescue_funds_with_wrong_recipient_ata(test_state).await
-    }
-
-    #[test_context(TestState)]
-    #[tokio::test]
-    async fn test_cannot_rescue_funds_with_wrong_escrow_ata(test_state: &mut TestState) {
-        common_escrow_tests::test_cannot_rescue_funds_with_wrong_escrow_ata(test_state).await
-    }
-}
 
 mod test_escrow_creation_cost {
     use super::*;
@@ -702,5 +367,4 @@
     async fn test_escrow_creation_tx_cost(test_state: &mut TestState) {
         common_escrow_tests::test_escrow_creation_tx_cost(test_state).await
     }
-}
->>>>>>> a40bb7f8
+}