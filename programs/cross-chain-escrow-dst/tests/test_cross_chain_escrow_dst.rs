use anchor_lang::prelude::AccountInfo;
use common::error::EscrowError;
use common_tests::helpers::*;
use common_tests::tests as common_escrow_tests;

use anchor_lang::{InstructionData, Space};
use anchor_spl::associated_token::ID as spl_associated_token_id;
use common_tests::{run_for_tokens, wrap_entry};
use solana_program::{
    instruction::{AccountMeta, Instruction},
    program_error::ProgramError,
    pubkey::Pubkey,
    system_program::ID as system_program_id,
    sysvar::rent::ID as rent_id,
};
use solana_program_runtime::invoke_context::BuiltinFunctionWithContext;
use solana_program_test::{processor, tokio};
use solana_sdk::{signature::Signer, sysvar::clock::Clock, transaction::Transaction};
use test_context::test_context;

type TestState<S> = TestStateBase<DstProgram, S>;

struct DstProgram;

impl<S: TokenVariant> EscrowVariant<S> for DstProgram {
    fn get_program_spec() -> (Pubkey, Option<BuiltinFunctionWithContext>) {
        (
            cross_chain_escrow_dst::id(),
            wrap_entry!(cross_chain_escrow_dst::entry),
        )
    }

    fn get_public_withdraw_ix(
        test_state: &TestState<S>,
        escrow: &Pubkey,
        escrow_ata: &Pubkey,
    ) -> Instruction {
        let instruction_data =
            InstructionData::data(&cross_chain_escrow_dst::instruction::PublicWithdraw {
                secret: test_state.secret,
            });

        let instruction: Instruction = Instruction {
            program_id: cross_chain_escrow_dst::id(),
            accounts: vec![
                AccountMeta::new(test_state.creator_wallet.keypair.pubkey(), false),
                AccountMeta::new_readonly(test_state.recipient_wallet.keypair.pubkey(), false),
                AccountMeta::new_readonly(test_state.context.payer.pubkey(), false),
                AccountMeta::new_readonly(test_state.token, false),
                AccountMeta::new(*escrow, false),
                AccountMeta::new(*escrow_ata, false),
                AccountMeta::new(test_state.recipient_wallet.token_account, false),
                AccountMeta::new_readonly(S::get_token_program_id(), false),
                AccountMeta::new_readonly(system_program_id, false),
            ],
            data: instruction_data,
        };

        instruction
    }

    fn withdraw_ix_to_signed_tx(ix: Instruction, test_state: &TestState<S>) -> Transaction {
        Transaction::new_signed_with_payer(
            &[ix],
            Some(&test_state.payer_kp.pubkey()),
            &[
                &test_state.context.payer,
                &test_state.creator_wallet.keypair,
            ],
            test_state.context.last_blockhash,
        )
    }
    fn get_withdraw_ix(
        test_state: &TestState<S>,
        escrow: &Pubkey,
        escrow_ata: &Pubkey,
    ) -> Instruction {
        let instruction_data =
            InstructionData::data(&cross_chain_escrow_dst::instruction::Withdraw {
                secret: test_state.secret,
            });

        let instruction: Instruction = Instruction {
            program_id: cross_chain_escrow_dst::id(),
            accounts: vec![
                AccountMeta::new(test_state.creator_wallet.keypair.pubkey(), true),
                AccountMeta::new_readonly(test_state.recipient_wallet.keypair.pubkey(), false),
                AccountMeta::new_readonly(test_state.token, false),
                AccountMeta::new(*escrow, false),
                AccountMeta::new(*escrow_ata, false),
                AccountMeta::new(test_state.recipient_wallet.token_account, false),
                AccountMeta::new_readonly(S::get_token_program_id(), false),
                AccountMeta::new_readonly(system_program_id, false),
            ],
            data: instruction_data,
        };

        instruction
    }

    fn get_cancel_ix(
        test_state: &TestState<S>,
        escrow: &Pubkey,
        escrow_ata: &Pubkey,
    ) -> Instruction {
        let instruction_data =
            InstructionData::data(&cross_chain_escrow_dst::instruction::Cancel {});

        let instruction: Instruction = Instruction {
            program_id: cross_chain_escrow_dst::id(),
            accounts: vec![
                AccountMeta::new(test_state.creator_wallet.keypair.pubkey(), true),
                AccountMeta::new_readonly(test_state.token, false),
                AccountMeta::new(*escrow, false),
                AccountMeta::new(*escrow_ata, false),
                AccountMeta::new(test_state.creator_wallet.token_account, false),
                AccountMeta::new_readonly(S::get_token_program_id(), false),
                AccountMeta::new_readonly(system_program_id, false),
            ],
            data: instruction_data,
        };

        instruction
    }

    fn get_create_ix(
        test_state: &TestState<S>,
        escrow: &Pubkey,
        escrow_ata: &Pubkey,
    ) -> Instruction {
        let instruction_data =
            InstructionData::data(&cross_chain_escrow_dst::instruction::Create {
                amount: test_state.test_arguments.escrow_amount,
                order_hash: test_state.order_hash.to_bytes(),
                hashlock: test_state.hashlock.to_bytes(),
                recipient: test_state.recipient_wallet.keypair.pubkey(),
                safety_deposit: test_state.test_arguments.safety_deposit,
                finality_duration: test_state.test_arguments.finality_duration,
                public_withdrawal_duration: test_state.test_arguments.public_withdrawal_duration,
                withdrawal_duration: test_state.test_arguments.withdrawal_duration,
                src_cancellation_timestamp: test_state.test_arguments.src_cancellation_timestamp,
                rescue_start: test_state.test_arguments.rescue_start,
            });

        let instruction: Instruction = Instruction {
            program_id: cross_chain_escrow_dst::id(),
            accounts: vec![
                AccountMeta::new(test_state.payer_kp.pubkey(), true),
                AccountMeta::new(test_state.creator_wallet.keypair.pubkey(), true),
                AccountMeta::new_readonly(test_state.token, false),
                AccountMeta::new(test_state.creator_wallet.token_account, false),
                AccountMeta::new(*escrow, false),
                AccountMeta::new(*escrow_ata, false),
                AccountMeta::new_readonly(spl_associated_token_id, false),
                AccountMeta::new_readonly(S::get_token_program_id(), false),
                AccountMeta::new_readonly(rent_id, false),
                AccountMeta::new_readonly(system_program_id, false),
            ],
            data: instruction_data,
        };
        instruction
    }

    fn get_rescue_funds_ix(
        test_state: &TestState,
        escrow: &Pubkey,
        token_to_rescue: &Pubkey,
        escrow_ata: &Pubkey,
        recipient_ata: &Pubkey,
    ) -> Instruction {
        let instruction_data =
            InstructionData::data(&cross_chain_escrow_dst::instruction::RescueFunds {
                hashlock: test_state.hashlock.to_bytes(),
                order_hash: test_state.order_hash.to_bytes(),
                escrow_creator: test_state.creator_wallet.keypair.pubkey(),
                escrow_mint: test_state.token,
                escrow_amount: test_state.test_arguments.escrow_amount,
                safety_deposit: test_state.test_arguments.safety_deposit,
                rescue_start: test_state.test_arguments.rescue_start,
                rescue_amount: test_state.test_arguments.rescue_amount,
            });

        let instruction: Instruction = Instruction {
            program_id: cross_chain_escrow_dst::id(),
            accounts: vec![
                AccountMeta::new(test_state.recipient_wallet.keypair.pubkey(), true),
                AccountMeta::new_readonly(*token_to_rescue, false),
                AccountMeta::new(*escrow, false),
                AccountMeta::new(*escrow_ata, false),
                AccountMeta::new(*recipient_ata, false),
                AccountMeta::new_readonly(spl_program_id, false),
                AccountMeta::new_readonly(system_program_id, false),
            ],
            data: instruction_data,
        };

        instruction
    }

    fn get_escrow_data_len() -> usize {
        cross_chain_escrow_dst::constants::DISCRIMINATOR
            + cross_chain_escrow_dst::EscrowDst::INIT_SPACE
    }
}

run_for_tokens!(
    (Token2020, token_2020_tests),
    (Token2022, token_2022_tests) | DstProgram,
    mod token_module {

        use super::*;

        mod test_escrow_creation {
            use super::*;

            #[test_context(TestState)]
            #[tokio::test]
            async fn test_escrow_creation(test_state: &mut TestState) {
                common_escrow_tests::test_escrow_creation(test_state).await
            }

            #[test_context(TestState)]
            #[tokio::test]
            async fn test_escrow_creation_fail_with_zero_amount(test_state: &mut TestState) {
                common_escrow_tests::test_escrow_creation_fail_with_zero_amount(test_state).await
            }

            #[test_context(TestState)]
            #[tokio::test]
            async fn test_escrow_creation_fail_with_zero_safety_deposit(
                test_state: &mut TestState,
            ) {
                common_escrow_tests::test_escrow_creation_fail_with_zero_safety_deposit(test_state)
                    .await
            }

            #[test_context(TestState)]
            #[tokio::test]
            async fn test_escrow_creation_fail_with_insufficient_safety_deposit(
                test_state: &mut TestState,
            ) {
                common_escrow_tests::test_escrow_creation_fail_with_insufficient_safety_deposit(
                    test_state,
                )
                .await
            }

            #[test_context(TestState)]
            #[tokio::test]
            async fn test_escrow_creation_fail_with_insufficient_tokens(
                test_state: &mut TestState,
            ) {
                common_escrow_tests::test_escrow_creation_fail_with_insufficient_tokens(test_state)
                    .await
            }

            #[test_context(TestState)]
            #[tokio::test]
            async fn test_escrow_creation_fail_with_existing_order_hash(
                test_state: &mut TestState,
            ) {
                common_escrow_tests::test_escrow_creation_fail_with_existing_order_hash(test_state)
                    .await
            }

            #[test_context(TestState)]
            #[tokio::test]
            async fn test_escrow_creation_fail_if_finality_duration_overflows(
                test_state: &mut TestState,
            ) {
                common_escrow_tests::test_escrow_creation_fail_if_finality_duration_overflows(
                    test_state,
                )
                .await
            }

            #[test_context(TestState)]
            #[tokio::test]
            async fn test_escrow_creation_fail_if_withdrawal_duration_overflows(
                test_state: &mut TestState,
            ) {
                common_escrow_tests::test_escrow_creation_fail_if_withdrawal_duration_overflows(
                    test_state,
                )
                .await
            }

            #[test_context(TestState)]
            #[tokio::test]
            async fn test_escrow_creation_fail_if_public_withdrawal_duration_overflows(
                test_state: &mut TestState,
            ) {
                common_escrow_tests::test_escrow_creation_fail_if_public_withdrawal_duration_overflows(
            test_state,
        )
        .await
            }

            #[test_context(TestState)]
            #[tokio::test]
            async fn test_escrow_creation_fail_when_cancellation_start_gt_src_cancellation_timestamp(
                test_state: &mut TestState,
            ) {
                let c: Clock = test_state.client.get_sysvar().await.unwrap();
                test_state.test_arguments.src_cancellation_timestamp = c.unix_timestamp as u32 + 1;
                let (_, _, create_ix) = create_escrow_data(test_state);

                let transaction = Transaction::new_signed_with_payer(
                    &[create_ix],
                    Some(&test_state.payer_kp.pubkey()),
                    &[
                        &test_state.context.payer,
                        &test_state.creator_wallet.keypair,
                    ],
                    test_state.context.last_blockhash,
                );

                test_state
                    .client
                    .process_transaction(transaction)
                    .await
                    .expect_error((
                        0,
                        ProgramError::Custom(EscrowError::InvalidCreationTime.into()),
                    ))
            }
        }

        mod test_escrow_withdraw {
            use super::*;

            #[test_context(TestState)]
            #[tokio::test]
            pub async fn test_withdraw(test_state: &mut TestState) {
                common_escrow_tests::test_withdraw(test_state).await
            }

            #[test_context(TestState)]
            #[tokio::test]
            pub async fn test_withdraw_does_not_work_with_wrong_secret(test_state: &mut TestState) {
                common_escrow_tests::test_withdraw_does_not_work_with_wrong_secret(test_state).await
            }

            #[test_context(TestState)]
            #[tokio::test]
            pub async fn test_withdraw_does_not_work_with_non_recipient(
                test_state: &mut TestState,
            ) {
                common_escrow_tests::test_withdraw_does_not_work_with_non_recipient(test_state)
                    .await
            }

            #[test_context(TestState)]
            #[tokio::test]
            async fn test_withdraw_does_not_work_with_wrong_recipient_ata(
                test_state: &mut TestState,
            ) {
                common_escrow_tests::test_withdraw_does_not_work_with_wrong_recipient_ata(
                    test_state,
                )
                .await
            }

            #[test_context(TestState)]
            #[tokio::test]
            async fn test_withdraw_does_not_work_with_wrong_escrow_ata(test_state: &mut TestState) {
                common_escrow_tests::test_withdraw_does_not_work_with_wrong_escrow_ata(test_state)
                    .await
            }

            #[test_context(TestState)]
            #[tokio::test]
            async fn test_withdraw_does_not_work_before_withdrawal_start(
                test_state: &mut TestState,
            ) {
                common_escrow_tests::test_withdraw_does_not_work_before_withdrawal_start(test_state)
                    .await
            }

            #[test_context(TestState)]
            #[tokio::test]
            async fn test_withdraw_does_not_work_after_cancellation_start(
                test_state: &mut TestState,
            ) {
                common_escrow_tests::test_withdraw_does_not_work_after_cancellation_start(
                    test_state,
                )
                .await
            }
        }

        mod test_escrow_public_withdraw {
            use super::*;

            #[test_context(TestState)]
            #[tokio::test]
            async fn test_public_withdraw_fails_before_start_of_public_withdraw(
                test_state: &mut TestState,
            ) {
                common_escrow_tests::test_public_withdraw_fails_before_start_of_public_withdraw(
                    test_state,
                )
                .await
            }

            #[test_context(TestState)]
            #[tokio::test]
            async fn test_public_withdraw_fails_after_cancellation_start(
                test_state: &mut TestState,
            ) {
                common_escrow_tests::test_public_withdraw_fails_after_cancellation_start(test_state)
                    .await
            }
        }

        mod test_escrow_cancel {
            use super::*;

            #[test_context(TestState)]
            #[tokio::test]
            async fn test_cancel(test_state: &mut TestState) {
                common_escrow_tests::test_cancel(test_state).await
            }

            #[test_context(TestState)]
            #[tokio::test]
            async fn test_cannot_cancel_by_non_creator(test_state: &mut TestState) {
                common_escrow_tests::test_cannot_cancel_by_non_creator(test_state).await
            }

            #[test_context(TestState)]
            #[tokio::test]
            async fn test_cannot_cancel_with_wrong_creator_ata(test_state: &mut TestState) {
                common_escrow_tests::test_cannot_cancel_with_wrong_creator_ata(test_state).await
            }

            #[test_context(TestState)]
            #[tokio::test]
            async fn test_cannot_cancel_with_wrong_escrow_ata(test_state: &mut TestState) {
                common_escrow_tests::test_cannot_cancel_with_wrong_escrow_ata(test_state).await
            }

            #[test_context(TestState)]
            #[tokio::test]
            async fn test_cannot_cancel_before_cancellation_start(test_state: &mut TestState) {
                common_escrow_tests::test_cannot_cancel_before_cancellation_start(test_state).await
            }
        }
    }
<<<<<<< HEAD
);
=======

    #[test_context(TestState)]
    #[tokio::test]
    async fn test_escrow_creation_fail_when_cancellation_start_gt_src_cancellation_timestamp(
        test_state: &mut TestState,
    ) {
        let c: Clock = test_state.client.get_sysvar().await.unwrap();
        test_state.test_arguments.src_cancellation_timestamp = c.unix_timestamp as u32 + 1;
        let (_, _, create_ix) = create_escrow_data(test_state);

        let transaction = Transaction::new_signed_with_payer(
            &[create_ix],
            Some(&test_state.payer_kp.pubkey()),
            &[
                &test_state.context.payer,
                &test_state.creator_wallet.keypair,
            ],
            test_state.context.last_blockhash,
        );

        test_state
            .client
            .process_transaction(transaction)
            .await
            .expect_error((
                0,
                ProgramError::Custom(EscrowError::InvalidCreationTime.into()),
            ))
    }

    #[test_context(TestState)]
    #[tokio::test]
    async fn test_escrow_creation_fail_with_invalid_rescue_start(test_state: &mut TestState) {
        common_escrow_tests::test_escrow_creation_fail_with_invalid_rescue_start(test_state).await
    }
}

mod test_escrow_withdraw {
    use super::*;

    #[test_context(TestState)]
    #[tokio::test]
    pub async fn test_withdraw(test_state: &mut TestStateBase<DstProgram>) {
        common_escrow_tests::test_withdraw(test_state).await
    }

    #[test_context(TestState)]
    #[tokio::test]
    pub async fn test_withdraw_does_not_work_with_wrong_secret(
        test_state: &mut TestStateBase<DstProgram>,
    ) {
        common_escrow_tests::test_withdraw_does_not_work_with_wrong_secret(test_state).await
    }

    #[test_context(TestState)]
    #[tokio::test]
    pub async fn test_withdraw_does_not_work_with_non_recipient(
        test_state: &mut TestStateBase<DstProgram>,
    ) {
        common_escrow_tests::test_withdraw_does_not_work_with_non_recipient(test_state).await
    }

    #[test_context(TestState)]
    #[tokio::test]
    async fn test_withdraw_does_not_work_with_wrong_recipient_ata(test_state: &mut TestState) {
        common_escrow_tests::test_withdraw_does_not_work_with_wrong_recipient_ata(test_state).await
    }

    #[test_context(TestState)]
    #[tokio::test]
    async fn test_withdraw_does_not_work_with_wrong_escrow_ata(test_state: &mut TestState) {
        common_escrow_tests::test_withdraw_does_not_work_with_wrong_escrow_ata(test_state).await
    }

    #[test_context(TestState)]
    #[tokio::test]
    async fn test_withdraw_does_not_work_before_withdrawal_start(test_state: &mut TestState) {
        common_escrow_tests::test_withdraw_does_not_work_before_withdrawal_start(test_state).await
    }

    #[test_context(TestState)]
    #[tokio::test]
    async fn test_withdraw_does_not_work_after_cancellation_start(test_state: &mut TestState) {
        common_escrow_tests::test_withdraw_does_not_work_after_cancellation_start(test_state).await
    }
}
mod test_escrow_public_withdraw {
    use super::*;

    #[test_context(TestState)]
    #[tokio::test]
    async fn test_public_withdraw_fails_before_start_of_public_withdraw(
        test_state: &mut TestState,
    ) {
        common_escrow_tests::test_public_withdraw_fails_before_start_of_public_withdraw(test_state)
            .await
    }

    #[test_context(TestState)]
    #[tokio::test]
    async fn test_public_withdraw_fails_after_cancellation_start(test_state: &mut TestState) {
        common_escrow_tests::test_public_withdraw_fails_after_cancellation_start(test_state).await
    }
}

mod test_escrow_cancel {
    use super::*;

    #[test_context(TestState)]
    #[tokio::test]
    async fn test_cancel(test_state: &mut TestState) {
        common_escrow_tests::test_cancel(test_state).await
    }

    #[test_context(TestState)]
    #[tokio::test]
    async fn test_cannot_cancel_by_non_creator(test_state: &mut TestState) {
        common_escrow_tests::test_cannot_cancel_by_non_creator(test_state).await
    }

    #[test_context(TestState)]
    #[tokio::test]
    async fn test_cannot_cancel_with_wrong_creator_ata(test_state: &mut TestState) {
        common_escrow_tests::test_cannot_cancel_with_wrong_creator_ata(test_state).await
    }

    #[test_context(TestState)]
    #[tokio::test]
    async fn test_cannot_cancel_with_wrong_escrow_ata(test_state: &mut TestState) {
        common_escrow_tests::test_cannot_cancel_with_wrong_escrow_ata(test_state).await
    }

    #[test_context(TestState)]
    #[tokio::test]
    async fn test_cannot_cancel_before_cancellation_start(test_state: &mut TestState) {
        common_escrow_tests::test_cannot_cancel_before_cancellation_start(test_state).await
    }
}

mod test_escrow_rescue_funds {
    use super::*;

    #[test_context(TestState)]
    #[tokio::test]
    async fn test_rescue_all_tokens_and_close_ata(test_state: &mut TestState) {
        common_escrow_tests::test_rescue_all_tokens_and_close_ata(test_state).await
    }

    #[test_context(TestState)]
    #[tokio::test]
    async fn test_rescue_part_of_tokens_and_not_close_ata(test_state: &mut TestState) {
        common_escrow_tests::test_rescue_part_of_tokens_and_not_close_ata(test_state).await
    }

    #[test_context(TestState)]
    #[tokio::test]
    async fn test_cannot_rescue_funds_before_rescue_delay_pass(test_state: &mut TestState) {
        common_escrow_tests::test_cannot_rescue_funds_before_rescue_delay_pass(test_state).await
    }

    #[test_context(TestState)]
    #[tokio::test]
    async fn test_cannot_rescue_funds_by_non_recipient(test_state: &mut TestState) {
        common_escrow_tests::test_cannot_rescue_funds_by_non_recipient(test_state).await
    }

    #[test_context(TestState)]
    #[tokio::test]
    async fn test_cannot_rescue_funds_with_wrong_recipient_ata(test_state: &mut TestState) {
        common_escrow_tests::test_cannot_rescue_funds_with_wrong_recipient_ata(test_state).await
    }

    #[test_context(TestState)]
    #[tokio::test]
    async fn test_cannot_rescue_funds_with_wrong_escrow_ata(test_state: &mut TestState) {
        common_escrow_tests::test_cannot_rescue_funds_with_wrong_escrow_ata(test_state).await
    }
}
>>>>>>> d982891c
<|MERGE_RESOLUTION|>--- conflicted
+++ resolved
@@ -447,146 +447,6 @@
             }
         }
     }
-<<<<<<< HEAD
-);
-=======
-
-    #[test_context(TestState)]
-    #[tokio::test]
-    async fn test_escrow_creation_fail_when_cancellation_start_gt_src_cancellation_timestamp(
-        test_state: &mut TestState,
-    ) {
-        let c: Clock = test_state.client.get_sysvar().await.unwrap();
-        test_state.test_arguments.src_cancellation_timestamp = c.unix_timestamp as u32 + 1;
-        let (_, _, create_ix) = create_escrow_data(test_state);
-
-        let transaction = Transaction::new_signed_with_payer(
-            &[create_ix],
-            Some(&test_state.payer_kp.pubkey()),
-            &[
-                &test_state.context.payer,
-                &test_state.creator_wallet.keypair,
-            ],
-            test_state.context.last_blockhash,
-        );
-
-        test_state
-            .client
-            .process_transaction(transaction)
-            .await
-            .expect_error((
-                0,
-                ProgramError::Custom(EscrowError::InvalidCreationTime.into()),
-            ))
-    }
-
-    #[test_context(TestState)]
-    #[tokio::test]
-    async fn test_escrow_creation_fail_with_invalid_rescue_start(test_state: &mut TestState) {
-        common_escrow_tests::test_escrow_creation_fail_with_invalid_rescue_start(test_state).await
-    }
-}
-
-mod test_escrow_withdraw {
-    use super::*;
-
-    #[test_context(TestState)]
-    #[tokio::test]
-    pub async fn test_withdraw(test_state: &mut TestStateBase<DstProgram>) {
-        common_escrow_tests::test_withdraw(test_state).await
-    }
-
-    #[test_context(TestState)]
-    #[tokio::test]
-    pub async fn test_withdraw_does_not_work_with_wrong_secret(
-        test_state: &mut TestStateBase<DstProgram>,
-    ) {
-        common_escrow_tests::test_withdraw_does_not_work_with_wrong_secret(test_state).await
-    }
-
-    #[test_context(TestState)]
-    #[tokio::test]
-    pub async fn test_withdraw_does_not_work_with_non_recipient(
-        test_state: &mut TestStateBase<DstProgram>,
-    ) {
-        common_escrow_tests::test_withdraw_does_not_work_with_non_recipient(test_state).await
-    }
-
-    #[test_context(TestState)]
-    #[tokio::test]
-    async fn test_withdraw_does_not_work_with_wrong_recipient_ata(test_state: &mut TestState) {
-        common_escrow_tests::test_withdraw_does_not_work_with_wrong_recipient_ata(test_state).await
-    }
-
-    #[test_context(TestState)]
-    #[tokio::test]
-    async fn test_withdraw_does_not_work_with_wrong_escrow_ata(test_state: &mut TestState) {
-        common_escrow_tests::test_withdraw_does_not_work_with_wrong_escrow_ata(test_state).await
-    }
-
-    #[test_context(TestState)]
-    #[tokio::test]
-    async fn test_withdraw_does_not_work_before_withdrawal_start(test_state: &mut TestState) {
-        common_escrow_tests::test_withdraw_does_not_work_before_withdrawal_start(test_state).await
-    }
-
-    #[test_context(TestState)]
-    #[tokio::test]
-    async fn test_withdraw_does_not_work_after_cancellation_start(test_state: &mut TestState) {
-        common_escrow_tests::test_withdraw_does_not_work_after_cancellation_start(test_state).await
-    }
-}
-mod test_escrow_public_withdraw {
-    use super::*;
-
-    #[test_context(TestState)]
-    #[tokio::test]
-    async fn test_public_withdraw_fails_before_start_of_public_withdraw(
-        test_state: &mut TestState,
-    ) {
-        common_escrow_tests::test_public_withdraw_fails_before_start_of_public_withdraw(test_state)
-            .await
-    }
-
-    #[test_context(TestState)]
-    #[tokio::test]
-    async fn test_public_withdraw_fails_after_cancellation_start(test_state: &mut TestState) {
-        common_escrow_tests::test_public_withdraw_fails_after_cancellation_start(test_state).await
-    }
-}
-
-mod test_escrow_cancel {
-    use super::*;
-
-    #[test_context(TestState)]
-    #[tokio::test]
-    async fn test_cancel(test_state: &mut TestState) {
-        common_escrow_tests::test_cancel(test_state).await
-    }
-
-    #[test_context(TestState)]
-    #[tokio::test]
-    async fn test_cannot_cancel_by_non_creator(test_state: &mut TestState) {
-        common_escrow_tests::test_cannot_cancel_by_non_creator(test_state).await
-    }
-
-    #[test_context(TestState)]
-    #[tokio::test]
-    async fn test_cannot_cancel_with_wrong_creator_ata(test_state: &mut TestState) {
-        common_escrow_tests::test_cannot_cancel_with_wrong_creator_ata(test_state).await
-    }
-
-    #[test_context(TestState)]
-    #[tokio::test]
-    async fn test_cannot_cancel_with_wrong_escrow_ata(test_state: &mut TestState) {
-        common_escrow_tests::test_cannot_cancel_with_wrong_escrow_ata(test_state).await
-    }
-
-    #[test_context(TestState)]
-    #[tokio::test]
-    async fn test_cannot_cancel_before_cancellation_start(test_state: &mut TestState) {
-        common_escrow_tests::test_cannot_cancel_before_cancellation_start(test_state).await
-    }
 }
 
 mod test_escrow_rescue_funds {
@@ -627,5 +487,4 @@
     async fn test_cannot_rescue_funds_with_wrong_escrow_ata(test_state: &mut TestState) {
         common_escrow_tests::test_cannot_rescue_funds_with_wrong_escrow_ata(test_state).await
     }
-}
->>>>>>> d982891c
+);