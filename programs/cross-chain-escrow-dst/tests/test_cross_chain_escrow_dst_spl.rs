use anchor_lang::error::ErrorCode;
use common::{error::EscrowError, timelocks::Stage};
use common_tests::dst_program::DstProgram;
use common_tests::helpers::*;
use common_tests::run_for_tokens;
use common_tests::tests as common_escrow_tests;
use common_tests::whitelist::prepare_resolvers;
use solana_program::program_error::ProgramError;
use solana_program_test::tokio;
use solana_sdk::{signature::Signer, signer::keypair::Keypair, sysvar::clock::Clock};

use test_context::test_context;

run_for_tokens!(
    (TokenSPL, token_spl_tests),
    (Token2022, token_2022_tests) | DstProgram,
    mod token_module {

        use super::*;

        mod test_escrow_creation {
            use super::*;

            #[test_context(TestState)]
            #[tokio::test]
            async fn test_escrow_creation(test_state: &mut TestState) {
                common_escrow_tests::test_escrow_creation(test_state).await
            }

            #[test_context(TestState)]
            #[tokio::test]
            async fn test_escrow_creation_with_pre_existing_escrow_ata(test_state: &mut TestState) {
                let (escrow_pda, _) = get_escrow_addresses(test_state);

                let _escrow_ata =
                    <TestState as HasTokenVariant>::Token::initialize_spl_associated_account(
                        &mut test_state.context,
                        &test_state.token,
                        &escrow_pda,
                    )
                    .await;
                common_escrow_tests::test_escrow_creation(test_state).await
            }

            #[test_context(TestState)]
            #[tokio::test]
            async fn test_escrow_creation_fails_with_insufficient_funds(
                test_state: &mut TestState,
            ) {
                common_escrow_tests::test_escrow_creation_fails_with_insufficient_funds(test_state)
                    .await
            }

            #[test_context(TestState)]
            #[tokio::test]
            async fn test_escrow_creation_fails_with_zero_safety_deposit(
                test_state: &mut TestState,
            ) {
                common_escrow_tests::test_escrow_creation_fails_with_zero_safety_deposit(test_state)
                    .await
            }

            #[test_context(TestState)]
            #[tokio::test]
            async fn test_escrow_creation_fails_with_insufficient_tokens(
                test_state: &mut TestState,
            ) {
                common_escrow_tests::test_escrow_creation_fails_with_insufficient_tokens(test_state)
                    .await
            }

            #[test_context(TestState)]
            #[tokio::test]
            async fn test_escrow_creation_fails_with_existing_order_hash(
                test_state: &mut TestState,
            ) {
                common_escrow_tests::test_escrow_creation_fails_with_existing_order_hash(test_state)
                    .await
            }

            #[test_context(TestState)]
            #[tokio::test]
            async fn test_escrow_creation_fails_when_cancellation_start_gt_src_cancellation_timestamp(
                test_state: &mut TestState,
            ) {
                let c: Clock = test_state.client.get_sysvar().await.unwrap();
                test_state.test_arguments.src_cancellation_timestamp = c.unix_timestamp as u32 + 1;
                let (_, _, transaction) = create_escrow_data(test_state);

                test_state
                    .client
                    .process_transaction(transaction)
                    .await
                    .expect_error(ProgramError::Custom(
                        EscrowError::InvalidCreationTime.into(),
                    ))
            }
        }
        mod test_escrow_withdraw {
            use super::*;

            #[test_context(TestState)]
            #[tokio::test]
            async fn test_withdraw(test_state: &mut TestState) {
                let rent_recipient = test_state.maker_wallet.keypair.pubkey();
                let (escrow, escrow_ata) = create_escrow(test_state).await;
                let transaction = DstProgram::get_withdraw_tx(test_state, &escrow, &escrow_ata);

                let token_account_rent = get_min_rent_for_size(
                    &mut test_state.client,
                    <TestState as HasTokenVariant>::Token::get_token_account_size(),
                )
                .await;

                let escrow_rent =
                    get_min_rent_for_size(&mut test_state.client, DEFAULT_DST_ESCROW_SIZE).await;

                set_time(
                    &mut test_state.context,
                    test_state
                        .test_arguments
                        .dst_timelocks
                        .get(Stage::DstWithdrawal)
                        .unwrap(),
                );

                let (_, taker_ata) = find_user_ata(test_state);

                test_state
                    .expect_state_change(
                        transaction,
                        &[
                            native_change(rent_recipient, token_account_rent + escrow_rent),
                            token_change(taker_ata, test_state.test_arguments.escrow_amount),
                        ],
                    )
                    .await;

                // Assert escrow was closed
                assert!(test_state
                    .client
                    .get_account(escrow)
                    .await
                    .unwrap()
                    .is_none());

                // Assert escrow_ata was closed
                assert!(test_state
                    .client
                    .get_account(escrow_ata)
                    .await
                    .unwrap()
                    .is_none());
            }

            #[test_context(TestState)]
            #[tokio::test]
            async fn test_withdraw_without_recipient_ata(test_state: &mut TestState) {
                type S = <TestState as HasTokenVariant>::Token;
                let balance = get_token_balance(
                    &mut test_state.context,
                    &test_state.taker_wallet.token_account,
                )
                .await;
                S::burn_tokens(
                    &mut test_state.context,
                    &test_state.taker_wallet.token_account,
                    &test_state.token,
                    &test_state.taker_wallet.keypair,
                    &test_state.payer_kp,
                    balance,
                )
                .await;
                S::close_ata(
                    &mut test_state.context,
                    &test_state.taker_wallet.token_account,
                    &test_state.taker_wallet.keypair.pubkey(),
                    &test_state.taker_wallet.keypair.pubkey(),
                    &test_state.taker_wallet.keypair,
                )
                .await;

                let (escrow, escrow_ata) = create_escrow(test_state).await;

                let transaction = DstProgram::get_withdraw_tx(test_state, &escrow, &escrow_ata);

                set_time(
                    &mut test_state.context,
                    test_state
                        .test_arguments
                        .dst_timelocks
                        .get(Stage::DstWithdrawal)
                        .unwrap(),
                );

                test_state
                    .client
                    .process_transaction(transaction)
                    .await
                    .expect_success();

                assert_eq!(
                    get_token_balance(
                        &mut test_state.context,
                        &test_state.taker_wallet.token_account
                    )
                    .await,
                    test_state.test_arguments.escrow_amount
                );
            }

            #[test_context(TestState)]
            #[tokio::test]
            async fn test_withdraw_with_excess_tokens(test_state: &mut TestState) {
                let (escrow, escrow_ata) = create_escrow(test_state).await;
                let transaction = DstProgram::get_withdraw_tx(test_state, &escrow, &escrow_ata);

                set_time(
                    &mut test_state.context,
                    test_state
                        .test_arguments
                        .dst_timelocks
                        .get(Stage::DstWithdrawal)
                        .unwrap(),
                );

                let (_, taker_ata) = find_user_ata(test_state);

                let excess_amount = 1000;
                // Send excess tokens to the escrow account
                mint_excess_tokens(test_state, &escrow_ata, excess_amount).await;
                test_state
                    .expect_state_change(
                        transaction,
                        &[token_change(
                            taker_ata,
                            test_state.test_arguments.escrow_amount + excess_amount,
                        )],
                    )
                    .await;

                // Assert escrow was closed
                assert!(test_state
                    .client
                    .get_account(escrow)
                    .await
                    .unwrap()
                    .is_none());

                // Assert escrow_ata was closed
                assert!(test_state
                    .client
                    .get_account(escrow_ata)
                    .await
                    .unwrap()
                    .is_none());
            }

            #[test_context(TestState)]
            #[tokio::test]
            async fn test_withdraw_does_not_work_with_wrong_secret(test_state: &mut TestState) {
                common_escrow_tests::test_withdraw_does_not_work_with_wrong_secret(test_state).await
            }

            #[test_context(TestState)]
            #[tokio::test]
            async fn test_withdraw_does_not_work_with_non_recipient(test_state: &mut TestState) {
                common_escrow_tests::test_withdraw_does_not_work_with_non_recipient(test_state)
                    .await
            }

            #[test_context(TestState)]
            #[tokio::test]
            async fn test_withdraw_does_not_work_with_wrong_taker_ata(test_state: &mut TestState) {
                common_escrow_tests::test_withdraw_does_not_work_with_wrong_taker_ata(test_state)
                    .await
            }

            #[test_context(TestState)]
            #[tokio::test]
            async fn test_withdraw_does_not_work_with_wrong_escrow_ata(test_state: &mut TestState) {
                let new_escrow_amount = test_state.test_arguments.escrow_amount + 1;
                common_escrow_tests::test_withdraw_does_not_work_with_wrong_escrow_ata(
                    test_state,
                    new_escrow_amount,
                )
                .await
            }

            #[test_context(TestState)]
            #[tokio::test]
            async fn test_withdraw_does_not_work_before_withdrawal_start(
                test_state: &mut TestState,
            ) {
                common_escrow_tests::test_withdraw_does_not_work_before_withdrawal_start(test_state)
                    .await
            }

            #[test_context(TestState)]
            #[tokio::test]
            async fn test_withdraw_does_not_work_after_cancellation_start(
                test_state: &mut TestState,
            ) {
                common_escrow_tests::test_withdraw_does_not_work_after_cancellation_start(
                    test_state,
                )
                .await
            }

            #[test_context(TestState)]
            #[tokio::test]
            async fn test_withdraw_fails_with_incorrect_token(test_state: &mut TestState) {
                let (escrow, escrow_ata) = create_escrow(test_state).await;
                test_state.token = <TestState as HasTokenVariant>::Token::deploy_spl_token(
                    &mut test_state.context,
                )
                .await
                .pubkey();

                let transaction = DstProgram::get_withdraw_tx(test_state, &escrow, &escrow_ata);
                test_state
                    .client
                    .process_transaction(transaction)
                    .await
<<<<<<< HEAD
                    .expect_error(ProgramError::Custom(ErrorCode::ConstraintAssociated.into()));
=======
                    .expect_error(ProgramError::Custom(ErrorCode::ConstraintTokenMint.into()));
>>>>>>> fb86c5a9
            }

            #[test_context(TestState)]
            #[tokio::test]
            async fn test_withdraw_fails_if_withdrawal_duration_overflows(
                test_state: &mut TestState,
            ) {
                test_state.test_arguments.dst_timelocks =
                    init_timelocks(0, 0, 0, 0, u32::MAX, 0, 0, 0);
                let (escrow, escrow_ata) = create_escrow(test_state).await;

                let transaction = DstProgram::get_withdraw_tx(test_state, &escrow, &escrow_ata);

                test_state
                    .client
                    .process_transaction(transaction)
                    .await
                    .expect_error(ProgramError::ArithmeticOverflow);
            }
        }

        mod test_escrow_public_withdraw {
            use super::*;

            #[test_context(TestState)]
            #[tokio::test]
            async fn test_public_withdraw_fails_before_start_of_public_withdraw(
                test_state: &mut TestState,
            ) {
                prepare_resolvers(test_state, &[test_state.context.payer.pubkey()]).await;
                common_escrow_tests::test_public_withdraw_fails_before_start_of_public_withdraw(
                    test_state,
                )
                .await
            }

            #[test_context(TestState)]
            #[tokio::test]
            async fn test_public_withdraw_fails_after_cancellation_start(
                test_state: &mut TestState,
            ) {
                prepare_resolvers(test_state, &[test_state.context.payer.pubkey()]).await;
                common_escrow_tests::test_public_withdraw_fails_after_cancellation_start(test_state)
                    .await
            }

            #[test_context(TestState)]
            #[tokio::test]
            async fn test_public_withdraw_tokens_by_maker(test_state: &mut TestState) {
                prepare_resolvers(test_state, &[test_state.maker_wallet.keypair.pubkey()]).await;
                let (escrow, escrow_ata) = create_escrow(test_state).await;

                let transaction = DstProgram::get_public_withdraw_tx(
                    test_state,
                    &escrow,
                    &escrow_ata,
                    &test_state.maker_wallet.keypair,
                );

                set_time(
                    &mut test_state.context,
                    test_state
                        .test_arguments
                        .dst_timelocks
                        .get(Stage::DstPublicWithdrawal)
                        .unwrap(),
                );

                let escrow_data_len = DEFAULT_DST_ESCROW_SIZE;

                let rent_lamports =
                    get_min_rent_for_size(&mut test_state.client, escrow_data_len).await;

                let token_account_rent = get_min_rent_for_size(
                    &mut test_state.client,
                    <TestState as HasTokenVariant>::Token::get_token_account_size(),
                )
                .await;

                assert_eq!(
                    rent_lamports,
                    test_state.client.get_balance(escrow).await.unwrap()
                );

                test_state
                    .expect_state_change(
                        transaction,
                        &[
                            native_change(
                                test_state.maker_wallet.keypair.pubkey(),
                                rent_lamports + token_account_rent,
                            ),
                            token_change(
                                test_state.taker_wallet.token_account,
                                test_state.test_arguments.escrow_amount,
                            ),
                        ],
                    )
                    .await;

                // Assert accounts were closed
                assert!(test_state
                    .client
                    .get_account(escrow)
                    .await
                    .unwrap()
                    .is_none());

                // Assert escrow_ata was closed
                assert!(test_state
                    .client
                    .get_account(escrow_ata)
                    .await
                    .unwrap()
                    .is_none());
            }

            #[test_context(TestState)]
            #[tokio::test]
            async fn test_public_withdraw_without_recipient_ata(test_state: &mut TestState) {
                type S = <TestState as HasTokenVariant>::Token;
                let balance = get_token_balance(
                    &mut test_state.context,
                    &test_state.taker_wallet.token_account,
                )
                .await;
                S::burn_tokens(
                    &mut test_state.context,
                    &test_state.taker_wallet.token_account,
                    &test_state.token,
                    &test_state.taker_wallet.keypair,
                    &test_state.payer_kp,
                    balance,
                )
                .await;
                S::close_ata(
                    &mut test_state.context,
                    &test_state.taker_wallet.token_account,
                    &test_state.taker_wallet.keypair.pubkey(),
                    &test_state.taker_wallet.keypair.pubkey(),
                    &test_state.taker_wallet.keypair,
                )
                .await;

                prepare_resolvers(test_state, &[test_state.maker_wallet.keypair.pubkey()]).await;
                let (escrow, escrow_ata) = create_escrow(test_state).await;

                let transaction = DstProgram::get_public_withdraw_tx(
                    test_state,
                    &escrow,
                    &escrow_ata,
                    &test_state.maker_wallet.keypair,
                );

                set_time(
                    &mut test_state.context,
                    test_state
                        .test_arguments
                        .dst_timelocks
                        .get(Stage::DstPublicWithdrawal)
                        .unwrap(),
                );

                test_state
                    .client
                    .process_transaction(transaction)
                    .await
                    .expect_success();

                assert_eq!(
                    get_token_balance(
                        &mut test_state.context,
                        &test_state.taker_wallet.token_account
                    )
                    .await,
                    test_state.test_arguments.escrow_amount
                );
            }

            #[test_context(TestState)]
            #[tokio::test]
            async fn test_public_withdraw_tokens_by_any_resolver(test_state: &mut TestState) {
                let withdrawer = Keypair::new();
                prepare_resolvers(test_state, &[withdrawer.pubkey()]).await;
                transfer_lamports(
                    &mut test_state.context,
                    WALLET_DEFAULT_LAMPORTS,
                    &test_state.payer_kp,
                    &withdrawer.pubkey(),
                )
                .await;

                let (escrow, escrow_ata) = create_escrow(test_state).await;

                let transaction = DstProgram::get_public_withdraw_tx(
                    test_state,
                    &escrow,
                    &escrow_ata,
                    &withdrawer,
                );

                set_time(
                    &mut test_state.context,
                    test_state
                        .test_arguments
                        .dst_timelocks
                        .get(Stage::DstPublicWithdrawal)
                        .unwrap(),
                );

                // Check that the escrow balance is correct
                assert_eq!(
                    get_token_balance(&mut test_state.context, &escrow_ata).await,
                    test_state.test_arguments.escrow_amount
                );

                let escrow_data_len = DEFAULT_DST_ESCROW_SIZE;

                let rent_lamports =
                    get_min_rent_for_size(&mut test_state.client, escrow_data_len).await;

                let token_account_rent = get_min_rent_for_size(
                    &mut test_state.client,
                    <TestState as HasTokenVariant>::Token::get_token_account_size(),
                )
                .await;

                assert_eq!(
                    rent_lamports,
                    test_state.client.get_balance(escrow).await.unwrap()
                );

                let (_, taker_ata) = find_user_ata(test_state);

                test_state
                    .expect_state_change(
                        transaction,
                        &[
                            native_change(
                                test_state.maker_wallet.keypair.pubkey(),
                                token_account_rent + rent_lamports
                                    - test_state.test_arguments.safety_deposit,
                            ),
                            native_change(
                                withdrawer.pubkey(),
                                test_state.test_arguments.safety_deposit,
                            ),
                            token_change(taker_ata, test_state.test_arguments.escrow_amount),
                        ],
                    )
                    .await;

                // Assert accounts were closed
                assert!(test_state
                    .client
                    .get_account(escrow)
                    .await
                    .unwrap()
                    .is_none());

                // Assert escrow_ata was closed
                assert!(test_state
                    .client
                    .get_account(escrow_ata)
                    .await
                    .unwrap()
                    .is_none());
            }

            #[test_context(TestState)]
            #[tokio::test]
            async fn test_public_withdraw_fails_if_public_withdrawal_duration_overflows(
                test_state: &mut TestState,
            ) {
                prepare_resolvers(test_state, &[test_state.maker_wallet.keypair.pubkey()]).await;
                test_state.test_arguments.dst_timelocks =
                    init_timelocks(0, 0, 0, 0, 0, u32::MAX, 0, 0);
                let (escrow, escrow_ata) = create_escrow(test_state).await;

                let transaction = DstProgram::get_public_withdraw_tx(
                    test_state,
                    &escrow,
                    &escrow_ata,
                    &test_state.maker_wallet.keypair,
                );

                test_state
                    .client
                    .process_transaction(transaction)
                    .await
                    .expect_error(ProgramError::ArithmeticOverflow);
            }

            #[test_context(TestState)]
            #[tokio::test]
            async fn test_public_withdraw_fails_with_wrong_secret(test_state: &mut TestState) {
                prepare_resolvers(test_state, &[test_state.context.payer.pubkey()]).await;
                common_escrow_tests::test_public_withdraw_fails_with_wrong_secret(test_state).await
            }

            #[test_context(TestState)]
            #[tokio::test]
            async fn test_public_withdraw_fails_with_wrong_taker_ata(test_state: &mut TestState) {
                prepare_resolvers(test_state, &[test_state.taker_wallet.keypair.pubkey()]).await;
                common_escrow_tests::test_public_withdraw_fails_with_wrong_taker_ata(test_state)
                    .await
            }

            #[test_context(TestState)]
            #[tokio::test]
            async fn test_public_withdraw_fails_with_wrong_escrow_ata(test_state: &mut TestState) {
                prepare_resolvers(test_state, &[test_state.taker_wallet.keypair.pubkey()]).await;
                let new_escrow_amount = test_state.test_arguments.escrow_amount + 1;
                common_escrow_tests::test_public_withdraw_fails_with_wrong_escrow_ata(
                    test_state,
                    new_escrow_amount,
                )
                .await
            }

            #[test_context(TestState)]
            #[tokio::test]
            async fn test_public_withdraw_fails_without_resolver_access(
                test_state: &mut TestState,
            ) {
                let (escrow, escrow_ata) = create_escrow(test_state).await;

                let withdrawer = Keypair::new();
                transfer_lamports(
                    &mut test_state.context,
                    WALLET_DEFAULT_LAMPORTS,
                    &test_state.payer_kp,
                    &withdrawer.pubkey(),
                )
                .await;

                // withdrawer does not have resolver access
                let transaction = DstProgram::get_public_withdraw_tx(
                    test_state,
                    &escrow,
                    &escrow_ata,
                    &withdrawer,
                );

                set_time(
                    &mut test_state.context,
                    test_state
                        .test_arguments
                        .dst_timelocks
                        .get(Stage::DstPublicWithdrawal)
                        .unwrap(),
                );

                test_state
                    .client
                    .process_transaction(transaction)
                    .await
                    .expect_error(ProgramError::Custom(
                        ErrorCode::AccountNotInitialized.into(),
                    ));
            }

            #[test_context(TestState)]
            #[tokio::test]
            async fn test_public_withdraw_fails_with_incorrect_token(test_state: &mut TestState) {
                let (escrow, escrow_ata) = create_escrow(test_state).await;
                prepare_resolvers(test_state, &[test_state.taker_wallet.keypair.pubkey()]).await;

                test_state.token = <TestState as HasTokenVariant>::Token::deploy_spl_token(
                    &mut test_state.context,
                )
                .await
                .pubkey();
                let taker_kp = test_state.taker_wallet.keypair.insecure_clone();

                let transaction =
                    DstProgram::get_public_withdraw_tx(test_state, &escrow, &escrow_ata, &taker_kp);

                test_state
                    .client
                    .process_transaction(transaction)
                    .await
<<<<<<< HEAD
                    .expect_error(ProgramError::Custom(ErrorCode::ConstraintAssociated.into()));
=======
                    .expect_error(ProgramError::Custom(ErrorCode::ConstraintTokenMint.into()));
>>>>>>> fb86c5a9
            }
        }

        mod test_escrow_cancel {
            use super::*;

            #[test_context(TestState)]
            #[tokio::test]
            async fn test_cancel(test_state: &mut TestState) {
                let (escrow, escrow_ata) = create_escrow(test_state).await;
                common_escrow_tests::test_cancel(test_state, &escrow, &escrow_ata).await
            }

            #[test_context(TestState)]
            #[tokio::test]
            async fn test_cancel_with_excess_tokens(test_state: &mut TestState) {
                let (escrow, escrow_ata) = create_escrow(test_state).await;
                let transaction = DstProgram::get_cancel_tx(test_state, &escrow, &escrow_ata);

                set_time(
                    &mut test_state.context,
                    test_state
                        .test_arguments
                        .dst_timelocks
                        .get(Stage::DstCancellation)
                        .unwrap(),
                );

                let (maker_ata, _) = find_user_ata(test_state);

                let excess_amount = 1000;
                // Send excess tokens to the escrow account
                mint_excess_tokens(test_state, &escrow_ata, excess_amount).await;

                test_state
                    .expect_state_change(
                        transaction,
                        &[
                            token_change(
                                maker_ata,
                                test_state.test_arguments.escrow_amount + excess_amount,
                            ),
                            account_closure(escrow_ata, true),
                            account_closure(escrow, true),
                        ],
                    )
                    .await;
            }

            #[test_context(TestState)]
            #[tokio::test]
            async fn test_cannot_cancel_by_non_maker(test_state: &mut TestState) {
                common_escrow_tests::test_cannot_cancel_by_non_maker(test_state).await
            }

            #[test_context(TestState)]
            #[tokio::test]
            async fn test_cannot_cancel_with_wrong_maker_ata(test_state: &mut TestState) {
                common_escrow_tests::test_cannot_cancel_with_wrong_maker_ata(test_state).await
            }

            #[test_context(TestState)]
            #[tokio::test]
            async fn test_cannot_cancel_with_wrong_escrow_ata(test_state: &mut TestState) {
                common_escrow_tests::test_cannot_cancel_with_wrong_escrow_ata(test_state).await
            }

            #[test_context(TestState)]
            #[tokio::test]
            async fn test_cannot_cancel_before_cancellation_start(test_state: &mut TestState) {
                common_escrow_tests::test_cannot_cancel_before_cancellation_start(test_state).await
            }

            #[test_context(TestState)]
            #[tokio::test]
            async fn test_cancel_fails_with_incorrect_token(test_state: &mut TestState) {
                let (escrow, escrow_ata) = create_escrow(test_state).await;

                test_state.token = <TestState as HasTokenVariant>::Token::deploy_spl_token(
                    &mut test_state.context,
                )
                .await
                .pubkey();

                let transaction = DstProgram::get_cancel_tx(test_state, &escrow, &escrow_ata);

                test_state
                    .client
                    .process_transaction(transaction)
                    .await
                    .expect_error(ProgramError::Custom(ErrorCode::ConstraintAssociated.into()));
            }
        }
        mod test_escrow_rescue_funds {
            use super::*;

            #[test_context(TestState)]
            #[tokio::test]
            async fn test_rescue_all_tokens_and_close_ata(test_state: &mut TestState) {
                prepare_resolvers(test_state, &[test_state.taker_wallet.keypair.pubkey()]).await;
                common_escrow_tests::test_rescue_all_tokens_and_close_ata(test_state).await
            }

            #[test_context(TestState)]
            #[tokio::test]
            async fn test_rescue_part_of_tokens_and_not_close_ata(test_state: &mut TestState) {
                prepare_resolvers(test_state, &[test_state.taker_wallet.keypair.pubkey()]).await;
                common_escrow_tests::test_rescue_part_of_tokens_and_not_close_ata(test_state).await
            }

            #[test_context(TestState)]
            #[tokio::test]
            async fn test_rescue_tokens_when_escrow_is_deleted(test_state: &mut TestState) {
                prepare_resolvers(test_state, &[test_state.taker_wallet.keypair.pubkey()]).await;
                common_escrow_tests::test_rescue_tokens_when_escrow_is_deleted(test_state).await;
            }

            #[test_context(TestState)]
            #[tokio::test]
            async fn test_cannot_rescue_funds_before_rescue_delay_pass(test_state: &mut TestState) {
                prepare_resolvers(test_state, &[test_state.taker_wallet.keypair.pubkey()]).await;
                common_escrow_tests::test_cannot_rescue_funds_before_rescue_delay_pass(test_state)
                    .await
            }

            // TODO: Replace with a test that non-creator cannot rescue funds
            // #[test_context(TestState)]
            // #[tokio::test]
            // async fn test_cannot_rescue_funds_by_non_recipient(test_state: &mut TestState) {
            //     prepare_resolvers(test_state, &[test_state.maker_wallet.keypair.pubkey()]).await;
            //     common_escrow_tests::test_cannot_rescue_funds_by_non_recipient(test_state).await
            // }

            #[test_context(TestState)]
            #[tokio::test]
            async fn test_cannot_rescue_funds_with_wrong_taker_ata(test_state: &mut TestState) {
                prepare_resolvers(test_state, &[test_state.taker_wallet.keypair.pubkey()]).await;
                common_escrow_tests::test_cannot_rescue_funds_with_wrong_taker_ata(test_state).await
            }

            #[test_context(TestState)]
            #[tokio::test]
            async fn test_cannot_rescue_funds_with_wrong_escrow_ata(test_state: &mut TestState) {
                prepare_resolvers(test_state, &[test_state.taker_wallet.keypair.pubkey()]).await;
                common_escrow_tests::test_cannot_rescue_funds_with_wrong_escrow_ata(test_state)
                    .await
            }
        }
    }
);

// pub async fn test_cannot_rescue_funds_by_non_whitelisted_resolver<S: TokenVariant>(
//     test_state: &mut TestStateBase<DstProgram, S>,
// ) {
//     let (escrow, _) = create_escrow(test_state).await;

//     let token_to_rescue = S::deploy_spl_token(&mut test_state.context).await.pubkey();
//     let escrow_ata = S::initialize_spl_associated_account(
//         &mut test_state.context,
//         &token_to_rescue,
//         &escrow,
//     )
//     .await;
//     let maker_ata = S::initialize_spl_associated_account(
//         &mut test_state.context,
//         &token_to_rescue,
//         &test_state.maker_wallet.keypair.pubkey(),
//     )
//     .await;

//     S::mint_spl_tokens(
//         &mut test_state.context,
//         &token_to_rescue,
//         &escrow_ata,
//         &test_state.payer_kp.pubkey(),
//         &test_state.payer_kp,
//         test_state.test_arguments.rescue_amount,
//     )
//     .await;

//     let transaction = DstProgram::get_rescue_funds_tx(
//         test_state,
//         &escrow,
//         &token_to_rescue,
//         &escrow_ata,
//         &maker_ata,
//     );

//     set_time(
//         &mut test_state.context,
//         test_state.init_timestamp + RESCUE_DELAY + 100,
//     );
//     test_state
//         .client
//         .process_transaction(transaction)
//         .await
//         .expect_error((
//             0,
//             ProgramError::Custom(ErrorCode::AccountNotInitialized.into()),
//         ));
// }<|MERGE_RESOLUTION|>--- conflicted
+++ resolved
@@ -322,11 +322,7 @@
                     .client
                     .process_transaction(transaction)
                     .await
-<<<<<<< HEAD
-                    .expect_error(ProgramError::Custom(ErrorCode::ConstraintAssociated.into()));
-=======
                     .expect_error(ProgramError::Custom(ErrorCode::ConstraintTokenMint.into()));
->>>>>>> fb86c5a9
             }
 
             #[test_context(TestState)]
@@ -709,11 +705,7 @@
                     .client
                     .process_transaction(transaction)
                     .await
-<<<<<<< HEAD
-                    .expect_error(ProgramError::Custom(ErrorCode::ConstraintAssociated.into()));
-=======
                     .expect_error(ProgramError::Custom(ErrorCode::ConstraintTokenMint.into()));
->>>>>>> fb86c5a9
             }
         }
 
