--- conflicted
+++ resolved
@@ -322,11 +322,7 @@
                     .client
                     .process_transaction(transaction)
                     .await
-<<<<<<< HEAD
                     .expect_error(ProgramError::Custom(ErrorCode::ConstraintTokenMint.into()));
-=======
-                    .expect_error(ProgramError::Custom(ErrorCode::ConstraintAssociated.into()));
->>>>>>> 62c7eb30
             }
 
             #[test_context(TestState)]
@@ -718,11 +714,7 @@
                     .client
                     .process_transaction(transaction)
                     .await
-<<<<<<< HEAD
                     .expect_error(ProgramError::Custom(ErrorCode::ConstraintTokenMint.into()));
-=======
-                    .expect_error(ProgramError::Custom(ErrorCode::ConstraintAssociated.into()));
->>>>>>> 62c7eb30
             }
         }
 
