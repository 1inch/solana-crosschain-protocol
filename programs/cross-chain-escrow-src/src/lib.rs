--- conflicted
+++ resolved
@@ -41,11 +41,7 @@
             .ok_or(ProgramError::ArithmeticOverflow)?;
 
         common::escrow::create(
-<<<<<<< HEAD
-            Order::INIT_SPACE + constants::DISCRIMINATOR,
-=======
-            EscrowSrc::INIT_SPACE + constants::DISCRIMINATOR_BYTES,
->>>>>>> 4521fcad
+            Order::INIT_SPACE + constants::DISCRIMINATOR_BYTES,
             &ctx.accounts.creator,
             &ctx.accounts.order_ata,
             &ctx.accounts.creator_ata,
@@ -217,11 +213,7 @@
     #[account(
         init,
         payer = payer,
-<<<<<<< HEAD
-        space = constants::DISCRIMINATOR + Order::INIT_SPACE,
-=======
-        space = constants::DISCRIMINATOR_BYTES + EscrowSrc::INIT_SPACE,
->>>>>>> 4521fcad
+        space = constants::DISCRIMINATOR_BYTES + Order::INIT_SPACE,
         seeds = [
             "escrow".as_bytes(),
             order_hash.as_ref(),
