use anchor_lang::prelude::*;
use anchor_lang::solana_program::hash::hashv;
use anchor_spl::associated_token::{AssociatedToken, ID as ASSOCIATED_TOKEN_PROGRAM_ID};
<<<<<<< HEAD
use anchor_spl::token_interface::{close_account, transfer_checked, CloseAccount, TransferChecked};
use anchor_spl::token_interface::{Mint, TokenAccount, TokenInterface};
=======
use anchor_spl::token_interface::{
    close_account, CloseAccount, Mint, TokenAccount, TokenInterface,
};
>>>>>>> 4d500e87
pub use auction::{calculate_rate_bump, AuctionData};
pub use common::constants;
use common::error::EscrowError;
use common::escrow::{uni_transfer, EscrowBase, UniTransferParams};
use common::utils;
use muldiv::MulDiv;

pub mod auction;

declare_id!("6NwMYeUmigiMDjhYeYpbxC6Kc63NzZy1dfGd7fGcdkVS");

fn calculate_premium(
    timestamp: u32,
    auction_start_time: u32,
    auction_duration: u32,
    max_cancellation_premium: u64,
) -> u64 {
    if timestamp <= auction_start_time {
        return 0;
    }

    let time_elapsed = timestamp - auction_start_time;
    if time_elapsed >= auction_duration {
        return max_cancellation_premium;
    }

    (time_elapsed as u64 * max_cancellation_premium) / auction_duration as u64
}

#[program]
pub mod cross_chain_escrow_src {
    use super::*;

    pub fn create(
        ctx: Context<Create>,
        order_hash: [u8; 32],
        hashlock: [u8; 32],
        amount: u64,
        safety_deposit: u64,
        finality_duration: u32,
        withdrawal_duration: u32,
        public_withdrawal_duration: u32,
        cancellation_duration: u32,
        rescue_start: u32,
        expiration_duration: u32,
        asset_is_native: bool,
        dst_amount: u64,
<<<<<<< HEAD
        dutch_auction_data: AuctionData,
        max_cancellation_premium: u64,
        expiration_time: u32,
        cancellation_auction_duration: u32,
=======
        dutch_auction_data_hash: [u8; 32],
>>>>>>> 4d500e87
    ) -> Result<()> {
        let now = utils::get_current_timestamp()?;

        require!(expiration_duration != 0, EscrowError::InvalidTime);

        let expiration_time = now
            .checked_add(expiration_duration)
            .ok_or(ProgramError::ArithmeticOverflow)?;

        common::escrow::create(
            EscrowSrc::INIT_SPACE + constants::DISCRIMINATOR_BYTES, // Needed to check the safety deposit amount validity
            &ctx.accounts.creator,
            asset_is_native,
            &ctx.accounts.order_ata,
            ctx.accounts.creator_ata.as_deref(),
            &ctx.accounts.mint,
            &ctx.accounts.token_program,
            &ctx.accounts.system_program,
            amount,
            safety_deposit,
            rescue_start,
            now,
        )?;

        let order = &mut ctx.accounts.order;
        order.set_inner(Order {
            order_hash,
            hashlock,
            creator: ctx.accounts.creator.key(),
            token: ctx.accounts.mint.key(),
            amount,
            safety_deposit,
            finality_duration,
            withdrawal_duration,
            public_withdrawal_duration,
            cancellation_duration,
            rescue_start,
            expiration_time,
            asset_is_native,
            dst_amount,
            dutch_auction_data_hash,
        });

        Ok(())
    }

    pub fn create_escrow(
        ctx: Context<CreateEscrow>,
        dutch_auction_data: AuctionData,
    ) -> Result<()> {
        let order = &ctx.accounts.order;
        let escrow = &mut ctx.accounts.escrow;

        let now = utils::get_current_timestamp()?;

        require!(now < order.expiration_time, EscrowError::OrderHasExpired);
        let calculated_hash = hashv(&[&dutch_auction_data.try_to_vec()?]).to_bytes();
        require!(
            calculated_hash == order.dutch_auction_data_hash,
            EscrowError::DutchAuctionDataHashMismatch
        );

        let withdrawal_start = now
            .checked_add(order.finality_duration)
            .ok_or(ProgramError::ArithmeticOverflow)?;
        let public_withdrawal_start = withdrawal_start
            .checked_add(order.withdrawal_duration)
            .ok_or(ProgramError::ArithmeticOverflow)?;
        let cancellation_start = public_withdrawal_start
            .checked_add(order.public_withdrawal_duration)
            .ok_or(ProgramError::ArithmeticOverflow)?;
        let public_cancellation_start = cancellation_start
            .checked_add(order.cancellation_duration)
            .ok_or(ProgramError::ArithmeticOverflow)?;

        let seeds = [
            "order".as_bytes(),
            &order.order_hash,
            &order.hashlock,
            order.creator.as_ref(),
            order.token.as_ref(),
            &order.amount.to_be_bytes(),
            &order.safety_deposit.to_be_bytes(),
            &order.rescue_start.to_be_bytes(),
            &[ctx.bumps.order],
        ];

        uni_transfer(
            &UniTransferParams::TokenTransfer {
                from: ctx.accounts.order_ata.to_account_info(),
                authority: order.to_account_info(),
                to: ctx.accounts.escrow_ata.to_account_info(),
                mint: *ctx.accounts.mint.clone(),
                amount: order.amount,
                program: ctx.accounts.token_program.clone(),
            },
            Some(&[&seeds]),
        )?;

        escrow.set_inner(EscrowSrc {
            order_hash: order.order_hash,
            hashlock: order.hashlock,
            maker: order.creator,
            taker: ctx.accounts.taker.key(),
            token: order.token,
            amount: order.amount,
            safety_deposit: order.safety_deposit,
            withdrawal_start,
            public_withdrawal_start,
            cancellation_start,
            public_cancellation_start,
<<<<<<< HEAD
            rescue_start,
            rent_recipient: ctx.accounts.creator.key(),
            asset_is_native,
            dst_amount: get_dst_amount(dst_amount, &dutch_auction_data)?,
            max_cancellation_premium,
            expiration_time,
            cancellation_auction_duration,
=======
            rescue_start: order.rescue_start,
            asset_is_native: order.asset_is_native,
            dst_amount: get_dst_amount(order.dst_amount, &dutch_auction_data)?,
>>>>>>> 4d500e87
        });

        // Close the order_ata account
        close_account(CpiContext::new_with_signer(
            ctx.accounts.token_program.to_account_info(),
            CloseAccount {
                account: ctx.accounts.order_ata.to_account_info(),
                destination: ctx.accounts.maker.to_account_info(),
                authority: order.to_account_info(),
            },
            &[&seeds],
        ))?;

        // Close the order account
        order.close(ctx.accounts.maker.to_account_info())?;

        Ok(())
    }

    // TODO! Fix withdrawal and cancellation logic in SOL-120, SOL-121, SOL-122

    pub fn withdraw(ctx: Context<Withdraw>, secret: [u8; 32]) -> Result<()> {
        let now = utils::get_current_timestamp()?;
        require!(
            now >= ctx.accounts.escrow.withdrawal_start()
                && now < ctx.accounts.escrow.cancellation_start(),
            EscrowError::InvalidTime
        );

        // In a standard withdrawal, the rent recipient receives the entire rent amount, including the safety deposit,
        // because they initially covered the entire rent during order creation.

        common::escrow::withdraw(
            &ctx.accounts.escrow,
            ctx.bumps.escrow,
            &ctx.accounts.escrow_ata,
            &ctx.accounts.taker_ata,
            &ctx.accounts.mint,
            &ctx.accounts.token_program,
            &ctx.accounts.taker,
            &ctx.accounts.taker,
            secret,
        )
    }

    pub fn public_withdraw(ctx: Context<PublicWithdraw>, secret: [u8; 32]) -> Result<()> {
        let now = utils::get_current_timestamp()?;
        require!(
            now >= ctx.accounts.escrow.public_withdrawal_start()
                && now < ctx.accounts.escrow.cancellation_start(),
            EscrowError::InvalidTime
        );

        // In a public withdrawal, the rent recipient receives the rent minus the safety deposit
        // while the safety deposit is awarded to the payer who executed the public withdrawal

        common::escrow::withdraw(
            &ctx.accounts.escrow,
            ctx.bumps.escrow,
            &ctx.accounts.escrow_ata,
            &ctx.accounts.taker_ata,
            &ctx.accounts.mint,
            &ctx.accounts.token_program,
            &ctx.accounts.taker,
            &ctx.accounts.payer,
            secret,
        )
    }

    pub fn cancel(ctx: Context<Cancel>) -> Result<()> {
        // let now = utils::get_current_timestamp()?;
        // require!(
        //     now >= ctx.accounts.order.cancellation_start(),
        //     EscrowError::InvalidTime
        // );

        // In a standard cancel, the rent recipient receives the entire rent amount, including the safety deposit,
        // because they initially covered the entire rent during escrow creation.

        // common::escrow::cancel(
        //     &ctx.accounts.order,
        //     ctx.bumps.order,
        //     &ctx.accounts.order_ata,
        //     ctx.accounts.creator_ata.as_deref(),
        //     &ctx.accounts.mint,
        //     &ctx.accounts.token_program,
        //     &ctx.accounts.creator,
        //     &ctx.accounts.creator,
        // )

        Ok(())
    }

    pub fn cancel_by_resolver(ctx: Context<CancelByResolver>, reward_limit: u64) -> Result<()> {
        let order = ctx.accounts.order.clone();
        let now = utils::get_current_timestamp()?;
        require!(
            now >= ctx.accounts.order.cancellation_start,
            EscrowError::InvalidTime
        );

        require!(
            order.max_cancellation_premium > 0,
            EscrowError::CancelOrderByResolverIsForbidden
        );

        let current_timestamp = Clock::get()?.unix_timestamp;
        require!(
            current_timestamp >= order.expiration_time as i64,
            EscrowError::OrderNotExpired
        );
        require!(
            order.asset_is_native == ctx.accounts.creator_ata.is_none(),
            EscrowError::InconsistentNativeTrait
        );

        let order_hash = order.order_hash();

        // Return remaining src tokens back to maker
        if !order.asset_is_native {
            transfer_checked(
                CpiContext::new_with_signer(
                    ctx.accounts.token_program.to_account_info(),
                    TransferChecked {
                        from: ctx.accounts.order_ata.to_account_info(),
                        mint: ctx.accounts.mint.to_account_info(),
                        to: ctx
                            .accounts
                            .creator_ata
                            .as_ref()
                            .ok_or(EscrowError::MissingCreatorAta)?
                            .to_account_info(),
                        authority: ctx.accounts.order.to_account_info(),
                    },
                    &[&[
                        "escrow".as_bytes(),
                        ctx.accounts.creator.key().as_ref(),
                        order_hash,
                        &[ctx.bumps.order],
                    ]],
                ),
                ctx.accounts.order_ata.amount,
                ctx.accounts.mint.decimals,
            )?;
        };

        let cancellation_premium = calculate_premium(
            current_timestamp as u32,
            order.expiration_time,
            order.cancellation_auction_duration,
            order.max_cancellation_premium,
        );
        let maker_amount = ctx.accounts.order_ata.to_account_info().lamports()
            - std::cmp::min(cancellation_premium, reward_limit);

        // Transfer all the remaining lamports to the resolver first
        close_account(CpiContext::new_with_signer(
            ctx.accounts.token_program.to_account_info(),
            CloseAccount {
                account: ctx.accounts.order_ata.to_account_info(),
                destination: ctx.accounts.resolver.to_account_info(),
                authority: ctx.accounts.order.to_account_info(),
            },
            &[&[
                "escrow".as_bytes(),
                ctx.accounts.creator.key().as_ref(),
                order.order_hash(),
                &[ctx.bumps.order],
            ]],
        ))?;

        // Transfer all lamports from the closed account, minus the cancellation premium, to the maker
        uni_transfer(
            &UniTransferParams::NativeTransfer {
                from: ctx.accounts.resolver.to_account_info(),
                to: ctx.accounts.creator.to_account_info(),
                amount: maker_amount,
                program: ctx.accounts.system_program.clone(),
            },
            None,
        );

        Ok(())
    }

    pub fn public_cancel(ctx: Context<PublicCancel>) -> Result<()> {
        // let now = utils::get_current_timestamp()?;
        // // require!(
        // //     now >= ctx.accounts.order.public_cancellation_start(),
        // //     EscrowError::InvalidTime
        // // );

        // common::escrow::cancel(
        //     &ctx.accounts.order,
        //     ctx.bumps.order,
        //     &ctx.accounts.order_ata,
        //     ctx.accounts.creator_ata.as_deref(),
        //     &ctx.accounts.mint,
        //     &ctx.accounts.token_program,
        //     &ctx.accounts.creator,
        //     &ctx.accounts.payer,
        // )

        Ok(())
    }

    pub fn rescue_funds(
        ctx: Context<RescueFunds>,
        order_hash: [u8; 32],
        hashlock: [u8; 32],
        order_creator: Pubkey,
        order_mint: Pubkey,
        order_amount: u64,
        safety_deposit: u64,
        rescue_start: u32,
        rescue_amount: u64,
    ) -> Result<()> {
        common::escrow::rescue_funds(
            &ctx.accounts.order,
            order_hash,
            hashlock,
            order_creator,
            order_mint,
            order_amount,
            safety_deposit,
            rescue_start,
            ctx.bumps.order,
            &ctx.accounts.order_ata,
            &ctx.accounts.recipient,
            &ctx.accounts.recipient_ata,
            &ctx.accounts.mint,
            &ctx.accounts.token_program,
            rescue_amount,
        )
    }
}

#[derive(Accounts)]
<<<<<<< HEAD
#[instruction(order_hash: [u8; 32], hashlock: [u8; 32], amount: u64, safety_deposit: u64, recipient: Pubkey, finality_duration: u32, withdrawal_duration: u32, public_withdrawal_duration: u32, cancellation_duration: u32, rescue_start: u32, asset_is_native: bool, dst_amount: u64, dutch_auction_data: AuctionData, max_cancellation_premium: u64, expiration_time: u32, cancellation_auction_duration: u32)]
=======
#[instruction(order_hash: [u8; 32], hashlock: [u8; 32], amount: u64, safety_deposit: u64, finality_duration: u32, withdrawal_duration: u32, public_withdrawal_duration: u32, cancellation_duration: u32, rescue_start: u32)]
>>>>>>> 4d500e87
pub struct Create<'info> {
    #[account(
        mut, // Needed because this account transfers lamports if the token is native and to pay for the order creation
    )]
    creator: Signer<'info>,
    /// CHECK: check is not necessary as token is only used as a constraint to creator_ata and order
    mint: Box<InterfaceAccount<'info, Mint>>,
    #[account(
            mut,
            associated_token::mint = mint,
            associated_token::authority = creator,
            associated_token::token_program = token_program
        )]
    /// Account to store creator's tokens (Optional if the token is native)
    creator_ata: Option<Box<InterfaceAccount<'info, TokenAccount>>>,
    /// Account to store order details
    #[account(
<<<<<<< HEAD
                init,
                payer = creator,
                space = constants::DISCRIMINATOR_BYTES + Order::INIT_SPACE,
                seeds = [
                "escrow".as_bytes(),
                order_hash.as_ref(),
                hashlock.as_ref(),
                creator.key().as_ref(),
                recipient.as_ref(),
                mint.key().as_ref(),
                amount.to_be_bytes().as_ref(),
                safety_deposit.to_be_bytes().as_ref(),
                rescue_start.to_be_bytes().as_ref(),
                ],
                bump,
            )]
=======
        init,
        payer = creator,
        space = constants::DISCRIMINATOR_BYTES + Order::INIT_SPACE,
        seeds = [
            "order".as_bytes(),
            order_hash.as_ref(),
            hashlock.as_ref(),
            creator.key().as_ref(),
            mint.key().as_ref(),
            amount.to_be_bytes().as_ref(),
            safety_deposit.to_be_bytes().as_ref(),
            rescue_start.to_be_bytes().as_ref(),
            ],
        bump,
    )]
>>>>>>> 4d500e87
    order: Box<Account<'info, Order>>,
    /// Account to store escrowed tokens
    #[account(
                    init,
                    payer = creator,
                    associated_token::mint = mint,
                    associated_token::authority = order,
                    associated_token::token_program = token_program
                )]
    order_ata: Box<InterfaceAccount<'info, TokenAccount>>,

    #[account(address = ASSOCIATED_TOKEN_PROGRAM_ID)]
    associated_token_program: Program<'info, AssociatedToken>,
    token_program: Interface<'info, TokenInterface>,
    rent: Sysvar<'info, Rent>,
    system_program: Program<'info, System>,
}

#[derive(Accounts)]
pub struct CreateEscrow<'info> {
    #[account(mut)]
    taker: Signer<'info>,
    #[account(
        mut, // Necessary because lamports will be transferred to this account when the order accounts are closed.
        constraint = maker.key() == order.creator @ EscrowError::InvalidAccount
    )]
    /// CHECK: this account is used only to receive rent for order and order_ata accounts
    maker: AccountInfo<'info>,
    /// CHECK: check is not necessary as token is only used as a constraint to creator_ata and order
    mint: Box<InterfaceAccount<'info, Mint>>,

    /// Account to store order details
    #[account(
<<<<<<< HEAD
            mut,
            seeds = [
            "escrow".as_bytes(),
=======
        mut,
        seeds = [
            "order".as_bytes(),
>>>>>>> 4d500e87
            order.order_hash.as_ref(),
            order.hashlock.as_ref(),
            order.creator.as_ref(),
            order.token.key().as_ref(),
            order.amount.to_be_bytes().as_ref(),
            order.safety_deposit.to_be_bytes().as_ref(),
            order.rescue_start.to_be_bytes().as_ref(),
            ],
            bump,
        )]
    order: Box<Account<'info, Order>>,
    /// Account to store orders tokens
    #[account(
                mut,
                associated_token::mint = mint,
                associated_token::authority = order,
                associated_token::token_program = token_program
            )]
    order_ata: Box<InterfaceAccount<'info, TokenAccount>>,

    /// Account to store escrow details
    #[account(
        init,
        payer = taker,
        space = constants::DISCRIMINATOR_BYTES + EscrowSrc::INIT_SPACE,
        seeds = [
            "escrow".as_bytes(),
            order.order_hash.as_ref(),
            order.hashlock.as_ref(),
            order.creator.as_ref(),
            taker.key().as_ref(),
            order.token.key().as_ref(),
            order.amount.to_be_bytes().as_ref(), // TODO: Must be replaced with the actual amount when partial fills are implemented.
            order.safety_deposit.to_be_bytes().as_ref(),
            order.rescue_start.to_be_bytes().as_ref(),
        ],
        bump,
    )]
    escrow: Box<Account<'info, EscrowSrc>>,
    /// Account to store escrowed tokens
    #[account(
        init,
        payer = taker,
        associated_token::mint = mint,
        associated_token::authority = escrow,
        associated_token::token_program = token_program
    )]
    escrow_ata: Box<InterfaceAccount<'info, TokenAccount>>,

    #[account(address = ASSOCIATED_TOKEN_PROGRAM_ID)]
    associated_token_program: Program<'info, AssociatedToken>,
    token_program: Interface<'info, TokenInterface>,
    /// System program required for account initialization
    system_program: Program<'info, System>,
}

#[derive(Accounts)]
pub struct Withdraw<'info> {
    #[account(
        mut, // Necessary because lamports will be transferred to this account when the escrow account is closed.
        constraint = taker.key() == escrow.taker @ EscrowError::InvalidAccount,
    )]
    taker: Signer<'info>,
    mint: Box<InterfaceAccount<'info, Mint>>,
    #[account(
        mut,
        seeds = [
            "escrow".as_bytes(),
            escrow.order_hash.as_ref(),
            escrow.hashlock.as_ref(),
            escrow.maker.as_ref(),
            escrow.taker.as_ref(),
            mint.key().as_ref(),
            escrow.amount.to_be_bytes().as_ref(),
            escrow.safety_deposit.to_be_bytes().as_ref(),
            escrow.rescue_start.to_be_bytes().as_ref(),
        ],
        bump,
    )]
    escrow: Box<Account<'info, EscrowSrc>>,
    #[account(
<<<<<<< HEAD
                    mut,
                    associated_token::mint = mint,
                    associated_token::authority = recipient,
                    associated_token::token_program = token_program
                )]
    recipient_ata: Box<InterfaceAccount<'info, TokenAccount>>,
=======
        mut,
        associated_token::mint = mint,
        associated_token::authority = escrow,
        associated_token::token_program = token_program
    )]
    escrow_ata: Box<InterfaceAccount<'info, TokenAccount>>,
    #[account(
        mut,
        associated_token::mint = mint,
        associated_token::authority = taker,
        associated_token::token_program = token_program
    )]
    taker_ata: Box<InterfaceAccount<'info, TokenAccount>>,
>>>>>>> 4d500e87
    token_program: Interface<'info, TokenInterface>,
    system_program: Program<'info, System>,
}

#[derive(Accounts)]
pub struct PublicWithdraw<'info> {
    /// CHECK: This account is used to check its pubkey to match the one stored in the escrow account
    #[account(
        mut, // Necessary because lamports will be transferred to this account when the escrow account is closed.
        constraint = taker.key() == escrow.taker @ EscrowError::InvalidAccount,
    )]
    taker: AccountInfo<'info>,
    #[account(mut)]
    payer: Signer<'info>,
    mint: Box<InterfaceAccount<'info, Mint>>,
    #[account(
            mut,
            seeds = [
            "escrow".as_bytes(),
            escrow.order_hash.as_ref(),
            escrow.hashlock.as_ref(),
            escrow.maker.as_ref(),
            escrow.taker.as_ref(),
            mint.key().as_ref(),
<<<<<<< HEAD
            order.amount.to_be_bytes().as_ref(),
            order.safety_deposit.to_be_bytes().as_ref(),
            order.rescue_start.to_be_bytes().as_ref(),
            ],
            bump,
        )]
    order: Box<Account<'info, Order>>,
    #[account(
                mut,
                associated_token::mint = mint,
                associated_token::authority = order,
                associated_token::token_program = token_program
            )]
    order_ata: Box<InterfaceAccount<'info, TokenAccount>>,
    #[account(
                    mut,
                    associated_token::mint = mint,
                    associated_token::authority = recipient,
                    associated_token::token_program = token_program
                )]
    recipient_ata: Box<InterfaceAccount<'info, TokenAccount>>,
=======
            escrow.amount.to_be_bytes().as_ref(),
            escrow.safety_deposit.to_be_bytes().as_ref(),
            escrow.rescue_start.to_be_bytes().as_ref(),
        ],
        bump,
    )]
    escrow: Box<Account<'info, EscrowSrc>>,
    #[account(
        mut,
        associated_token::mint = mint,
        associated_token::authority = escrow,
        associated_token::token_program = token_program
    )]
    escrow_ata: Box<InterfaceAccount<'info, TokenAccount>>,
    #[account(
        mut,
        associated_token::mint = mint,
        associated_token::authority = taker,
        associated_token::token_program = token_program
    )]
    taker_ata: Box<InterfaceAccount<'info, TokenAccount>>,
>>>>>>> 4d500e87
    token_program: Interface<'info, TokenInterface>,
    system_program: Program<'info, System>,
}

#[derive(Accounts)]
pub struct Cancel<'info> {
    /// CHECK: Currently only used for the token-authority check and to receive lamports if the token is native
    #[account(
        mut, // Needed because this account receives lamports if the token is native
        constraint = creator.key() == order.creator @ EscrowError::InvalidAccount
    )]
    creator: Signer<'info>,
    mint: Box<InterfaceAccount<'info, Mint>>,
    #[account(
            mut,
            seeds = [
            "escrow".as_bytes(),
            order.order_hash.as_ref(),
            order.hashlock.as_ref(),
            order.creator.as_ref(),
            mint.key().as_ref(),
            order.amount.to_be_bytes().as_ref(),
            order.safety_deposit.to_be_bytes().as_ref(),
            order.rescue_start.to_be_bytes().as_ref(),
            ],
            bump,
        )]
    order: Box<Account<'info, Order>>,
    #[account(
                mut,
                associated_token::mint = mint,
                associated_token::authority = order,
                associated_token::token_program = token_program
            )]
    order_ata: Box<InterfaceAccount<'info, TokenAccount>>,
    #[account(
                    mut,
                    associated_token::mint = mint,
                    associated_token::authority = creator,
                    associated_token::token_program = token_program
                )]
    // Optional if the token is native
    creator_ata: Option<Box<InterfaceAccount<'info, TokenAccount>>>,
    token_program: Interface<'info, TokenInterface>,
    system_program: Program<'info, System>,
}

#[derive(Accounts)]
pub struct CancelByResolver<'info> {
    /// Account that cancels the escrow
    #[account(mut, signer)]
    resolver: Signer<'info>,
    /// CHECK: Currently only used for the token-authority check and to receive lamports if the token is native
    #[account(
        mut, // Needed because this account receives lamports if the token is native
        constraint = creator.key() == order.creator @ EscrowError::InvalidAccount
    )]
    creator: AccountInfo<'info>,
    mint: Box<InterfaceAccount<'info, Mint>>,
    #[account(
            mut,
            seeds = [
            "escrow".as_bytes(),
            order.order_hash.as_ref(),
            order.hashlock.as_ref(),
            order.creator.as_ref(),
            order.recipient.key().as_ref(),
            mint.key().as_ref(),
            order.amount.to_be_bytes().as_ref(),
            order.safety_deposit.to_be_bytes().as_ref(),
            order.rescue_start.to_be_bytes().as_ref(),
            ],
            bump,
        )]
    order: Box<Account<'info, Order>>,
    #[account(
                mut,
                associated_token::mint = mint,
                associated_token::authority = order,
                associated_token::token_program = token_program
            )]
    order_ata: Box<InterfaceAccount<'info, TokenAccount>>,
    #[account(
                    mut,
                    associated_token::mint = mint,
                    associated_token::authority = creator,
                    associated_token::token_program = token_program
                )]
    // Optional if the token is native
    creator_ata: Option<Box<InterfaceAccount<'info, TokenAccount>>>,
    token_program: Interface<'info, TokenInterface>,
    system_program: Program<'info, System>,
}

#[derive(Accounts)]
pub struct PublicCancel<'info> {
    /// CHECK: this account is used only to receive lamports and to check its pubkey to match the one stored in the escrow account
    #[account(
        mut, // Needed because this account receives lamports (safety deposit and from closed accounts)
        constraint = creator.key() == order.creator @ EscrowError::InvalidAccount
    )]
    creator: AccountInfo<'info>,
    mint: Box<InterfaceAccount<'info, Mint>>,
    #[account(mut)]
    payer: Signer<'info>,
    #[account(
            mut,
            seeds = [
            "escrow".as_bytes(),
            order.order_hash.as_ref(),
            order.hashlock.as_ref(),
            order.creator.as_ref(),
            mint.key().as_ref(),
            order.amount.to_be_bytes().as_ref(),
            order.safety_deposit.to_be_bytes().as_ref(),
            order.rescue_start.to_be_bytes().as_ref(),
            ],
            bump,
        )]
    order: Box<Account<'info, Order>>,
    #[account(
                mut,
                associated_token::mint = mint,
                associated_token::authority = order,
                associated_token::token_program = token_program
            )]
    order_ata: Box<InterfaceAccount<'info, TokenAccount>>,
    #[account(
                    mut,
                    associated_token::mint = mint,
                    associated_token::authority = creator,
                    associated_token::token_program = token_program
                )]
    // Optional if the token is native
    creator_ata: Option<Box<InterfaceAccount<'info, TokenAccount>>>,
    token_program: Interface<'info, TokenInterface>,
    system_program: Program<'info, System>,
}

#[derive(Accounts)]
#[instruction(order_hash: [u8; 32], hashlock: [u8; 32], order_creator: Pubkey, order_mint: Pubkey, order_amount: u64, safety_deposit: u64, rescue_start: u32)]
pub struct RescueFunds<'info> {
    #[account(
        mut, // Needed because this account receives lamports from closed token account.
    )]
    recipient: Signer<'info>,
    mint: Box<InterfaceAccount<'info, Mint>>,
    /// CHECK: We don't accept escrow as 'Account<'info, Escrow>' because it may be already closed at the time of rescue funds.
    #[account(
            seeds = [
            "escrow".as_bytes(),
            order_hash.as_ref(),
            hashlock.as_ref(),
            order_creator.as_ref(),
            order_mint.as_ref(),
            order_amount.to_be_bytes().as_ref(),
            safety_deposit.to_be_bytes().as_ref(),
            rescue_start.to_be_bytes().as_ref(),
            ],
            bump,
        )]
    order: AccountInfo<'info>,
    #[account(
                mut,
                associated_token::mint = mint,
                associated_token::authority = order,
                associated_token::token_program = token_program
            )]
    order_ata: Box<InterfaceAccount<'info, TokenAccount>>,
    #[account(
                    mut,
                    associated_token::mint = mint,
                    associated_token::authority = recipient,
                    associated_token::token_program = token_program
                )]
    recipient_ata: Box<InterfaceAccount<'info, TokenAccount>>,
    token_program: Interface<'info, TokenInterface>,
    system_program: Program<'info, System>,
}

#[account]
#[derive(InitSpace)]
pub struct Order {
    order_hash: [u8; 32],
    hashlock: [u8; 32],
    creator: Pubkey,
    token: Pubkey,
    amount: u64,
    safety_deposit: u64,
    finality_duration: u32,
    withdrawal_duration: u32,
    public_withdrawal_duration: u32,
    cancellation_duration: u32,
    rescue_start: u32,
    expiration_time: u32,
    asset_is_native: bool,
    dst_amount: u64,
    dutch_auction_data_hash: [u8; 32],
}

#[account]
#[derive(InitSpace)]
pub struct EscrowSrc {
    order_hash: [u8; 32],
    hashlock: [u8; 32],
    maker: Pubkey,
    taker: Pubkey,
    token: Pubkey,
    amount: u64,
    safety_deposit: u64,
    withdrawal_start: u32,
    public_withdrawal_start: u32,
    cancellation_start: u32,
    public_cancellation_start: u32,
    rescue_start: u32,
    asset_is_native: bool,
    dst_amount: u64,
    max_cancellation_premium: u64,
    expiration_time: u32,
    cancellation_auction_duration: u32,
}

impl EscrowBase for EscrowSrc {
    fn order_hash(&self) -> &[u8; 32] {
        &self.order_hash
    }

    fn hashlock(&self) -> &[u8; 32] {
        &self.hashlock
    }

    fn creator(&self) -> &Pubkey {
        &self.maker
    }

    fn recipient(&self) -> &Pubkey {
        &self.taker
    }

    fn token(&self) -> &Pubkey {
        &self.token
    }

    fn amount(&self) -> u64 {
        self.amount
    }

    fn safety_deposit(&self) -> u64 {
        self.safety_deposit
    }

    fn withdrawal_start(&self) -> u32 {
        self.withdrawal_start
    }

    fn public_withdrawal_start(&self) -> u32 {
        self.public_withdrawal_start
    }

    fn cancellation_start(&self) -> u32 {
        self.cancellation_start
    }

    fn rescue_start(&self) -> u32 {
        self.rescue_start
    }

    fn asset_is_native(&self) -> bool {
        self.asset_is_native
    }
}

fn get_dst_amount(dst_amount: u64, data: &AuctionData) -> Result<u64> {
    let rate_bump = calculate_rate_bump(Clock::get()?.unix_timestamp as u64, data);
    let result = dst_amount
        .mul_div_ceil(constants::BASE_1E5 + rate_bump, constants::BASE_1E5)
        .ok_or(ProgramError::ArithmeticOverflow)?;
    Ok(result)
}<|MERGE_RESOLUTION|>--- conflicted
+++ resolved
@@ -1,14 +1,9 @@
 use anchor_lang::prelude::*;
 use anchor_lang::solana_program::hash::hashv;
 use anchor_spl::associated_token::{AssociatedToken, ID as ASSOCIATED_TOKEN_PROGRAM_ID};
-<<<<<<< HEAD
-use anchor_spl::token_interface::{close_account, transfer_checked, CloseAccount, TransferChecked};
-use anchor_spl::token_interface::{Mint, TokenAccount, TokenInterface};
-=======
 use anchor_spl::token_interface::{
     close_account, CloseAccount, Mint, TokenAccount, TokenInterface,
 };
->>>>>>> 4d500e87
 pub use auction::{calculate_rate_bump, AuctionData};
 pub use common::constants;
 use common::error::EscrowError;
@@ -56,14 +51,7 @@
         expiration_duration: u32,
         asset_is_native: bool,
         dst_amount: u64,
-<<<<<<< HEAD
-        dutch_auction_data: AuctionData,
-        max_cancellation_premium: u64,
-        expiration_time: u32,
-        cancellation_auction_duration: u32,
-=======
         dutch_auction_data_hash: [u8; 32],
->>>>>>> 4d500e87
     ) -> Result<()> {
         let now = utils::get_current_timestamp()?;
 
@@ -175,19 +163,9 @@
             public_withdrawal_start,
             cancellation_start,
             public_cancellation_start,
-<<<<<<< HEAD
-            rescue_start,
-            rent_recipient: ctx.accounts.creator.key(),
-            asset_is_native,
-            dst_amount: get_dst_amount(dst_amount, &dutch_auction_data)?,
-            max_cancellation_premium,
-            expiration_time,
-            cancellation_auction_duration,
-=======
             rescue_start: order.rescue_start,
             asset_is_native: order.asset_is_native,
             dst_amount: get_dst_amount(order.dst_amount, &dutch_auction_data)?,
->>>>>>> 4d500e87
         });
 
         // Close the order_ata account
@@ -258,27 +236,25 @@
     }
 
     pub fn cancel(ctx: Context<Cancel>) -> Result<()> {
-        // let now = utils::get_current_timestamp()?;
-        // require!(
-        //     now >= ctx.accounts.order.cancellation_start(),
-        //     EscrowError::InvalidTime
-        // );
+        let now = utils::get_current_timestamp()?;
+        require!(
+            now >= ctx.accounts.order.cancellation_start,
+            EscrowError::InvalidTime
+        );
 
         // In a standard cancel, the rent recipient receives the entire rent amount, including the safety deposit,
         // because they initially covered the entire rent during escrow creation.
 
-        // common::escrow::cancel(
-        //     &ctx.accounts.order,
-        //     ctx.bumps.order,
-        //     &ctx.accounts.order_ata,
-        //     ctx.accounts.creator_ata.as_deref(),
-        //     &ctx.accounts.mint,
-        //     &ctx.accounts.token_program,
-        //     &ctx.accounts.creator,
-        //     &ctx.accounts.creator,
-        // )
-
-        Ok(())
+        common::escrow::cancel(
+            &ctx.accounts.order,
+            ctx.bumps.order,
+            &ctx.accounts.order_ata,
+            ctx.accounts.creator_ata.as_deref(),
+            &ctx.accounts.mint,
+            &ctx.accounts.token_program,
+            &ctx.accounts.creator,
+            &ctx.accounts.creator,
+        )
     }
 
     pub fn cancel_by_resolver(ctx: Context<CancelByResolver>, reward_limit: u64) -> Result<()> {
@@ -426,11 +402,7 @@
 }
 
 #[derive(Accounts)]
-<<<<<<< HEAD
-#[instruction(order_hash: [u8; 32], hashlock: [u8; 32], amount: u64, safety_deposit: u64, recipient: Pubkey, finality_duration: u32, withdrawal_duration: u32, public_withdrawal_duration: u32, cancellation_duration: u32, rescue_start: u32, asset_is_native: bool, dst_amount: u64, dutch_auction_data: AuctionData, max_cancellation_premium: u64, expiration_time: u32, cancellation_auction_duration: u32)]
-=======
 #[instruction(order_hash: [u8; 32], hashlock: [u8; 32], amount: u64, safety_deposit: u64, finality_duration: u32, withdrawal_duration: u32, public_withdrawal_duration: u32, cancellation_duration: u32, rescue_start: u32)]
->>>>>>> 4d500e87
 pub struct Create<'info> {
     #[account(
         mut, // Needed because this account transfers lamports if the token is native and to pay for the order creation
@@ -448,24 +420,6 @@
     creator_ata: Option<Box<InterfaceAccount<'info, TokenAccount>>>,
     /// Account to store order details
     #[account(
-<<<<<<< HEAD
-                init,
-                payer = creator,
-                space = constants::DISCRIMINATOR_BYTES + Order::INIT_SPACE,
-                seeds = [
-                "escrow".as_bytes(),
-                order_hash.as_ref(),
-                hashlock.as_ref(),
-                creator.key().as_ref(),
-                recipient.as_ref(),
-                mint.key().as_ref(),
-                amount.to_be_bytes().as_ref(),
-                safety_deposit.to_be_bytes().as_ref(),
-                rescue_start.to_be_bytes().as_ref(),
-                ],
-                bump,
-            )]
-=======
         init,
         payer = creator,
         space = constants::DISCRIMINATOR_BYTES + Order::INIT_SPACE,
@@ -481,7 +435,6 @@
             ],
         bump,
     )]
->>>>>>> 4d500e87
     order: Box<Account<'info, Order>>,
     /// Account to store escrowed tokens
     #[account(
@@ -515,15 +468,9 @@
 
     /// Account to store order details
     #[account(
-<<<<<<< HEAD
-            mut,
-            seeds = [
-            "escrow".as_bytes(),
-=======
         mut,
         seeds = [
             "order".as_bytes(),
->>>>>>> 4d500e87
             order.order_hash.as_ref(),
             order.hashlock.as_ref(),
             order.creator.as_ref(),
@@ -605,14 +552,6 @@
     )]
     escrow: Box<Account<'info, EscrowSrc>>,
     #[account(
-<<<<<<< HEAD
-                    mut,
-                    associated_token::mint = mint,
-                    associated_token::authority = recipient,
-                    associated_token::token_program = token_program
-                )]
-    recipient_ata: Box<InterfaceAccount<'info, TokenAccount>>,
-=======
         mut,
         associated_token::mint = mint,
         associated_token::authority = escrow,
@@ -626,7 +565,6 @@
         associated_token::token_program = token_program
     )]
     taker_ata: Box<InterfaceAccount<'info, TokenAccount>>,
->>>>>>> 4d500e87
     token_program: Interface<'info, TokenInterface>,
     system_program: Program<'info, System>,
 }
@@ -651,7 +589,48 @@
             escrow.maker.as_ref(),
             escrow.taker.as_ref(),
             mint.key().as_ref(),
-<<<<<<< HEAD
+            escrow.amount.to_be_bytes().as_ref(),
+            escrow.safety_deposit.to_be_bytes().as_ref(),
+            escrow.rescue_start.to_be_bytes().as_ref(),
+        ],
+        bump,
+    )]
+    escrow: Box<Account<'info, EscrowSrc>>,
+    #[account(
+        mut,
+        associated_token::mint = mint,
+        associated_token::authority = escrow,
+        associated_token::token_program = token_program
+    )]
+    escrow_ata: Box<InterfaceAccount<'info, TokenAccount>>,
+    #[account(
+        mut,
+        associated_token::mint = mint,
+        associated_token::authority = taker,
+        associated_token::token_program = token_program
+    )]
+    taker_ata: Box<InterfaceAccount<'info, TokenAccount>>,
+    token_program: Interface<'info, TokenInterface>,
+    system_program: Program<'info, System>,
+}
+
+#[derive(Accounts)]
+pub struct Cancel<'info> {
+    /// CHECK: Currently only used for the token-authority check and to receive lamports if the token is native
+    #[account(
+        mut, // Needed because this account receives lamports if the token is native
+        constraint = creator.key() == order.creator @ EscrowError::InvalidAccount
+    )]
+    creator: Signer<'info>,
+    mint: Box<InterfaceAccount<'info, Mint>>,
+    #[account(
+            mut,
+            seeds = [
+            "escrow".as_bytes(),
+            order.order_hash.as_ref(),
+            order.hashlock.as_ref(),
+            order.creator.as_ref(),
+            mint.key().as_ref(),
             order.amount.to_be_bytes().as_ref(),
             order.safety_deposit.to_be_bytes().as_ref(),
             order.rescue_start.to_be_bytes().as_ref(),
@@ -669,45 +648,26 @@
     #[account(
                     mut,
                     associated_token::mint = mint,
-                    associated_token::authority = recipient,
+                    associated_token::authority = creator,
                     associated_token::token_program = token_program
                 )]
-    recipient_ata: Box<InterfaceAccount<'info, TokenAccount>>,
-=======
-            escrow.amount.to_be_bytes().as_ref(),
-            escrow.safety_deposit.to_be_bytes().as_ref(),
-            escrow.rescue_start.to_be_bytes().as_ref(),
-        ],
-        bump,
-    )]
-    escrow: Box<Account<'info, EscrowSrc>>,
-    #[account(
-        mut,
-        associated_token::mint = mint,
-        associated_token::authority = escrow,
-        associated_token::token_program = token_program
-    )]
-    escrow_ata: Box<InterfaceAccount<'info, TokenAccount>>,
-    #[account(
-        mut,
-        associated_token::mint = mint,
-        associated_token::authority = taker,
-        associated_token::token_program = token_program
-    )]
-    taker_ata: Box<InterfaceAccount<'info, TokenAccount>>,
->>>>>>> 4d500e87
+    // Optional if the token is native
+    creator_ata: Option<Box<InterfaceAccount<'info, TokenAccount>>>,
     token_program: Interface<'info, TokenInterface>,
     system_program: Program<'info, System>,
 }
 
 #[derive(Accounts)]
-pub struct Cancel<'info> {
+pub struct CancelByResolver<'info> {
+    /// Account that cancels the escrow
+    #[account(mut, signer)]
+    resolver: Signer<'info>,
     /// CHECK: Currently only used for the token-authority check and to receive lamports if the token is native
     #[account(
         mut, // Needed because this account receives lamports if the token is native
         constraint = creator.key() == order.creator @ EscrowError::InvalidAccount
     )]
-    creator: Signer<'info>,
+    creator: AccountInfo<'info>,
     mint: Box<InterfaceAccount<'info, Mint>>,
     #[account(
             mut,
