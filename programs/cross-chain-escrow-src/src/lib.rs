--- conflicted
+++ resolved
@@ -246,15 +246,11 @@
 pub struct Withdraw<'info> {
     #[account(constraint = recipient.key() == escrow.recipient @ EscrowError::InvalidAccount)]
     recipient: Signer<'info>,
-<<<<<<< HEAD
-    token: Box<InterfaceAccount<'info, Mint>>,
-=======
     #[account(
         mut, // Needed because this account receives lamports (safety deposit and rent from closed accounts)
         constraint = rent_recipient.key() == escrow.rent_recipient @ EscrowError::InvalidAccount)]
     rent_recipient: AccountInfo<'info>,
-    token: Box<Account<'info, Mint>>,
->>>>>>> aff9f5bc
+    token: Box<InterfaceAccount<'info, Mint>>,
     #[account(
         mut,
         seeds = [
