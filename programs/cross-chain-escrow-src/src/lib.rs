--- conflicted
+++ resolved
@@ -221,28 +221,27 @@
         )
     }
 
-<<<<<<< HEAD
-    pub fn cancel(ctx: Context<Cancel>) -> Result<()> {
-        // let now = utils::get_current_timestamp()?;
-        // require!(
-        //     now >= ctx.accounts.order.cancellation_start,
-        //     EscrowError::InvalidTime
-        // );
-
-        // // In a standard cancel, the rent recipient receives the entire rent amount, including the safety deposit,
-        // // because they initially covered the entire rent during escrow creation.
-
-        // common::escrow::cancel(
-        //     &ctx.accounts.order,
-        //     ctx.bumps.order,
-        //     &ctx.accounts.order_ata,
-        //     ctx.accounts.creator_ata.as_deref(),
-        //     &ctx.accounts.mint,
-        //     &ctx.accounts.token_program,
-        //     &ctx.accounts.creator,
-        //     &ctx.accounts.creator,
-        // )
-        Ok(())
+    pub fn cancel_escrow(ctx: Context<CancelEscrow>) -> Result<()> {
+        let now = utils::get_current_timestamp()?;
+        require!(
+            now >= ctx.accounts.escrow.cancellation_start(),
+            EscrowError::InvalidTime
+        );
+
+        // In a standard cancel, the taker receives the entire rent amount, including the safety deposit,
+        // because they initially covered the entire rent during escrow creation.
+
+        common::escrow::cancel(
+            &ctx.accounts.escrow,
+            ctx.bumps.escrow,
+            &ctx.accounts.escrow_ata,
+            ctx.accounts.maker_ata.as_deref(),
+            &ctx.accounts.mint,
+            &ctx.accounts.token_program,
+            &ctx.accounts.taker,
+            &ctx.accounts.maker,
+            &ctx.accounts.taker,
+        )
     }
 
     pub fn cancel_by_resolver(
@@ -268,7 +267,6 @@
             EscrowError::InconsistentNativeTrait
         );
 
-        let order_hash = order.order_hash;
 
         let seeds = [
             "order".as_bytes(),
@@ -333,28 +331,8 @@
             },
             None,
         )?;
-=======
-    pub fn cancel_escrow(ctx: Context<CancelEscrow>) -> Result<()> {
-        let now = utils::get_current_timestamp()?;
-        require!(
-            now >= ctx.accounts.escrow.cancellation_start(),
-            EscrowError::InvalidTime
-        );
-
-        // In a standard cancel, the taker receives the entire rent amount, including the safety deposit,
-        // because they initially covered the entire rent during escrow creation.
-
-        common::escrow::cancel(
-            &ctx.accounts.escrow,
-            ctx.bumps.escrow,
-            &ctx.accounts.escrow_ata,
-            ctx.accounts.maker_ata.as_deref(),
-            &ctx.accounts.mint,
-            &ctx.accounts.token_program,
-            &ctx.accounts.taker,
-            &ctx.accounts.maker,
-            &ctx.accounts.taker,
-        )
+
+        Ok(())
     }
 
     pub fn public_cancel_escrow(ctx: Context<PublicCancelEscrow>) -> Result<()> {
@@ -363,7 +341,6 @@
             now >= ctx.accounts.escrow.public_cancellation_start,
             EscrowError::InvalidTime
         );
->>>>>>> fa38d1ad
 
         common::escrow::cancel(
             &ctx.accounts.escrow,
@@ -684,47 +661,6 @@
             mut,
             seeds = [
             "escrow".as_bytes(),
-<<<<<<< HEAD
-            order.order_hash.as_ref(),
-            order.hashlock.as_ref(),
-            order.creator.as_ref(),
-            mint.key().as_ref(),
-            order.amount.to_be_bytes().as_ref(),
-            order.safety_deposit.to_be_bytes().as_ref(),
-            order.rescue_start.to_be_bytes().as_ref(),
-            ],
-            bump,
-        )]
-    order: Box<Account<'info, Order>>,
-    #[account(
-                mut,
-                associated_token::mint = mint,
-                associated_token::authority = order,
-                associated_token::token_program = token_program
-            )]
-    order_ata: Box<InterfaceAccount<'info, TokenAccount>>,
-    #[account(
-                    mut,
-                    associated_token::mint = mint,
-                    associated_token::authority = creator,
-                    associated_token::token_program = token_program
-                )]
-    // Optional if the token is native
-    creator_ata: Option<Box<InterfaceAccount<'info, TokenAccount>>>,
-    token_program: Interface<'info, TokenInterface>,
-    system_program: Program<'info, System>,
-}
-
-#[derive(Accounts)]
-pub struct CancelOrderbyResolver<'info> {
-    /// Account that cancels the escrow
-    #[account(mut, signer)]
-    resolver: Signer<'info>,
-    /// CHECK: Currently only used for the token-authority check and to receive lamports if the token is native
-    #[account(
-        mut, // Needed because this account receives lamports if the token is native
-        constraint = creator.key() == order.creator @ EscrowError::InvalidAccount
-=======
             escrow.order_hash.as_ref(),
             escrow.hashlock.as_ref(),
             escrow.maker.as_ref(),
@@ -749,7 +685,22 @@
         associated_token::mint = mint,
         associated_token::authority = maker,
         associated_token::token_program = token_program
->>>>>>> fa38d1ad
+    )]
+    // Optional if the token is native
+    maker_ata: Option<Box<InterfaceAccount<'info, TokenAccount>>>,
+    token_program: Interface<'info, TokenInterface>,
+    system_program: Program<'info, System>,
+}
+
+#[derive(Accounts)]
+pub struct CancelOrderbyResolver<'info> {
+    /// Account that cancels the escrow
+    #[account(mut, signer)]
+    resolver: Signer<'info>,
+    /// CHECK: Currently only used for the token-authority check and to receive lamports if the token is native
+    #[account(
+        mut, // Needed because this account receives lamports if the token is native
+        constraint = creator.key() == order.creator @ EscrowError::InvalidAccount
     )]
     creator: AccountInfo<'info>,
     mint: Box<InterfaceAccount<'info, Mint>>,
@@ -782,7 +733,7 @@
                     associated_token::token_program = token_program
                 )]
     // Optional if the token is native
-    maker_ata: Option<Box<InterfaceAccount<'info, TokenAccount>>>,
+    creator_ata: Option<Box<InterfaceAccount<'info, TokenAccount>>>,
     token_program: Interface<'info, TokenInterface>,
     system_program: Program<'info, System>,
 }
@@ -808,32 +759,6 @@
             mut,
             seeds = [
             "escrow".as_bytes(),
-<<<<<<< HEAD
-            order.order_hash.as_ref(),
-            order.hashlock.as_ref(),
-            order.creator.as_ref(),
-            mint.key().as_ref(),
-            order.amount.to_be_bytes().as_ref(),
-            order.safety_deposit.to_be_bytes().as_ref(),
-            order.rescue_start.to_be_bytes().as_ref(),
-            ],
-            bump,
-        )]
-    order: Box<Account<'info, Order>>,
-    #[account(
-                mut,
-                associated_token::mint = mint,
-                associated_token::authority = order,
-                associated_token::token_program = token_program
-            )]
-    order_ata: Box<InterfaceAccount<'info, TokenAccount>>,
-    #[account(
-                    mut,
-                    associated_token::mint = mint,
-                    associated_token::authority = creator,
-                    associated_token::token_program = token_program
-                )]
-=======
             escrow.order_hash.as_ref(),
             escrow.hashlock.as_ref(),
             escrow.maker.as_ref(),
@@ -859,7 +784,6 @@
         associated_token::authority = escrow.maker,
         associated_token::token_program = token_program
     )]
->>>>>>> fa38d1ad
     // Optional if the token is native
     maker_ata: Option<Box<InterfaceAccount<'info, TokenAccount>>>,
     token_program: Interface<'info, TokenInterface>,
@@ -939,21 +863,12 @@
             )]
     order_ata: Box<InterfaceAccount<'info, TokenAccount>>,
     #[account(
-<<<<<<< HEAD
-                    mut,
-                    associated_token::mint = mint,
-                    associated_token::authority = recipient,
-                    associated_token::token_program = token_program
-                )]
-    recipient_ata: Box<InterfaceAccount<'info, TokenAccount>>,
-=======
         mut,
         associated_token::mint = mint,
         associated_token::authority = resolver,
         associated_token::token_program = token_program
     )]
     resolver_ata: Box<InterfaceAccount<'info, TokenAccount>>,
->>>>>>> fa38d1ad
     token_program: Interface<'info, TokenInterface>,
     system_program: Program<'info, System>,
 }
