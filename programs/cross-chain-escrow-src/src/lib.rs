use anchor_lang::prelude::*;
use anchor_lang::solana_program::{hash::hashv, keccak};
use anchor_spl::associated_token::{AssociatedToken, ID as ASSOCIATED_TOKEN_PROGRAM_ID};
use anchor_spl::token::spl_token::native_mint;
use anchor_spl::token_interface::{
    close_account, CloseAccount, Mint, TokenAccount, TokenInterface,
};
pub use auction::{calculate_premium, calculate_rate_bump, AuctionData};
pub use common::constants;
use common::error::EscrowError;
use common::escrow::{uni_transfer, EscrowBase, EscrowType, UniTransferParams};
use common::utils;
use primitive_types::U256;

use crate::merkle_tree::MerkleProof;

pub mod auction;
pub mod merkle_tree;

declare_id!("6NwMYeUmigiMDjhYeYpbxC6Kc63NzZy1dfGd7fGcdkVS");

#[program]
pub mod cross_chain_escrow_src {

    use super::*;

    #[allow(clippy::too_many_arguments)]
    pub fn create(
        ctx: Context<Create>,
        hashlock: [u8; 32], // Root of merkle tree if partially filled
        amount: u64,
        parts_amount: u64,
        safety_deposit: u64,
        finality_duration: u32,
        withdrawal_duration: u32,
        public_withdrawal_duration: u32,
        cancellation_duration: u32,
        rescue_start: u32,
        expiration_duration: u32,
        asset_is_native: bool,
        dst_amount: [u64; 4],
        dutch_auction_data_hash: [u8; 32],
        max_cancellation_premium: u64,
        cancellation_auction_duration: u32,
        allow_multiple_fills: bool,
        _dst_chain_params: DstChainParams,
    ) -> Result<()> {
        require!(expiration_duration != 0, EscrowError::InvalidTime);

        require!(
            ctx.accounts.order_ata.to_account_info().lamports() >= max_cancellation_premium,
            EscrowError::InvalidCancellationFee
        );

        require!(
            (allow_multiple_fills && parts_amount >= 2)
                || (!allow_multiple_fills && parts_amount == 1),
            EscrowError::InvalidPartsAmount
        );

        let now = utils::get_current_timestamp()?;

        let order_hash = keccak::hashv(&[
            &hashlock,
            ctx.accounts.creator.key().as_ref(),
            ctx.accounts.mint.key().as_ref(),
            &amount.to_be_bytes(),
            &parts_amount.to_be_bytes(),
            &safety_deposit.to_be_bytes(),
            &finality_duration.to_be_bytes(),
            &withdrawal_duration.to_be_bytes(),
            &public_withdrawal_duration.to_be_bytes(),
            &cancellation_duration.to_be_bytes(),
            &rescue_start.to_be_bytes(),
            &expiration_duration.to_be_bytes(),
            &[asset_is_native as u8],
            &dst_amount.try_to_vec()?,
            dutch_auction_data_hash.as_ref(),
            &max_cancellation_premium.to_be_bytes(),
            &cancellation_auction_duration.to_be_bytes(),
            &[allow_multiple_fills as u8],
        ])
        .to_bytes();

        common::escrow::create(
            EscrowSrc::INIT_SPACE + constants::DISCRIMINATOR_BYTES, // Needed to check the safety deposit amount validity
            EscrowType::Src, // Hardcoded to Src type to sync native ata if applicable
            &ctx.accounts.creator,
            asset_is_native,
            &ctx.accounts.order_ata,
            ctx.accounts.creator_ata.as_deref(),
            &ctx.accounts.mint,
            &ctx.accounts.token_program,
            &ctx.accounts.system_program,
            amount,
            safety_deposit,
            rescue_start,
            now,
        )?;

        let expiration_time = now
            .checked_add(expiration_duration)
            .ok_or(ProgramError::ArithmeticOverflow)?;

        require!(
            expiration_time < rescue_start,
            EscrowError::InvalidRescueStart
        );

        ctx.accounts.order.set_inner(Order {
            order_hash,
            hashlock,
            creator: ctx.accounts.creator.key(),
            token: ctx.accounts.mint.key(),
            amount,
            remaining_amount: amount,
            parts_amount,
            safety_deposit,
            finality_duration,
            withdrawal_duration,
            public_withdrawal_duration,
            cancellation_duration,
            rescue_start,
            expiration_time,
            asset_is_native,
            dst_amount,
            dutch_auction_data_hash,
            max_cancellation_premium,
            cancellation_auction_duration,
            allow_multiple_fills,
        });

        Ok(())
    }

    pub fn create_escrow(
        ctx: Context<CreateEscrow>,
        amount: u64,
        dutch_auction_data: AuctionData,
        merkle_proof: Option<MerkleProof>,
    ) -> Result<()> {
        let order = &mut ctx.accounts.order;

        require!(
            (order.allow_multiple_fills && amount <= order.remaining_amount)
                || (!order.allow_multiple_fills && amount == order.amount),
            EscrowError::InvalidAmount
        );

        let now = utils::get_current_timestamp()?;

        require!(now < order.expiration_time, EscrowError::OrderHasExpired);

        let calculated_hash = hashv(&[&dutch_auction_data.try_to_vec()?]).to_bytes();

        require!(
            calculated_hash == order.dutch_auction_data_hash,
            EscrowError::DutchAuctionDataHashMismatch
        );

        require!(
            order.allow_multiple_fills == merkle_proof.is_some(),
            EscrowError::InconsistentMerkleProofTrait
        );

        let hashlock = if let Some(proof) = merkle_proof {
            require!(
                proof.verify(order.hashlock),
                EscrowError::InvalidMerkleProof
            );
            require!(
                is_valid_partial_fill(
                    amount,
                    order.remaining_amount,
                    order.amount,
                    order.parts_amount,
                    proof.index,
                ),
                EscrowError::InvalidPartialFill
            );
            proof.hashed_secret
        } else {
            order.hashlock
        };

        let withdrawal_start = now
            .checked_add(order.finality_duration)
            .ok_or(ProgramError::ArithmeticOverflow)?;
        let public_withdrawal_start = withdrawal_start
            .checked_add(order.withdrawal_duration)
            .ok_or(ProgramError::ArithmeticOverflow)?;
        let cancellation_start = public_withdrawal_start
            .checked_add(order.public_withdrawal_duration)
            .ok_or(ProgramError::ArithmeticOverflow)?;
        let public_cancellation_start = cancellation_start
            .checked_add(order.cancellation_duration)
            .ok_or(ProgramError::ArithmeticOverflow)?;

<<<<<<< HEAD
        let order_seeds = ["order".as_bytes(), &order.order_hash, &[ctx.bumps.order]];
=======
        require!(
            public_cancellation_start < order.rescue_start,
            EscrowError::InvalidRescueStart
        );

        let order_seeds = [
            "order".as_bytes(),
            &order.order_hash,
            &order.hashlock,
            order.creator.as_ref(),
            order.token.as_ref(),
            &order.amount.to_be_bytes(),
            &order.safety_deposit.to_be_bytes(),
            &order.rescue_start.to_be_bytes(),
            &[ctx.bumps.order],
        ];
>>>>>>> 2e4dd998

        let mut amount_to_transfer = amount;
        if order.remaining_amount == amount {
            // Transfer amount may be increased due to external transfers
            amount_to_transfer = ctx.accounts.order_ata.amount;
        }

        uni_transfer(
            &UniTransferParams::TokenTransfer {
                from: ctx.accounts.order_ata.to_account_info(),
                authority: order.to_account_info(),
                to: ctx.accounts.escrow_ata.to_account_info(),
                mint: *ctx.accounts.mint.clone(),
                amount: amount_to_transfer,
                program: ctx.accounts.token_program.clone(),
            },
            Some(&[&order_seeds]),
        )?;

        ctx.accounts.escrow.set_inner(EscrowSrc {
            order_hash: order.order_hash,
            hashlock,
            maker: order.creator,
            taker: ctx.accounts.taker.key(),
            token: order.token,
            amount: order.amount,
            safety_deposit: order.safety_deposit,
            withdrawal_start,
            public_withdrawal_start,
            cancellation_start,
            public_cancellation_start,
            rescue_start: order.rescue_start,
            asset_is_native: order.asset_is_native,
            dst_amount: get_dst_amount(order.dst_amount, &dutch_auction_data)?,
        });

        if !order.allow_multiple_fills || order.remaining_amount == amount {
            // Close the order ATA
            close_account(CpiContext::new_with_signer(
                ctx.accounts.token_program.to_account_info(),
                CloseAccount {
                    account: ctx.accounts.order_ata.to_account_info(),
                    destination: ctx.accounts.maker.to_account_info(),
                    authority: order.to_account_info(),
                },
                &[&order_seeds],
            ))?;

            // Close the order account
            order.close(ctx.accounts.maker.to_account_info())?;
        } else {
            order.remaining_amount -= amount;
        }

        Ok(())
    }

    pub fn withdraw(ctx: Context<Withdraw>, secret: [u8; 32]) -> Result<()> {
        let now = utils::get_current_timestamp()?;

        require!(
            now >= ctx.accounts.escrow.withdrawal_start()
                && now < ctx.accounts.escrow.cancellation_start(),
            EscrowError::InvalidTime
        );

        // In a standard withdrawal, the taker receives the entire rent amount, including the safety deposit,
        // because they initially covered the entire rent during escrow creation.

        common::escrow::withdraw(
            &ctx.accounts.escrow,
            ctx.bumps.escrow,
            &ctx.accounts.escrow_ata,
            &ctx.accounts.taker,           // recipient
            Some(&ctx.accounts.taker_ata), // recipient ATA
            &ctx.accounts.mint,
            &ctx.accounts.token_program,
            &ctx.accounts.taker, // rent recipient
            &ctx.accounts.taker, // safety deposit recipient
            secret,
        )
    }

    pub fn public_withdraw(ctx: Context<PublicWithdraw>, secret: [u8; 32]) -> Result<()> {
        let now = utils::get_current_timestamp()?;

        require!(
            now >= ctx.accounts.escrow.public_withdrawal_start()
                && now < ctx.accounts.escrow.cancellation_start(),
            EscrowError::InvalidTime
        );

        // In a public withdrawal, the taker receives the rent minus the safety deposit
        // while the safety deposit is awarded to the payer who executed the public withdrawal

        common::escrow::withdraw(
            &ctx.accounts.escrow,
            ctx.bumps.escrow,
            &ctx.accounts.escrow_ata,
            &ctx.accounts.taker,           // recipient
            Some(&ctx.accounts.taker_ata), // recipient ATA
            &ctx.accounts.mint,
            &ctx.accounts.token_program,
            &ctx.accounts.taker, // rent recipient
            &ctx.accounts.payer, // safety deposit recipient
            secret,
        )
    }

    pub fn cancel_escrow(ctx: Context<CancelEscrow>) -> Result<()> {
        let now = utils::get_current_timestamp()?;

        require!(
            now >= ctx.accounts.escrow.cancellation_start(),
            EscrowError::InvalidTime
        );

        // In a standard cancel, the taker receives the entire rent amount, including the safety deposit,
        // because they initially covered the entire rent during escrow creation, while the maker
        // receives their tokens back to their initial ATA or wallet if the token is native.

        common::escrow::cancel(
            &ctx.accounts.escrow,
            ctx.bumps.escrow,
            &ctx.accounts.escrow_ata,
            ctx.accounts.maker_ata.as_deref(), // order creator ATA
            &ctx.accounts.mint,
            &ctx.accounts.token_program,
            &ctx.accounts.taker, // rent recipient
            &ctx.accounts.maker, // order creator
            &ctx.accounts.taker, // safety deposit recipient
        )
    }

    pub fn public_cancel_escrow(ctx: Context<PublicCancelEscrow>) -> Result<()> {
        let now = utils::get_current_timestamp()?;

        require!(
            now >= ctx.accounts.escrow.public_cancellation_start,
            EscrowError::InvalidTime
        );

        // In a public cancel, the taker receives the entire rent amount minus the safety deposit,
        // which is awarded to the payer who executed the public cancellation, while the maker
        // receives their tokens back to their initial ATA or wallet if the token is native.

        common::escrow::cancel(
            &ctx.accounts.escrow,
            ctx.bumps.escrow,
            &ctx.accounts.escrow_ata,
            ctx.accounts.maker_ata.as_deref(), // order creator ATA
            &ctx.accounts.mint,
            &ctx.accounts.token_program,
            &ctx.accounts.taker, // rent recipient
            &ctx.accounts.maker, // order creator
            &ctx.accounts.payer, // safety deposit recipient
        )
    }

    pub fn cancel_order(ctx: Context<CancelOrder>) -> Result<()> {
        let order = &ctx.accounts.order;

        require!(
            ctx.accounts.mint.key() == native_mint::id() || !order.asset_is_native,
            EscrowError::InconsistentNativeTrait
        );

        require!(
            order.asset_is_native == ctx.accounts.creator_ata.is_none(),
            EscrowError::InconsistentNativeTrait
        );

        let seeds = ["order".as_bytes(), &order.order_hash, &[ctx.bumps.order]];

        // In an order cancel, the maker receives the entire rent amount, including the safety deposit,
        // because they initially covered the entire rent during order creation, while also
        // receiving their tokens back to their initial ATA or wallet if the token is native

        if !order.asset_is_native {
            uni_transfer(
                &UniTransferParams::TokenTransfer {
                    from: ctx.accounts.order_ata.to_account_info(),
                    authority: order.to_account_info(),
                    to: ctx
                        .accounts
                        .creator_ata
                        .as_ref()
                        .ok_or(EscrowError::MissingCreatorAta)?
                        .to_account_info(),
                    mint: *ctx.accounts.mint.clone(),
                    amount: ctx.accounts.order_ata.amount,
                    program: ctx.accounts.token_program.clone(),
                },
                Some(&[&seeds]),
            )?;
        };

        close_account(CpiContext::new_with_signer(
            ctx.accounts.token_program.to_account_info(),
            CloseAccount {
                account: ctx.accounts.order_ata.to_account_info(),
                destination: ctx.accounts.creator.to_account_info(),
                authority: order.to_account_info(),
            },
            &[&seeds],
        ))?;

        order.close(ctx.accounts.creator.to_account_info())
    }

    pub fn cancel_order_by_resolver(
        ctx: Context<CancelOrderbyResolver>,
        reward_limit: u64,
    ) -> Result<()> {
        let order = &ctx.accounts.order;
        let now = utils::get_current_timestamp()?;

        require!(now >= order.expiration_time, EscrowError::OrderNotExpired);

        require!(
            order.max_cancellation_premium > 0,
            EscrowError::CancelOrderByResolverIsForbidden
        );

        require!(
            order.asset_is_native == ctx.accounts.creator_ata.is_none(),
            EscrowError::InconsistentNativeTrait
        );

        let seeds = ["order".as_bytes(), &order.order_hash, &[ctx.bumps.order]];

        // Order creator receives the amount of tokens back to their initial ATA
        if !order.asset_is_native {
            uni_transfer(
                &UniTransferParams::TokenTransfer {
                    from: ctx.accounts.order_ata.to_account_info(),
                    authority: order.to_account_info(),
                    to: ctx
                        .accounts
                        .creator_ata
                        .as_ref()
                        .ok_or(EscrowError::MissingCreatorAta)?
                        .to_account_info(),
                    mint: *ctx.accounts.mint.clone(),
                    amount: ctx.accounts.order_ata.amount,
                    program: ctx.accounts.token_program.clone(),
                },
                Some(&[&seeds]),
            )?;
        };

        let cancellation_premium = calculate_premium(
            now,
            order.expiration_time,
            order.cancellation_auction_duration,
            order.max_cancellation_premium,
        );

        // The amount that the order maker will receive, which is the entire native
        // balance of the order ATA (or rent + wSOL) minus the cancellation premium
        let maker_amount = ctx.accounts.order_ata.to_account_info().lamports()
            - std::cmp::min(cancellation_premium, reward_limit);

        // Transfer all the remaining lamports to the resolver first
        close_account(CpiContext::new_with_signer(
            ctx.accounts.token_program.to_account_info(),
            CloseAccount {
                account: ctx.accounts.order_ata.to_account_info(),
                destination: ctx.accounts.resolver.to_account_info(),
                authority: order.to_account_info(),
            },
            &[&seeds],
        ))?;

        // Transfer all lamports from the order ATA that resolver received,
        // minus the cancellation premium, to the maker
        uni_transfer(
            &UniTransferParams::NativeTransfer {
                from: ctx.accounts.resolver.to_account_info(),
                to: ctx.accounts.creator.to_account_info(),
                amount: maker_amount,
                program: ctx.accounts.system_program.clone(),
            },
            None,
        )?;

        order.close(ctx.accounts.creator.to_account_info())
    }

    pub fn rescue_funds_for_escrow(
        ctx: Context<RescueFundsForEscrow>,
        order_hash: [u8; 32],
        hashlock: [u8; 32],
        maker: Pubkey,
        token: Pubkey,
        amount: u64,
        safety_deposit: u64,
        rescue_start: u32,
        rescue_amount: u64,
    ) -> Result<()> {
        let taker_pubkey = ctx.accounts.taker.key();
        let seeds = [
            "escrow".as_bytes(),
            order_hash.as_ref(),
            hashlock.as_ref(),
            maker.as_ref(),
            taker_pubkey.as_ref(),
            token.as_ref(),
            &amount.to_be_bytes(),
            &safety_deposit.to_be_bytes(),
            &rescue_start.to_be_bytes(),
            &[ctx.bumps.escrow],
        ];

        common::escrow::rescue_funds(
            &ctx.accounts.escrow,
            rescue_start,
            &ctx.accounts.escrow_ata,
            &ctx.accounts.taker,
            &ctx.accounts.taker_ata,
            &ctx.accounts.mint,
            &ctx.accounts.token_program,
            rescue_amount,
            &seeds,
        )
    }

    pub fn rescue_funds_for_order(
        ctx: Context<RescueFundsForOrder>,
        order_hash: [u8; 32],
        rescue_start: u32,
        rescue_amount: u64,
    ) -> Result<()> {
        let seeds = ["order".as_bytes(), order_hash.as_ref(), &[ctx.bumps.order]];

        common::escrow::rescue_funds(
            &ctx.accounts.order,
            rescue_start,
            &ctx.accounts.order_ata,
            &ctx.accounts.resolver,
            &ctx.accounts.resolver_ata,
            &ctx.accounts.mint,
            &ctx.accounts.token_program,
            rescue_amount,
            &seeds,
        )
    }
}

#[derive(Accounts)]
#[instruction(hashlock: [u8; 32],
              amount: u64,
              parts_amount: u64,
              safety_deposit: u64,
              finality_duration: u32,
              withdrawal_duration: u32,
              public_withdrawal_duration: u32,
              cancellation_duration: u32,
              rescue_start: u32,
              expiration_duration: u32,
              asset_is_native: bool,
              dst_amount: [u64; 4],
              dutch_auction_data_hash: [u8; 32],
              max_cancellation_premium: u64,
              cancellation_auction_duration: u32,
              allow_multiple_fills: bool
            )]
pub struct Create<'info> {
    #[account(
        mut, // Needed because this account transfers lamports if the token is native and to pay for the order creation
    )]
    creator: Signer<'info>,
    /// CHECK: check is not necessary as token is only used as a constraint to creator_ata and order
    mint: Box<InterfaceAccount<'info, Mint>>,
    #[account(
        mut,
        associated_token::mint = mint,
        associated_token::authority = creator,
        associated_token::token_program = token_program
    )]
    /// Account to store creator's tokens (Optional if the token is native)
    creator_ata: Option<Box<InterfaceAccount<'info, TokenAccount>>>,
    /// Account to store order details
    #[account(
        init,
        payer = creator,
        space = constants::DISCRIMINATOR_BYTES + Order::INIT_SPACE,
        seeds = [
            "order".as_bytes(),
            &keccak::hashv(&[
                &hashlock,
                creator.key().as_ref(),
                mint.key().as_ref(),
                &amount.to_be_bytes(),
                &parts_amount.to_be_bytes(),
                &safety_deposit.to_be_bytes(),
                &finality_duration.to_be_bytes(),
                &withdrawal_duration.to_be_bytes(),
                &public_withdrawal_duration.to_be_bytes(),
                &cancellation_duration.to_be_bytes(),
                &rescue_start.to_be_bytes(),
                &expiration_duration.to_be_bytes(),
                &[asset_is_native as u8],
                &dst_amount.try_to_vec()?,
                dutch_auction_data_hash.as_ref(),
                &max_cancellation_premium.to_be_bytes(),
                &cancellation_auction_duration.to_be_bytes(),
                &[allow_multiple_fills as u8],
            ])
            .to_bytes(),
            ],
        bump,
    )]
    order: Box<Account<'info, Order>>,
    /// Account to store escrowed tokens
    #[account(
        init,
        payer = creator,
        associated_token::mint = mint,
        associated_token::authority = order,
        associated_token::token_program = token_program
    )]
    order_ata: Box<InterfaceAccount<'info, TokenAccount>>,

    #[account(address = ASSOCIATED_TOKEN_PROGRAM_ID)]
    associated_token_program: Program<'info, AssociatedToken>,
    token_program: Interface<'info, TokenInterface>,
    rent: Sysvar<'info, Rent>,
    system_program: Program<'info, System>,
}

#[derive(Accounts)]
#[instruction(amount: u64, dutch_auction_data: AuctionData, merkle_proof: Option<MerkleProof>)]
pub struct CreateEscrow<'info> {
    #[account(mut)]
    taker: Signer<'info>,
    #[account(
        seeds = [whitelist::RESOLVER_ACCESS_SEED, taker.key().as_ref()],
        bump = resolver_access.bump,
        seeds::program = whitelist::ID,
    )]
    resolver_access: Account<'info, whitelist::ResolverAccess>,
    #[account(
        mut, // Necessary because lamports will be transferred to this account when the order accounts are closed.
        constraint = maker.key() == order.creator @ EscrowError::InvalidAccount
    )]
    /// CHECK: this account is used only to receive rent for order and order_ata accounts
    maker: AccountInfo<'info>,
    /// CHECK: check is not necessary as token is only used as a constraint to creator_ata and order
    mint: Box<InterfaceAccount<'info, Mint>>,

    /// Account to store order details
    #[account(
        mut,
        seeds = [
            "order".as_bytes(),
            order.order_hash.as_ref(),
        ],
        bump,
    )]
    order: Box<Account<'info, Order>>,
    /// Account to store orders tokens
    #[account(
        mut,
        associated_token::mint = mint,
        associated_token::authority = order,
        associated_token::token_program = token_program
    )]
    order_ata: Box<InterfaceAccount<'info, TokenAccount>>,

    /// Account to store escrow details
    #[account(
        init,
        payer = taker,
        space = constants::DISCRIMINATOR_BYTES + EscrowSrc::INIT_SPACE,
        seeds = [
            "escrow".as_bytes(),
            order.order_hash.as_ref(),
            &get_escrow_hashlock(
                order.hashlock,
                merkle_proof.clone()
            ),
            order.creator.as_ref(),
            taker.key().as_ref(),
            mint.key().as_ref(),
            amount.to_be_bytes().as_ref(),
            order.safety_deposit.to_be_bytes().as_ref(),
            order.rescue_start.to_be_bytes().as_ref(),
        ],
        bump,
    )]
    escrow: Box<Account<'info, EscrowSrc>>,
    /// Account to store escrowed tokens
    #[account(
        init,
        payer = taker,
        associated_token::mint = mint,
        associated_token::authority = escrow,
        associated_token::token_program = token_program
    )]
    escrow_ata: Box<InterfaceAccount<'info, TokenAccount>>,

    #[account(address = ASSOCIATED_TOKEN_PROGRAM_ID)]
    associated_token_program: Program<'info, AssociatedToken>,
    token_program: Interface<'info, TokenInterface>,
    /// System program required for account initialization
    system_program: Program<'info, System>,
}

#[derive(Accounts)]
pub struct Withdraw<'info> {
    #[account(
        mut, // Necessary because lamports will be transferred to this account when the escrow account is closed.
        constraint = taker.key() == escrow.taker @ EscrowError::InvalidAccount,
    )]
    taker: Signer<'info>,
    mint: Box<InterfaceAccount<'info, Mint>>,
    #[account(
        mut,
        seeds = [
            "escrow".as_bytes(),
            escrow.order_hash.as_ref(),
            escrow.hashlock.as_ref(),
            escrow.maker.as_ref(),
            escrow.taker.as_ref(),
            mint.key().as_ref(),
            escrow.amount.to_be_bytes().as_ref(),
            escrow.safety_deposit.to_be_bytes().as_ref(),
            escrow.rescue_start.to_be_bytes().as_ref(),
        ],
        bump,
    )]
    escrow: Box<Account<'info, EscrowSrc>>,
    #[account(
        mut,
        associated_token::mint = mint,
        associated_token::authority = escrow,
        associated_token::token_program = token_program
    )]
    escrow_ata: Box<InterfaceAccount<'info, TokenAccount>>,
    #[account(
        mut,
        associated_token::mint = mint,
        associated_token::authority = taker,
        associated_token::token_program = token_program
    )]
    taker_ata: Box<InterfaceAccount<'info, TokenAccount>>,
    token_program: Interface<'info, TokenInterface>,
    system_program: Program<'info, System>,
}

#[derive(Accounts)]
pub struct PublicWithdraw<'info> {
    /// CHECK: This account is used to check its pubkey to match the one stored in the escrow account
    #[account(
        mut, // Necessary because lamports will be transferred to this account when the escrow account is closed.
        constraint = taker.key() == escrow.taker @ EscrowError::InvalidAccount,
    )]
    taker: AccountInfo<'info>,
    #[account(mut)]
    payer: Signer<'info>,
    #[account(
        seeds = [whitelist::RESOLVER_ACCESS_SEED, payer.key().as_ref()],
        bump = resolver_access.bump,
        seeds::program = whitelist::ID,
    )]
    resolver_access: Account<'info, whitelist::ResolverAccess>,
    mint: Box<InterfaceAccount<'info, Mint>>,
    #[account(
        mut,
        seeds = [
            "escrow".as_bytes(),
            escrow.order_hash.as_ref(),
            escrow.hashlock.as_ref(),
            escrow.maker.as_ref(),
            escrow.taker.as_ref(),
            mint.key().as_ref(),
            escrow.amount.to_be_bytes().as_ref(),
            escrow.safety_deposit.to_be_bytes().as_ref(),
            escrow.rescue_start.to_be_bytes().as_ref(),
        ],
        bump,
    )]
    escrow: Box<Account<'info, EscrowSrc>>,
    #[account(
        mut,
        associated_token::mint = mint,
        associated_token::authority = escrow,
        associated_token::token_program = token_program
    )]
    escrow_ata: Box<InterfaceAccount<'info, TokenAccount>>,
    #[account(
        mut,
        associated_token::mint = mint,
        associated_token::authority = taker,
        associated_token::token_program = token_program
    )]
    taker_ata: Box<InterfaceAccount<'info, TokenAccount>>,
    token_program: Interface<'info, TokenInterface>,
    system_program: Program<'info, System>,
}

#[derive(Accounts)]
pub struct CancelEscrow<'info> {
    #[account(
        mut, // Needed because this account receives lamports from rent
        constraint = taker.key() == escrow.taker @ EscrowError::InvalidAccount
    )]
    taker: Signer<'info>,
    /// CHECK: this account is used only to receive lamports and to check its pubkey to match the one stored in the escrow account
    #[account(
        mut, // Needed because this account receives lamports if the token is native
        constraint = maker.key() == escrow.maker @ EscrowError::InvalidAccount
    )]
    maker: AccountInfo<'info>,
    mint: Box<InterfaceAccount<'info, Mint>>,
    #[account(
        mut,
        seeds = [
            "escrow".as_bytes(),
            escrow.order_hash.as_ref(),
            escrow.hashlock.as_ref(),
            escrow.maker.as_ref(),
            taker.key().as_ref(),
            escrow.token.key().as_ref(),
            escrow.amount.to_be_bytes().as_ref(),
            escrow.safety_deposit.to_be_bytes().as_ref(),
            escrow.rescue_start.to_be_bytes().as_ref(),
        ],
        bump,
    )]
    escrow: Box<Account<'info, EscrowSrc>>,
    #[account(
        mut,
        associated_token::mint = mint,
        associated_token::authority = escrow,
        associated_token::token_program = token_program
    )]
    escrow_ata: Box<InterfaceAccount<'info, TokenAccount>>,
    #[account(
        mut,
        associated_token::mint = mint,
        associated_token::authority = maker,
        associated_token::token_program = token_program
    )]
    // Optional if the token is native
    maker_ata: Option<Box<InterfaceAccount<'info, TokenAccount>>>,
    token_program: Interface<'info, TokenInterface>,
    system_program: Program<'info, System>,
}

#[derive(Accounts)]
pub struct PublicCancelEscrow<'info> {
    /// CHECK: this account is used only to receive lamports and to check its pubkey to match the one stored in the escrow account
    #[account(
        mut, // Needed because this account receives lamports from rent
        constraint = taker.key() == escrow.taker @ EscrowError::InvalidAccount
    )]
    taker: AccountInfo<'info>,
    #[account(
        mut, // Needed because this account receives lamports if the token is native
        constraint = maker.key() == escrow.maker @ EscrowError::InvalidAccount
    )]
    /// CHECK: this account is used only to receive lamports and to check its pubkey to match the one stored in the escrow account
    maker: AccountInfo<'info>,
    mint: Box<InterfaceAccount<'info, Mint>>,
    #[account(mut)]
    payer: Signer<'info>,
    #[account(
        seeds = [whitelist::RESOLVER_ACCESS_SEED, payer.key().as_ref()],
        bump = resolver_access.bump,
        seeds::program = whitelist::ID,
    )]
    resolver_access: Account<'info, whitelist::ResolverAccess>,
    #[account(
        mut,
        seeds = [
            "escrow".as_bytes(),
            escrow.order_hash.as_ref(),
            escrow.hashlock.as_ref(),
            escrow.maker.as_ref(),
            taker.key().as_ref(),
            escrow.token.key().as_ref(),
            escrow.amount.to_be_bytes().as_ref(),
            escrow.safety_deposit.to_be_bytes().as_ref(),
            escrow.rescue_start.to_be_bytes().as_ref(),
        ],
        bump,
    )]
    escrow: Box<Account<'info, EscrowSrc>>,
    #[account(
        mut,
        associated_token::mint = mint,
        associated_token::authority = escrow,
        associated_token::token_program = token_program
    )]
    escrow_ata: Box<InterfaceAccount<'info, TokenAccount>>,
    #[account(
        mut,
        associated_token::mint = mint,
        associated_token::authority = escrow.maker,
        associated_token::token_program = token_program
    )]
    // Optional if the token is native
    maker_ata: Option<Box<InterfaceAccount<'info, TokenAccount>>>,
    token_program: Interface<'info, TokenInterface>,
    system_program: Program<'info, System>,
}

#[derive(Accounts)]
pub struct CancelOrder<'info> {
    /// Account that created the order
    #[account(mut)]
    creator: Signer<'info>,
    mint: Box<InterfaceAccount<'info, Mint>>,
    #[account(
        mut,
        seeds = [
            "order".as_bytes(),
            order.order_hash.as_ref(),
        ],
        bump,
    )]
    order: Box<Account<'info, Order>>,
    #[account(
        mut,
        associated_token::mint = mint,
        associated_token::authority = order,
        associated_token::token_program = token_program
    )]
    order_ata: Box<InterfaceAccount<'info, TokenAccount>>,
    #[account(
        mut,
        associated_token::mint = mint,
        associated_token::authority = creator,
        associated_token::token_program = token_program
    )]
    // Optional if the token is native
    creator_ata: Option<Box<InterfaceAccount<'info, TokenAccount>>>,
    token_program: Interface<'info, TokenInterface>,
    system_program: Program<'info, System>,
}

#[derive(Accounts)]
pub struct CancelOrderbyResolver<'info> {
    /// Account that cancels the escrow
    #[account(mut, signer)]
    resolver: Signer<'info>,
    #[account(
        seeds = [whitelist::RESOLVER_ACCESS_SEED, resolver.key().as_ref()],
        bump = resolver_access.bump,
        seeds::program = whitelist::ID,
    )]
    resolver_access: Account<'info, whitelist::ResolverAccess>,
    /// CHECK: Currently only used for the token-authority check and to receive lamports if the token is native
    #[account(
        mut, // Needed because this account receives lamports if the token is native
        constraint = creator.key() == order.creator @ EscrowError::InvalidAccount
    )]
    creator: AccountInfo<'info>,
    mint: Box<InterfaceAccount<'info, Mint>>,
    #[account(
        mut,
        seeds = [
            "order".as_bytes(),
            order.order_hash.as_ref(),
        ],
        bump,
    )]
    order: Box<Account<'info, Order>>,
    #[account(
        mut,
        associated_token::mint = mint,
        associated_token::authority = order,
        associated_token::token_program = token_program
    )]
    order_ata: Box<InterfaceAccount<'info, TokenAccount>>,
    #[account(
        mut,
        associated_token::mint = mint,
        associated_token::authority = creator,
        associated_token::token_program = token_program
    )]
    // Optional if the token is native
    creator_ata: Option<Box<InterfaceAccount<'info, TokenAccount>>>,
    token_program: Interface<'info, TokenInterface>,
    system_program: Program<'info, System>,
}

#[derive(Accounts)]
#[instruction(order_hash: [u8; 32], hashlock: [u8; 32], maker: Pubkey, token: Pubkey, amount: u64, safety_deposit: u64, rescue_start: u32)]
pub struct RescueFundsForEscrow<'info> {
    #[account(
        mut, // Needed because this account receives lamports from closed token account.
    )]
    taker: Signer<'info>,
    mint: Box<InterfaceAccount<'info, Mint>>,
    /// CHECK: We don't accept escrow as 'Account<'info, Escrow>' because it may be already closed at the time of rescue funds.
    #[account(
        seeds = [
            "escrow".as_bytes(),
            order_hash.as_ref(),
            hashlock.as_ref(),
            maker.as_ref(),
            taker.key().as_ref(),
            token.as_ref(),
            amount.to_be_bytes().as_ref(),
            safety_deposit.to_be_bytes().as_ref(),
            rescue_start.to_be_bytes().as_ref(),
        ],
        bump,
    )]
    escrow: AccountInfo<'info>,
    #[account(
        mut,
        associated_token::mint = mint,
        associated_token::authority = escrow,
        associated_token::token_program = token_program
    )]
    escrow_ata: Box<InterfaceAccount<'info, TokenAccount>>,
    #[account(
        mut,
        associated_token::mint = mint,
        associated_token::authority = taker,
        associated_token::token_program = token_program
    )]
    taker_ata: Box<InterfaceAccount<'info, TokenAccount>>,
    token_program: Interface<'info, TokenInterface>,
    system_program: Program<'info, System>,
}

#[derive(Accounts)]
#[instruction(order_hash: [u8; 32])]
pub struct RescueFundsForOrder<'info> {
    #[account(
        mut, // Needed because this account receives lamports from closed token account.
    )]
    resolver: Signer<'info>,
    #[account(
        seeds = [whitelist::RESOLVER_ACCESS_SEED, resolver.key().as_ref()],
        bump = resolver_access.bump,
        seeds::program = whitelist::ID,
    )]
    resolver_access: Account<'info, whitelist::ResolverAccess>,
    mint: Box<InterfaceAccount<'info, Mint>>,
    /// CHECK: We don't accept order as 'Account<'info, Order>' because it may be already closed at the time of rescue funds.
    #[account(
        seeds = [
            "order".as_bytes(),
            order_hash.as_ref(),
        ],
        bump,
    )]
    order: AccountInfo<'info>,
    #[account(
        mut,
        associated_token::mint = mint,
        associated_token::authority = order,
        associated_token::token_program = token_program
    )]
    order_ata: Box<InterfaceAccount<'info, TokenAccount>>,
    #[account(
        mut,
        associated_token::mint = mint,
        associated_token::authority = resolver,
        associated_token::token_program = token_program
    )]
    resolver_ata: Box<InterfaceAccount<'info, TokenAccount>>,
    token_program: Interface<'info, TokenInterface>,
    system_program: Program<'info, System>,
}

#[account]
#[derive(InitSpace)]
pub struct Order {
    order_hash: [u8; 32],
    hashlock: [u8; 32],
    creator: Pubkey,
    token: Pubkey,
    amount: u64,
    remaining_amount: u64,
    parts_amount: u64,
    safety_deposit: u64,
    finality_duration: u32,
    withdrawal_duration: u32,
    public_withdrawal_duration: u32,
    cancellation_duration: u32,
    rescue_start: u32,
    expiration_time: u32,
    asset_is_native: bool,
    dst_amount: [u64; 4],
    dutch_auction_data_hash: [u8; 32],
    max_cancellation_premium: u64,
    cancellation_auction_duration: u32,
    allow_multiple_fills: bool,
}

#[account]
#[derive(InitSpace)]
pub struct EscrowSrc {
    order_hash: [u8; 32],
    hashlock: [u8; 32],
    maker: Pubkey,
    taker: Pubkey,
    token: Pubkey,
    amount: u64,
    safety_deposit: u64,
    withdrawal_start: u32,
    public_withdrawal_start: u32,
    cancellation_start: u32,
    public_cancellation_start: u32,
    rescue_start: u32,
    asset_is_native: bool,
    dst_amount: [u64; 4],
}

impl EscrowBase for EscrowSrc {
    fn order_hash(&self) -> &[u8; 32] {
        &self.order_hash
    }

    fn hashlock(&self) -> &[u8; 32] {
        &self.hashlock
    }

    fn creator(&self) -> &Pubkey {
        &self.maker
    }

    fn recipient(&self) -> &Pubkey {
        &self.taker
    }

    fn token(&self) -> &Pubkey {
        &self.token
    }

    fn amount(&self) -> u64 {
        self.amount
    }

    fn safety_deposit(&self) -> u64 {
        self.safety_deposit
    }

    fn withdrawal_start(&self) -> u32 {
        self.withdrawal_start
    }

    fn public_withdrawal_start(&self) -> u32 {
        self.public_withdrawal_start
    }

    fn cancellation_start(&self) -> u32 {
        self.cancellation_start
    }

    fn rescue_start(&self) -> u32 {
        self.rescue_start
    }

    fn asset_is_native(&self) -> bool {
        self.asset_is_native
    }

    fn escrow_type(&self) -> EscrowType {
        EscrowType::Src
    }
}

fn get_dst_amount(dst_amount: [u64; 4], data: &AuctionData) -> Result<[u64; 4]> {
    let rate_bump = calculate_rate_bump(Clock::get()?.unix_timestamp as u64, data);
    let multiplier = constants::BASE_1E5 + rate_bump;

    let result = U256(dst_amount)
        .checked_mul(U256::from(multiplier))
        .expect("Overflow when multiplying destination amount with rate bump")
        .checked_add(U256::from(constants::BASE_1E5 - 1)) // To ensure rounding up
        .expect("Overflow when adding BASE_1E5 - 1")
        .checked_div(U256::from(constants::BASE_1E5))
        .expect("Overflow when dividing by BASE_1E5");
    Ok(result.0)
}

fn is_valid_partial_fill(
    making_amount: u64,
    remaining_making_amount: u64,
    order_making_amount: u64,
    parts_amount: u64,
    validated_index: u64,
) -> bool {
    let calculated_index = ((order_making_amount - remaining_making_amount + making_amount - 1)
        * parts_amount)
        / order_making_amount;

    if remaining_making_amount == making_amount {
        // If the order is filled to completion, a secret with index i + 1 must be used
        // where i is the index of the secret for the last part.
        return calculated_index + 1 == validated_index;
    } else if order_making_amount != remaining_making_amount {
        // Calculate the previous fill index only if this is not the first fill.
        let prev_calculated_index = ((order_making_amount - remaining_making_amount - 1)
            * parts_amount)
            / order_making_amount;
        if calculated_index == prev_calculated_index {
            return false;
        }
    }

    calculated_index == validated_index
}

pub fn get_escrow_hashlock(order_hash: [u8; 32], merkle_proof: Option<MerkleProof>) -> [u8; 32] {
    if let Some(merkle_proof) = merkle_proof {
        merkle_proof.hashed_secret
    } else {
        order_hash
    }
}

#[account]
pub struct DstChainParams {
    pub chain_id: [u8; 32],
    pub maker_address: [u8; 32],
    pub token: [u8; 32],
    pub safety_deposit: u128,
}<|MERGE_RESOLUTION|>--- conflicted
+++ resolved
@@ -196,26 +196,12 @@
             .checked_add(order.cancellation_duration)
             .ok_or(ProgramError::ArithmeticOverflow)?;
 
-<<<<<<< HEAD
-        let order_seeds = ["order".as_bytes(), &order.order_hash, &[ctx.bumps.order]];
-=======
         require!(
             public_cancellation_start < order.rescue_start,
             EscrowError::InvalidRescueStart
         );
 
-        let order_seeds = [
-            "order".as_bytes(),
-            &order.order_hash,
-            &order.hashlock,
-            order.creator.as_ref(),
-            order.token.as_ref(),
-            &order.amount.to_be_bytes(),
-            &order.safety_deposit.to_be_bytes(),
-            &order.rescue_start.to_be_bytes(),
-            &[ctx.bumps.order],
-        ];
->>>>>>> 2e4dd998
+        let order_seeds = ["order".as_bytes(), &order.order_hash, &[ctx.bumps.order]];
 
         let mut amount_to_transfer = amount;
         if order.remaining_amount == amount {
