use anchor_lang::{error::ErrorCode, prelude::ProgramError};
use common::error::EscrowError;
use common_tests::helpers::*;
use common_tests::run_for_tokens;
use common_tests::src_program::{
    create_order, create_order_data, create_public_escrow_cancel_tx,
    get_cancel_order_by_resolver_tx, get_cancel_order_tx, get_create_order_tx, get_order_addresses,
    get_rescue_funds_from_order_tx, SrcProgram,
};
use common_tests::tests as common_escrow_tests;
use common_tests::whitelist::prepare_resolvers;
use solana_program_test::tokio;
use solana_sdk::signature::Signer;
use solana_sdk::signer::keypair::Keypair;
use test_context::test_context;

use primitive_types::U256;

pub mod helpers_src;
use helpers_src::*;

run_for_tokens!(
    (TokenSPL, token_spl_tests),
    (Token2022, token_2022_tests) | SrcProgram,
    mod token_module {

        use super::*;

        mod test_order_creation {
            use super::*;

            #[test_context(TestState)]
            #[tokio::test]
            async fn test_order_creation(test_state: &mut TestState) {
                helpers_src::test_order_creation(test_state).await;
            }

            #[test_context(TestState)]
            #[tokio::test]
            async fn test_order_creation_fails_with_zero_amount(test_state: &mut TestState) {
                test_state.test_arguments.order_amount = 0;
                let (_, _, transaction) = create_order_data(test_state);

                test_state
                    .client
                    .process_transaction(transaction)
                    .await
                    .expect_error(ProgramError::Custom(
                        EscrowError::ZeroAmountOrDeposit.into(),
                    ));
            }

            #[test_context(TestState)]
            #[tokio::test]
            async fn test_order_creation_fails_with_zero_safety_deposit(
                test_state: &mut TestState,
            ) {
                test_state.test_arguments.safety_deposit = 0;
                let (_, _, transaction) = create_order_data(test_state);

                test_state
                    .client
                    .process_transaction(transaction)
                    .await
                    .expect_error(ProgramError::Custom(
                        EscrowError::ZeroAmountOrDeposit.into(),
                    ));
            }

            #[test_context(TestState)]
            #[tokio::test]
            async fn test_order_creation_fails_with_insufficient_funds(test_state: &mut TestState) {
                test_state.test_arguments.safety_deposit = WALLET_DEFAULT_LAMPORTS + 1;

                let (_, _, transaction) = create_order_data(test_state);

                test_state
                    .client
                    .process_transaction(transaction)
                    .await
                    .expect_error(ProgramError::Custom(
                        EscrowError::SafetyDepositTooLarge.into(),
                    ));
            }

            #[test_context(TestState)]
            #[tokio::test]
            async fn test_order_creation_fails_with_existing_order_hash(
                test_state: &mut TestState,
            ) {
                let (_, _, mut transaction) = create_order_data(test_state);

                // Send the transaction.
                test_state
                    .client
                    .process_transaction(transaction.clone())
                    .await
                    .expect_success();
                let new_hash = test_state.context.get_new_latest_blockhash().await.unwrap();

                if transaction.signatures.len() == 1 {
                    transaction.sign(&[&test_state.maker_wallet.keypair], new_hash);
                }
                if transaction.signatures.len() == 2 {
                    transaction.sign(
                        &[&test_state.maker_wallet.keypair, &test_state.context.payer],
                        new_hash,
                    );
                }
                test_state
                    .client
                    .process_transaction(transaction)
                    .await
                    .expect_error(ProgramError::Custom(
                        solana_sdk::system_instruction::SystemError::AccountAlreadyInUse as u32,
                    ));
            }

            #[test_context(TestState)]
            #[tokio::test]
            async fn test_order_creation_fails_with_zero_expiration_duration(
                test_state: &mut TestState,
            ) {
                test_state.test_arguments.expiration_duration = 0;
                let (order, order_ata, tx) = create_order_data(test_state);

                test_state
                    .client
                    .process_transaction(tx)
                    .await
                    .expect_error(ProgramError::Custom(EscrowError::InvalidTime.into()));

                // Check that the order accounts have not been created.
                let acc_lookup_result = test_state.client.get_account(order).await.unwrap();
                assert!(acc_lookup_result.is_none());

                let acc_lookup_result = test_state.client.get_account(order_ata).await.unwrap();
                assert!(acc_lookup_result.is_none());
            }

            #[test_context(TestState)]
            #[tokio::test]
            async fn test_order_creation_fails_if_fee_is_greater_than_lamport_balance(
                test_state: &mut TestState,
            ) {
                let (order, order_ata) = get_order_addresses(test_state);

                let token_account_rent = get_min_rent_for_size(
                    &mut test_state.client,
                    <TestState as HasTokenVariant>::Token::get_token_account_size(),
                )
                .await;

                test_state.test_arguments.max_cancellation_premium = token_account_rent + 1;

                let transaction = get_create_order_tx(test_state, &order, &order_ata);

                test_state
                    .client
                    .process_transaction(transaction)
                    .await
                    .expect_error(ProgramError::Custom(
                        EscrowError::InvalidCancellationFee.into(),
                    ));
            }

            #[test_context(TestState)]
            #[tokio::test]
            async fn test_order_creation_fails_with_incorrect_parts_without_allow_multiples_fills(
                test_state: &mut TestState,
            ) {
                test_state.test_arguments.order_parts_amount = 2;
                let (_, _, transaction) = create_order_data(test_state);

                test_state
                    .client
                    .process_transaction(transaction)
                    .await
                    .expect_error(ProgramError::Custom(EscrowError::InvalidPartsAmount.into()));
            }

            #[test_context(TestState)]
            #[tokio::test]
            async fn test_order_creation_fails_with_zero_parts_without_allow_multiples_fills(
                test_state: &mut TestState,
            ) {
                test_state.test_arguments.order_parts_amount = 0;
                let (_, _, transaction) = create_order_data(test_state);

                test_state
                    .client
                    .process_transaction(transaction)
                    .await
                    .expect_error(ProgramError::Custom(EscrowError::InvalidPartsAmount.into()));
            }

            #[test_context(TestState)]
            #[tokio::test]
            async fn test_order_creation_fails_with_zero_parts_for_allow_multiples_fills(
                test_state: &mut TestState,
            ) {
                test_state.test_arguments.order_parts_amount = 0;
                test_state.test_arguments.allow_multiple_fills = true;
                let (_, _, transaction) = create_order_data(test_state);

                test_state
                    .client
                    .process_transaction(transaction)
                    .await
                    .expect_error(ProgramError::Custom(EscrowError::InvalidPartsAmount.into()));
            }
        }

        mod test_escrow_creation {
            use super::*;

            const AUCTION_START_OFFSET: u32 = 250;
            const AUCTION_DURATION: u32 = 1000;
            const INITIAL_RATE_BUMP: u16 = 10_000; // 10%
            const INTERMEDIATE_RATE_BUMP: u16 = 9_000; // 9%
            const INTERMEDIATE_TIME_DELTA: u16 = 500;
            const EXPECTED_MULTIPLIER_NUMERATOR: u64 = 1095;
            const EXPECTED_MULTIPLIER_DENOMINATOR: u64 = 1000;

            #[test_context(TestState)]
            #[tokio::test]
            async fn test_escrow_creation(test_state: &mut TestState) {
                create_order(test_state).await;
                prepare_resolvers(test_state, &[test_state.taker_wallet.keypair.pubkey()]).await;
                common_escrow_tests::test_escrow_creation(test_state).await;
            }

            #[test_context(TestState)]
            #[tokio::test]
            async fn test_escrow_creation_with_dutch_auction_params(test_state: &mut TestState) {
                test_state.test_arguments.dutch_auction_data =
                    cross_chain_escrow_src::AuctionData {
                        start_time: test_state.init_timestamp - AUCTION_START_OFFSET,
                        duration: AUCTION_DURATION,
                        initial_rate_bump: INITIAL_RATE_BUMP,
                        points_and_time_deltas: vec![
                            cross_chain_escrow_src::auction::PointAndTimeDelta {
                                rate_bump: INTERMEDIATE_RATE_BUMP,
                                time_delta: INTERMEDIATE_TIME_DELTA,
                            },
                        ],
                    };

                create_order(test_state).await;
                prepare_resolvers(test_state, &[test_state.taker_wallet.keypair.pubkey()]).await;
                common_escrow_tests::test_escrow_creation(test_state).await
            }

            #[test_context(TestState)]
            #[tokio::test]
            async fn test_escrow_creation_with_excess_tokens(test_state: &mut TestState) {
                type S = <TestState as HasTokenVariant>::Token;

                prepare_resolvers(test_state, &[test_state.taker_wallet.keypair.pubkey()]).await;
                let (_, order_ata) = create_order(test_state).await;
                let excess_amount = 1000;
                // Send excess tokens to the order ATA.
                S::mint_spl_tokens(
                    &mut test_state.context,
                    &test_state.token,
                    &order_ata,
                    &test_state.payer_kp.pubkey(),
                    &test_state.payer_kp,
                    excess_amount,
                )
                .await;
                let (_, escrow_ata) = create_escrow(test_state).await;

                // Check that the escrow ATA was created with the correct amount.
                assert_eq!(
                    test_state.test_arguments.escrow_amount + excess_amount,
                    get_token_balance(&mut test_state.context, &escrow_ata).await
                );

                // Check that the order ATA was closed.
                let order_ata_account = test_state.client.get_account(order_ata).await.unwrap();
                assert!(order_ata_account.is_none());
            }

            #[test_context(TestState)]
            #[tokio::test]
            async fn test_escrow_creation_fails_with_wrong_dutch_auction_hash(
                test_state: &mut TestState,
            ) {
                test_state.test_arguments.dutch_auction_data =
                    cross_chain_escrow_src::AuctionData {
                        start_time: test_state.init_timestamp - AUCTION_START_OFFSET,
                        duration: AUCTION_DURATION,
                        initial_rate_bump: INITIAL_RATE_BUMP,
                        points_and_time_deltas: vec![
                            cross_chain_escrow_src::auction::PointAndTimeDelta {
                                rate_bump: INTERMEDIATE_RATE_BUMP,
                                time_delta: INTERMEDIATE_TIME_DELTA,
                            },
                        ],
                    };

                create_order(test_state).await;
                test_state.test_arguments.dutch_auction_data =
                    cross_chain_escrow_src::AuctionData {
                        start_time: test_state.init_timestamp - AUCTION_START_OFFSET,
                        duration: AUCTION_DURATION,
                        initial_rate_bump: INITIAL_RATE_BUMP,
                        points_and_time_deltas: vec![
                            cross_chain_escrow_src::auction::PointAndTimeDelta {
                                rate_bump: INTERMEDIATE_RATE_BUMP * 2, // Incorrect rate bump
                                time_delta: INTERMEDIATE_TIME_DELTA,
                            },
                        ],
                    };
                prepare_resolvers(test_state, &[test_state.taker_wallet.keypair.pubkey()]).await;
                let (_, _, tx) = create_escrow_data(test_state);
                test_state
                    .client
                    .process_transaction(tx)
                    .await
                    .expect_error(ProgramError::Custom(
                        EscrowError::DutchAuctionDataHashMismatch.into(),
                    ));
            }

            #[test_context(TestState)]
            #[tokio::test]
            async fn test_calculation_of_dutch_auction_params(test_state: &mut TestState) {
                test_state.test_arguments.dutch_auction_data =
                    cross_chain_escrow_src::AuctionData {
                        start_time: test_state.init_timestamp - AUCTION_START_OFFSET,
                        duration: AUCTION_DURATION,
                        initial_rate_bump: INITIAL_RATE_BUMP,
                        points_and_time_deltas: vec![
                            cross_chain_escrow_src::auction::PointAndTimeDelta {
                                rate_bump: INTERMEDIATE_RATE_BUMP, // 9%
                                time_delta: INTERMEDIATE_TIME_DELTA,
                            },
                        ],
                    };

                create_order(test_state).await;

                prepare_resolvers(test_state, &[test_state.taker_wallet.keypair.pubkey()]).await;
                let (escrow, _) = create_escrow(test_state).await;
                let escrow_account_data = test_state
                    .client
                    .get_account(escrow)
                    .await
                    .unwrap()
                    .unwrap()
                    .data;
                let dst_amount = helpers_src::get_dst_amount(&escrow_account_data)
                    .expect("Failed to read dst_amount from escrow account data");

                let expected = U256(test_state.test_arguments.dst_amount)
                    .checked_mul(U256::from(EXPECTED_MULTIPLIER_NUMERATOR))
                    .unwrap()
                    .checked_div(U256::from(EXPECTED_MULTIPLIER_DENOMINATOR))
                    .unwrap();
                assert_eq!(U256(dst_amount), expected);
            }

            #[test_context(TestState)]
            #[tokio::test]
            async fn test_escrow_creation_fails_with_empty_order_account(
                test_state: &mut TestState,
            ) {
                // Create an escrow account without existing order account.
                prepare_resolvers(test_state, &[test_state.taker_wallet.keypair.pubkey()]).await;
                let (escrow, escrow_ata, tx) = create_escrow_data(test_state);

                test_state
                    .client
                    .process_transaction(tx)
                    .await
                    .expect_error(ProgramError::Custom(
                        ErrorCode::AccountNotInitialized.into(),
                    ));

                // Check that the order accounts have not been created.
                let acc_lookup_result = test_state.client.get_account(escrow).await.unwrap();
                assert!(acc_lookup_result.is_none());

                let acc_lookup_result = test_state.client.get_account(escrow_ata).await.unwrap();
                assert!(acc_lookup_result.is_none());
            }

            #[test_context(TestState)]
            #[tokio::test]
            async fn test_escrow_creation_fails_if_finality_duration_overflows(
                test_state: &mut TestState,
            ) {
                test_state.test_arguments.finality_duration = u32::MAX;
                create_order(test_state).await;
                prepare_resolvers(test_state, &[test_state.taker_wallet.keypair.pubkey()]).await;
                common_escrow_tests::test_escrow_creation_fails_if_finality_duration_overflows(
                    test_state,
                )
                .await
            }

            #[test_context(TestState)]
            #[tokio::test]
            async fn test_escrow_creation_fails_if_withdrawal_duration_overflows(
                test_state: &mut TestState,
            ) {
                test_state.test_arguments.withdrawal_duration = u32::MAX;
                create_order(test_state).await;
                prepare_resolvers(test_state, &[test_state.taker_wallet.keypair.pubkey()]).await;
                common_escrow_tests::test_escrow_creation_fails_if_withdrawal_duration_overflows(
                    test_state,
                )
                .await;
            }

            #[test_context(TestState)]
            #[tokio::test]
            async fn test_escrow_creation_fails_if_public_withdrawal_duration_overflows(
                test_state: &mut TestState,
            ) {
                test_state.test_arguments.public_withdrawal_duration = u32::MAX;
                create_order(test_state).await;
                prepare_resolvers(test_state, &[test_state.taker_wallet.keypair.pubkey()]).await;
                common_escrow_tests::test_escrow_creation_fails_if_public_withdrawal_duration_overflows(
                    test_state,
                ).await;
            }

            #[test_context(TestState)]
            #[tokio::test]
            async fn test_escrow_creation_fails_if_cancellation_duration_overflows(
                test_state: &mut TestState,
            ) {
                test_state.test_arguments.cancellation_duration = u32::MAX;
                create_order(test_state).await;
                prepare_resolvers(test_state, &[test_state.taker_wallet.keypair.pubkey()]).await;
                let (_, _, transaction) = create_escrow_data(test_state);

                test_state
                    .client
                    .process_transaction(transaction)
                    .await
                    .expect_error(ProgramError::ArithmeticOverflow);
            }

            #[test_context(TestState)]
            #[tokio::test]
            async fn test_escrow_creation_fails_with_expired_order(test_state: &mut TestState) {
                create_order(test_state).await;

                prepare_resolvers(test_state, &[test_state.taker_wallet.keypair.pubkey()]).await;
                set_time(
                    &mut test_state.context,
                    test_state.init_timestamp + test_state.test_arguments.expiration_duration + 1,
                );

                let (_, _, transaction) = create_escrow_data(test_state);

                test_state
                    .client
                    .process_transaction(transaction)
                    .await
                    .expect_error(ProgramError::Custom(EscrowError::OrderHasExpired.into()));
            }

            #[test_context(TestState)]
            #[tokio::test]
            async fn test_escrow_creation_fails_when_escrow_amount_is_too_large(
                test_state: &mut TestState,
            ) {
                create_order(test_state).await;
                prepare_resolvers(test_state, &[test_state.taker_wallet.keypair.pubkey()]).await;
                test_state.test_arguments.escrow_amount =
                    test_state.test_arguments.order_amount + 1;
                let (_, _, transaction) = create_escrow_data(test_state);

                test_state
                    .client
                    .process_transaction(transaction)
                    .await
                    .expect_error(ProgramError::Custom(EscrowError::InvalidAmount.into()));
            }

            #[test_context(TestState)]
            #[tokio::test]
            async fn test_escrow_creation_fails_witout_resolver_access(test_state: &mut TestState) {
                create_order(test_state).await;
                // test_state.taker_wallet does not have resolver access
                let (_, _, transaction) = create_escrow_data(test_state);
                test_state
                    .client
                    .process_transaction(transaction)
                    .await
                    .expect_error(ProgramError::Custom(
                        ErrorCode::AccountNotInitialized.into(),
                    ));
            }
        }

        mod test_escrow_withdraw {
            use super::*;
            #[test_context(TestState)]
            #[tokio::test]
            async fn test_withdraw(test_state: &mut TestState) {
<<<<<<< HEAD
                create_order(test_state).await;
                prepare_resolvers(test_state, &[test_state.taker_wallet.keypair.pubkey()]).await;
                let rent_recipient = test_state.taker_wallet.keypair.pubkey();
                let (escrow, escrow_ata) = create_escrow(test_state).await;
                let transaction = SrcProgram::get_withdraw_tx(test_state, &escrow, &escrow_ata);

                let token_account_rent = get_min_rent_for_size(
                    &mut test_state.client,
                    <TestState as HasTokenVariant>::Token::get_token_account_size(),
                )
                .await;

                let escrow_rent =
                    get_min_rent_for_size(&mut test_state.client, DEFAULT_SRC_ESCROW_SIZE).await;

                set_time(
                    &mut test_state.context,
                    test_state.init_timestamp
                        + DEFAULT_PERIOD_DURATION * PeriodType::Withdrawal as u32,
                );

                let (_, taker_ata) = find_user_ata(test_state);

                test_state
                    .expect_state_change(
                        transaction,
                        &[
                            native_change(rent_recipient, token_account_rent + escrow_rent),
                            token_change(taker_ata, test_state.test_arguments.escrow_amount),
                        ],
                    )
                    .await;

                // Assert escrow was closed
                assert!(test_state
                    .client
                    .get_account(escrow)
                    .await
                    .unwrap()
                    .is_none());

                // Assert escrow_ata was closed
                assert!(test_state
                    .client
                    .get_account(escrow_ata)
                    .await
                    .unwrap()
                    .is_none());
=======
                helpers_src::test_withdraw_escrow(test_state).await;
>>>>>>> 3bb639d4
            }

            #[test_context(TestState)]
            #[tokio::test]
            async fn test_withdraw_with_excess_tokens(test_state: &mut TestState) {
                create_order(test_state).await;
                prepare_resolvers(test_state, &[test_state.taker_wallet.keypair.pubkey()]).await;
                let (escrow, escrow_ata) = create_escrow(test_state).await;
                let transaction = SrcProgram::get_withdraw_tx(test_state, &escrow, &escrow_ata);

                set_time(
                    &mut test_state.context,
                    test_state.init_timestamp
                        + DEFAULT_PERIOD_DURATION * PeriodType::Withdrawal as u32,
                );

                let (_, taker_ata) = find_user_ata(test_state);

                let excess_amount = 1000;
                // Send excess tokens to the escrow account
                mint_excess_tokens(test_state, &escrow_ata, excess_amount).await;
                test_state
                    .expect_state_change(
                        transaction,
                        &[token_change(
                            taker_ata,
                            test_state.test_arguments.escrow_amount + excess_amount,
                        )],
                    )
                    .await;

                // Assert escrow was closed
                assert!(test_state
                    .client
                    .get_account(escrow)
                    .await
                    .unwrap()
                    .is_none());

                // Assert escrow_ata was closed
                assert!(test_state
                    .client
                    .get_account(escrow_ata)
                    .await
                    .unwrap()
                    .is_none());
            }

            #[test_context(TestState)]
            #[tokio::test]
            async fn test_withdraw_does_not_work_with_wrong_secret(test_state: &mut TestState) {
                create_order(test_state).await;
                prepare_resolvers(test_state, &[test_state.taker_wallet.keypair.pubkey()]).await;
                common_escrow_tests::test_withdraw_does_not_work_with_wrong_secret(test_state).await
            }

            #[test_context(TestState)]
            #[tokio::test]
            async fn test_withdraw_does_not_work_with_non_recipient(test_state: &mut TestState) {
                create_order(test_state).await;
                prepare_resolvers(test_state, &[test_state.taker_wallet.keypair.pubkey()]).await;
                common_escrow_tests::test_withdraw_does_not_work_with_non_recipient(test_state)
                    .await
            }

            #[test_context(TestState)]
            #[tokio::test]
            async fn test_withdraw_does_not_work_with_wrong_taker_ata(test_state: &mut TestState) {
                create_order(test_state).await;
                prepare_resolvers(test_state, &[test_state.taker_wallet.keypair.pubkey()]).await;
                common_escrow_tests::test_withdraw_does_not_work_with_wrong_taker_ata(test_state)
                    .await
            }

            #[test_context(TestState)]
            #[tokio::test]
            async fn test_withdraw_does_not_work_with_wrong_escrow_ata(test_state: &mut TestState) {
                let diff_amount = 1;
                let new_amount = test_state.test_arguments.order_amount + diff_amount;
                test_state.test_arguments.order_amount = new_amount;
                create_order(test_state).await;
                test_state.test_arguments.order_amount -= diff_amount;
                create_order(test_state).await;
                prepare_resolvers(test_state, &[test_state.taker_wallet.keypair.pubkey()]).await;
                common_escrow_tests::test_withdraw_does_not_work_with_wrong_escrow_ata(
                    test_state, new_amount,
                )
                .await
            }

            #[test_context(TestState)]
            #[tokio::test]
            async fn test_withdraw_does_not_work_before_withdrawal_start(
                test_state: &mut TestState,
            ) {
                create_order(test_state).await;
                prepare_resolvers(test_state, &[test_state.taker_wallet.keypair.pubkey()]).await;
                common_escrow_tests::test_withdraw_does_not_work_before_withdrawal_start(test_state)
                    .await
            }

            #[test_context(TestState)]
            #[tokio::test]
            async fn test_withdraw_does_not_work_after_cancellation_start(
                test_state: &mut TestState,
            ) {
                create_order(test_state).await;
                prepare_resolvers(test_state, &[test_state.taker_wallet.keypair.pubkey()]).await;
                common_escrow_tests::test_withdraw_does_not_work_after_cancellation_start(
                    test_state,
                )
                .await
            }
        }

        mod test_order_public_withdraw {
            use super::*;

            #[test_context(TestState)]
            #[tokio::test]
            async fn test_public_withdraw_tokens_by_taker(test_state: &mut TestState) {
                create_order(test_state).await;
                prepare_resolvers(test_state, &[test_state.taker_wallet.keypair.pubkey()]).await;
                let (escrow, escrow_ata) = create_escrow(test_state).await;

                let transaction = SrcProgram::get_public_withdraw_tx(
                    test_state,
                    &escrow,
                    &escrow_ata,
                    &test_state.taker_wallet.keypair,
                );

                set_time(
                    &mut test_state.context,
                    test_state.init_timestamp
                        + DEFAULT_PERIOD_DURATION * PeriodType::PublicWithdrawal as u32,
                );

                let escrow_data_len = DEFAULT_SRC_ESCROW_SIZE;

                let rent_lamports =
                    get_min_rent_for_size(&mut test_state.client, escrow_data_len).await;

                let token_account_rent = get_min_rent_for_size(
                    &mut test_state.client,
                    <TestState as HasTokenVariant>::Token::get_token_account_size(),
                )
                .await;

                assert_eq!(
                    rent_lamports,
                    test_state.client.get_balance(escrow).await.unwrap()
                );

                test_state
                    .expect_state_change(
                        transaction,
                        &[
                            native_change(
                                test_state.taker_wallet.keypair.pubkey(),
                                rent_lamports + token_account_rent,
                            ),
                            token_change(
                                test_state.taker_wallet.token_account,
                                test_state.test_arguments.escrow_amount,
                            ),
                        ],
                    )
                    .await;

                // Assert accounts were closed
                assert!(test_state
                    .client
                    .get_account(escrow)
                    .await
                    .unwrap()
                    .is_none());

                // Assert escrow_ata was closed
                assert!(test_state
                    .client
                    .get_account(escrow_ata)
                    .await
                    .unwrap()
                    .is_none());
            }

            #[test_context(TestState)]
            #[tokio::test]
            async fn test_public_withdraw_tokens_any_resolver(test_state: &mut TestState) {
                create_order(test_state).await;
                let withdrawer = Keypair::new();
                prepare_resolvers(
                    test_state,
                    &[
                        test_state.taker_wallet.keypair.pubkey(),
                        withdrawer.pubkey(),
                    ],
                )
                .await;
                transfer_lamports(
                    &mut test_state.context,
                    WALLET_DEFAULT_LAMPORTS,
                    &test_state.payer_kp,
                    &withdrawer.pubkey(),
                )
                .await;
                let (escrow, escrow_ata) = create_escrow(test_state).await;

                let transaction = SrcProgram::get_public_withdraw_tx(
                    test_state,
                    &escrow,
                    &escrow_ata,
                    &withdrawer,
                );

                set_time(
                    &mut test_state.context,
                    test_state.init_timestamp
                        + DEFAULT_PERIOD_DURATION * PeriodType::PublicWithdrawal as u32,
                );

                let escrow_data_len = DEFAULT_SRC_ESCROW_SIZE;

                let rent_lamports =
                    get_min_rent_for_size(&mut test_state.client, escrow_data_len).await;

                let token_account_rent = get_min_rent_for_size(
                    &mut test_state.client,
                    <TestState as HasTokenVariant>::Token::get_token_account_size(),
                )
                .await;

                assert_eq!(
                    rent_lamports,
                    test_state.client.get_balance(escrow).await.unwrap()
                );

                test_state
                    .expect_state_change(
                        transaction,
                        &[
                            native_change(
                                test_state.taker_wallet.keypair.pubkey(),
                                rent_lamports + token_account_rent
                                    - test_state.test_arguments.safety_deposit,
                            ),
                            native_change(
                                withdrawer.pubkey(),
                                test_state.test_arguments.safety_deposit,
                            ),
                            token_change(
                                test_state.taker_wallet.token_account,
                                test_state.test_arguments.escrow_amount,
                            ),
                        ],
                    )
                    .await;

                // Assert accounts were closed
                assert!(test_state
                    .client
                    .get_account(escrow)
                    .await
                    .unwrap()
                    .is_none());

                // Assert escrow_ata was closed
                assert!(test_state
                    .client
                    .get_account(escrow_ata)
                    .await
                    .unwrap()
                    .is_none());
            }

            #[test_context(TestState)]
            #[tokio::test]
            async fn test_public_withdraw_fails_with_wrong_secret(test_state: &mut TestState) {
                create_order(test_state).await;
                prepare_resolvers(
                    test_state,
                    &[
                        test_state.taker_wallet.keypair.pubkey(),
                        test_state.context.payer.pubkey(),
                    ],
                )
                .await;
                common_escrow_tests::test_public_withdraw_fails_with_wrong_secret(test_state).await
            }

            #[test_context(TestState)]
            #[tokio::test]
            async fn test_public_withdraw_fails_with_wrong_taker_ata(test_state: &mut TestState) {
                create_order(test_state).await;
                prepare_resolvers(test_state, &[test_state.taker_wallet.keypair.pubkey()]).await;
                common_escrow_tests::test_public_withdraw_fails_with_wrong_taker_ata(test_state)
                    .await
            }

            #[test_context(TestState)]
            #[tokio::test]
            async fn test_public_withdraw_fails_with_wrong_escrow_ata(test_state: &mut TestState) {
                let diff = 1;
                let new_amount = test_state.test_arguments.order_amount + diff;
                test_state.test_arguments.order_amount = new_amount;
                create_order(test_state).await;
                test_state.test_arguments.order_amount -= diff;
                create_order(test_state).await;
                prepare_resolvers(test_state, &[test_state.taker_wallet.keypair.pubkey()]).await;
                common_escrow_tests::test_public_withdraw_fails_with_wrong_escrow_ata(
                    test_state, new_amount,
                )
                .await
            }

            #[test_context(TestState)]
            #[tokio::test]
            async fn test_public_withdraw_fails_before_start_of_public_withdraw(
                test_state: &mut TestState,
            ) {
                create_order(test_state).await;
                prepare_resolvers(
                    test_state,
                    &[
                        test_state.taker_wallet.keypair.pubkey(),
                        test_state.context.payer.pubkey(),
                    ],
                )
                .await;
                common_escrow_tests::test_public_withdraw_fails_before_start_of_public_withdraw(
                    test_state,
                )
                .await
            }

            #[test_context(TestState)]
            #[tokio::test]
            async fn test_public_withdraw_fails_after_cancellation_start(
                test_state: &mut TestState,
            ) {
                create_order(test_state).await;
                prepare_resolvers(
                    test_state,
                    &[
                        test_state.taker_wallet.keypair.pubkey(),
                        test_state.context.payer.pubkey(),
                    ],
                )
                .await;
                common_escrow_tests::test_public_withdraw_fails_after_cancellation_start(test_state)
                    .await
            }

            #[test_context(TestState)]
            #[tokio::test]
            async fn test_public_withdraw_fails_without_resolver_access(
                test_state: &mut TestState,
            ) {
                create_order(test_state).await;
                prepare_resolvers(test_state, &[test_state.taker_wallet.keypair.pubkey()]).await;
                let (escrow, escrow_ata) = create_escrow(test_state).await;

                let withdrawer = Keypair::new();
                // withdrawer does not have resolver access
                let transaction = SrcProgram::get_public_withdraw_tx(
                    test_state,
                    &escrow,
                    &escrow_ata,
                    &withdrawer,
                );

                test_state
                    .client
                    .process_transaction(transaction)
                    .await
                    .expect_error(ProgramError::Custom(
                        ErrorCode::AccountNotInitialized.into(),
                    ));
            }
        }

        mod test_escrow_cancel {
            use super::*;

            #[test_context(TestState)]
            #[tokio::test]
            async fn test_cancel(test_state: &mut TestState) {
                create_order(test_state).await;
                prepare_resolvers(test_state, &[test_state.taker_wallet.keypair.pubkey()]).await;
                common_escrow_tests::test_cancel(test_state).await
            }

            #[test_context(TestState)]
            #[tokio::test]
            async fn test_cancel_with_excess_tokens(test_state: &mut TestState) {
                create_order(test_state).await;
                prepare_resolvers(test_state, &[test_state.taker_wallet.keypair.pubkey()]).await;

                let (escrow, escrow_ata) = create_escrow(test_state).await;
                let transaction = SrcProgram::get_cancel_tx(test_state, &escrow, &escrow_ata);

                set_time(
                    &mut test_state.context,
                    test_state.init_timestamp
                        + DEFAULT_PERIOD_DURATION * PeriodType::Cancellation as u32,
                );

                let (maker_ata, _) = find_user_ata(test_state);

                let excess_amount = 1000;
                // Send excess tokens to the escrow account
                mint_excess_tokens(test_state, &escrow_ata, excess_amount).await;

                test_state
                    .expect_state_change(
                        transaction,
                        &[
                            token_change(
                                maker_ata,
                                test_state.test_arguments.escrow_amount + excess_amount,
                            ),
                            account_closure(escrow, true),
                            account_closure(escrow_ata, true),
                        ],
                    )
                    .await;
            }

            #[test_context(TestState)]
            #[tokio::test]
            async fn test_cannot_cancel_by_non_maker(test_state: &mut TestState) {
                create_order(test_state).await;
                prepare_resolvers(test_state, &[test_state.taker_wallet.keypair.pubkey()]).await;
                common_escrow_tests::test_cannot_cancel_by_non_maker(test_state).await
            }

            #[test_context(TestState)]
            #[tokio::test]
            async fn test_cannot_cancel_with_wrong_maker_ata(test_state: &mut TestState) {
                create_order(test_state).await;
                prepare_resolvers(test_state, &[test_state.taker_wallet.keypair.pubkey()]).await;
                common_escrow_tests::test_cannot_cancel_with_wrong_maker_ata(test_state).await
            }

            #[test_context(TestState)]
            #[tokio::test]
            async fn test_cannot_cancel_with_wrong_escrow_ata(test_state: &mut TestState) {
                create_order(test_state).await;
                prepare_resolvers(test_state, &[test_state.taker_wallet.keypair.pubkey()]).await;
                let (escrow, _) = create_escrow(test_state).await;

                test_state.test_arguments.order_amount += 1;
                test_state.test_arguments.escrow_amount += 1;
                create_order(test_state).await;

                let (_, escrow_ata_2) = create_escrow(test_state).await;

                let transaction = SrcProgram::get_cancel_tx(test_state, &escrow, &escrow_ata_2);

                test_state
                    .client
                    .process_transaction(transaction)
                    .await
                    .expect_error(ProgramError::Custom(ErrorCode::ConstraintTokenOwner.into()))
            }

            #[test_context(TestState)]
            #[tokio::test]
            async fn test_cannot_cancel_before_cancellation_start(test_state: &mut TestState) {
                create_order(test_state).await;
                prepare_resolvers(test_state, &[test_state.taker_wallet.keypair.pubkey()]).await;
                common_escrow_tests::test_cannot_cancel_before_cancellation_start(test_state).await
            }
        }

        mod test_order_cancel {
            use super::*;

            #[test_context(TestState)]
            #[tokio::test]
            async fn test_order_cancel(test_state: &mut TestState) {
                prepare_resolvers(test_state, &[test_state.taker_wallet.keypair.pubkey()]).await;
                helpers_src::test_order_cancel(test_state).await;
            }
        }

        mod test_order_cancel_with_excess_tokens {
            use super::*;

            #[test_context(TestState)]
            #[tokio::test]
            async fn test_order_cancel(test_state: &mut TestState) {
                let (order, order_ata) = create_order(test_state).await;
                let transaction = get_cancel_order_tx(test_state, &order, &order_ata, None);

                let (maker_ata, _) = find_user_ata(test_state);

                let excess_amount = 1000;
                // Send excess tokens to the order account
                mint_excess_tokens(test_state, &order_ata, excess_amount).await;

                let balance_changes: Vec<StateChange> = vec![
                    token_change(
                        maker_ata,
                        test_state.test_arguments.order_amount + excess_amount,
                    ),
                    account_closure(order, true),
                    account_closure(order_ata, true),
                ];

                test_state
                    .expect_state_change(transaction, &balance_changes)
                    .await;
            }
        }

        mod test_order_cancel_by_resolver {
            use super::*;

            #[test_context(TestState)]
            #[tokio::test]
            async fn test_cancel_by_resolver_for_free_at_the_auction_start(
                test_state: &mut TestState,
            ) {
                prepare_resolvers(test_state, &[test_state.taker_wallet.keypair.pubkey()]).await;
                helpers_src::test_cancel_by_resolver_for_free_at_the_auction_start(test_state)
                    .await;
            }

            #[test_context(TestState)]
            #[tokio::test]
            async fn test_cancel_by_resolver_for_free_at_the_auction_start_with_excess_tokens(
                test_state: &mut TestState,
            ) {
                let (order, order_ata) = create_order(test_state).await;
                prepare_resolvers(test_state, &[test_state.taker_wallet.keypair.pubkey()]).await;
                let transaction =
                    get_cancel_order_by_resolver_tx(test_state, &order, &order_ata, None);

                set_time(
                    &mut test_state.context,
                    test_state.init_timestamp + test_state.test_arguments.expiration_duration,
                );

                let (maker_ata, _) = find_user_ata(test_state);

                let excess_amount = 1000;
                // Send excess tokens to the order account
                mint_excess_tokens(test_state, &order_ata, excess_amount).await;

                let balance_changes: Vec<StateChange> = vec![
                    token_change(
                        maker_ata,
                        test_state.test_arguments.order_amount + excess_amount,
                    ),
                    account_closure(order, true),
                    account_closure(order_ata, true),
                ];

                test_state
                    .expect_state_change(transaction, &balance_changes)
                    .await;
            }

            #[test_context(TestState)]
            #[tokio::test]
            async fn test_cancel_by_resolver_at_different_points(test_state: &mut TestState) {
                helpers_src::test_cancel_by_resolver_at_different_points(test_state, false, None)
                    .await;
            }

            #[test_context(TestState)]
            #[tokio::test]
            async fn test_cancel_by_resolver_after_auction(test_state: &mut TestState) {
                prepare_resolvers(test_state, &[test_state.taker_wallet.keypair.pubkey()]).await;
                helpers_src::test_cancel_by_resolver_after_auction(test_state).await;
            }

            #[test_context(TestState)]
            #[tokio::test]
            async fn test_cancel_by_resolver_reward_less_then_auction_calculated(
                test_state: &mut TestState,
            ) {
                prepare_resolvers(test_state, &[test_state.taker_wallet.keypair.pubkey()]).await;
                helpers_src::test_cancel_by_resolver_reward_less_then_auction_calculated(
                    test_state,
                )
                .await;
            }

            #[test_context(TestState)]
            #[tokio::test]
            async fn test_cancel_by_resolver_fails_if_order_is_not_expired(
                test_state: &mut TestState,
            ) {
                let (order, order_ata) = create_order(test_state).await;

                prepare_resolvers(test_state, &[test_state.taker_wallet.keypair.pubkey()]).await;
                let transaction =
                    get_cancel_order_by_resolver_tx(test_state, &order, &order_ata, None);

                test_state
                    .client
                    .process_transaction(transaction)
                    .await
                    .expect_error(ProgramError::Custom(EscrowError::OrderNotExpired.into()));
            }
        }

        mod test_order_public_cancel {
            use super::*;

            #[test_context(TestState)]
            #[tokio::test]
            async fn test_public_cancel_by_taker(test_state: &mut TestState) {
                prepare_resolvers(test_state, &[test_state.taker_wallet.keypair.pubkey()]).await;
                test_public_cancel_escrow(
                    test_state,
                    &test_state.taker_wallet.keypair.insecure_clone(),
                )
                .await;
            }

            #[test_context(TestState)]
            #[tokio::test]
            async fn test_public_cancel_by_any_account(test_state: &mut TestState) {
                let canceller = Keypair::new();
                transfer_lamports(
                    &mut test_state.context,
                    WALLET_DEFAULT_LAMPORTS,
                    &test_state.payer_kp,
                    &canceller.pubkey(),
                )
                .await;

                prepare_resolvers(
                    test_state,
                    &[test_state.taker_wallet.keypair.pubkey(), canceller.pubkey()],
                )
                .await;

                test_public_cancel_escrow(test_state, &canceller).await;
            }

            #[test_context(TestState)]
            #[tokio::test]
            async fn test_cannot_public_cancel_before_public_cancellation_start(
                test_state: &mut TestState,
            ) {
                create_order(test_state).await;
                prepare_resolvers(
                    test_state,
                    &[
                        test_state.taker_wallet.keypair.pubkey(),
                        test_state.payer_kp.pubkey(),
                    ],
                )
                .await;

                let (escrow, escrow_ata) = create_escrow(test_state).await;
                let transaction = create_public_escrow_cancel_tx(
                    test_state,
                    &escrow,
                    &escrow_ata,
                    &test_state.payer_kp,
                );

                set_time(
                    &mut test_state.context,
                    test_state.init_timestamp
                        + DEFAULT_PERIOD_DURATION * PeriodType::Cancellation as u32,
                );
                test_state
                    .client
                    .process_transaction(transaction)
                    .await
                    .expect_error(ProgramError::Custom(EscrowError::InvalidTime.into()))
            }
        }

        mod test_order_rescue_funds_for_order {
            use super::*;

            #[test_context(TestState)]
            #[tokio::test]
            async fn test_rescue_all_tokens_from_order_and_close_ata(test_state: &mut TestState) {
                prepare_resolvers(test_state, &[test_state.taker_wallet.keypair.pubkey()]).await;
                helpers_src::test_rescue_all_tokens_from_order_and_close_ata(test_state).await
            }

            #[test_context(TestState)]
            #[tokio::test]
            async fn test_rescue_part_of_tokens_from_order_and_not_close_ata(
                test_state: &mut TestState,
            ) {
                prepare_resolvers(test_state, &[test_state.taker_wallet.keypair.pubkey()]).await;
                helpers_src::test_rescue_part_of_tokens_from_order_and_not_close_ata(test_state)
                    .await
            }

            #[test_context(TestState)]
            #[tokio::test]
            async fn test_cannot_rescue_funds_from_order_before_rescue_delay_pass(
                test_state: &mut TestState,
            ) {
                type S = <TestState as HasTokenVariant>::Token;

                prepare_resolvers(test_state, &[test_state.taker_wallet.keypair.pubkey()]).await;
                let (order, _) = create_order(test_state).await;

                let token_to_rescue = S::deploy_spl_token(&mut test_state.context).await.pubkey();
                let order_ata = S::initialize_spl_associated_account(
                    &mut test_state.context,
                    &token_to_rescue,
                    &order,
                )
                .await;
                let taker_ata = S::initialize_spl_associated_account(
                    &mut test_state.context,
                    &token_to_rescue,
                    &test_state.taker_wallet.keypair.pubkey(),
                )
                .await;

                S::mint_spl_tokens(
                    &mut test_state.context,
                    &token_to_rescue,
                    &order_ata,
                    &test_state.payer_kp.pubkey(),
                    &test_state.payer_kp,
                    test_state.test_arguments.rescue_amount,
                )
                .await;

                let transaction = get_rescue_funds_from_order_tx(
                    test_state,
                    &order,
                    &order_ata,
                    &token_to_rescue,
                    &taker_ata,
                );

                set_time(
                    &mut test_state.context,
                    test_state.init_timestamp + common::constants::RESCUE_DELAY - 100,
                );

                test_state
                    .client
                    .process_transaction(transaction)
                    .await
                    .expect_error(ProgramError::Custom(EscrowError::InvalidTime.into()));
            }

            // #[test_context(TestState)]
            // #[tokio::test]
            // async fn test_cannot_rescue_funds_from_order_by_non_recipient(test_state: &mut TestState) { // TODO: return after implement whitelist
            //     helpers_src::test_cannot_rescue_funds_from_order_by_non_recipient(test_state).await
            // }

            #[test_context(TestState)]
            #[tokio::test]
            async fn test_cannot_rescue_funds_from_order_with_wrong_taker_ata(
                test_state: &mut TestState,
            ) {
                type S = <TestState as HasTokenVariant>::Token;

                prepare_resolvers(test_state, &[test_state.taker_wallet.keypair.pubkey()]).await;
                let (order, _) = create_order(test_state).await;

                let token_to_rescue = S::deploy_spl_token(&mut test_state.context).await.pubkey();
                let order_ata = S::initialize_spl_associated_account(
                    &mut test_state.context,
                    &token_to_rescue,
                    &order,
                )
                .await;

                S::mint_spl_tokens(
                    &mut test_state.context,
                    &token_to_rescue,
                    &order_ata,
                    &test_state.payer_kp.pubkey(),
                    &test_state.payer_kp,
                    test_state.test_arguments.rescue_amount,
                )
                .await;

                let wrong_taker_ata = S::initialize_spl_associated_account(
                    &mut test_state.context,
                    &token_to_rescue,
                    &test_state.maker_wallet.keypair.pubkey(),
                )
                .await;

                let transaction = get_rescue_funds_from_order_tx(
                    test_state,
                    &order,
                    &order_ata,
                    &token_to_rescue,
                    &wrong_taker_ata,
                );

                set_time(
                    &mut test_state.context,
                    test_state.init_timestamp + common::constants::RESCUE_DELAY + 100,
                );

                test_state
                    .client
                    .process_transaction(transaction)
                    .await
                    .expect_error(ProgramError::Custom(ErrorCode::ConstraintTokenOwner.into()))
            }

            #[test_context(TestState)]
            #[tokio::test]
            async fn test_cannot_rescue_funds_from_order_with_wrong_order_ata(
                test_state: &mut TestState,
            ) {
                type S = <TestState as HasTokenVariant>::Token;

                prepare_resolvers(test_state, &[test_state.taker_wallet.keypair.pubkey()]).await;

                let (order, order_ata) = create_order(test_state).await;

                let token_to_rescue = S::deploy_spl_token(&mut test_state.context).await.pubkey();
                let taker_ata = S::initialize_spl_associated_account(
                    &mut test_state.context,
                    &token_to_rescue,
                    &test_state.taker_wallet.keypair.pubkey(),
                )
                .await;

                let transaction = get_rescue_funds_from_order_tx(
                    test_state,
                    &order,
                    &order_ata, // Use order ata for order mint, but not for token to rescue
                    &token_to_rescue,
                    &taker_ata,
                );

                set_time(
                    &mut test_state.context,
                    test_state.init_timestamp + common::constants::RESCUE_DELAY + 100,
                );

                test_state
                    .client
                    .process_transaction(transaction)
                    .await
                    .expect_error(ProgramError::Custom(ErrorCode::ConstraintAssociated.into()))
            }
        }

        mod test_order_rescue_funds_for_escrow {
            use super::*;

            #[test_context(TestState)]
            #[tokio::test]
            async fn test_rescue_all_tokens_and_close_ata(test_state: &mut TestState) {
                create_order(test_state).await;
                prepare_resolvers(
                    test_state,
                    &[
                        test_state.taker_wallet.keypair.pubkey(),
                        test_state.maker_wallet.keypair.pubkey(),
                    ],
                )
                .await;
                common_escrow_tests::test_rescue_all_tokens_and_close_ata(test_state).await
            }

            #[test_context(TestState)]
            #[tokio::test]
            async fn test_rescue_part_of_tokens_and_not_close_ata(test_state: &mut TestState) {
                create_order(test_state).await;
                prepare_resolvers(
                    test_state,
                    &[
                        test_state.taker_wallet.keypair.pubkey(),
                        test_state.maker_wallet.keypair.pubkey(),
                    ],
                )
                .await;
                common_escrow_tests::test_rescue_part_of_tokens_and_not_close_ata(test_state).await
            }

            #[test_context(TestState)]
            #[tokio::test]
            async fn test_cannot_rescue_funds_before_rescue_delay_pass(test_state: &mut TestState) {
                create_order(test_state).await;
                prepare_resolvers(
                    test_state,
                    &[
                        test_state.taker_wallet.keypair.pubkey(),
                        test_state.maker_wallet.keypair.pubkey(),
                    ],
                )
                .await;
                common_escrow_tests::test_cannot_rescue_funds_before_rescue_delay_pass(test_state)
                    .await
            }

            #[test_context(TestState)]
            #[tokio::test]
            async fn test_cannot_rescue_funds_by_non_recipient(test_state: &mut TestState) {
                create_order(test_state).await;
                prepare_resolvers(
                    test_state,
                    &[
                        test_state.taker_wallet.keypair.pubkey(),
                        test_state.maker_wallet.keypair.pubkey(),
                    ],
                )
                .await;
                common_escrow_tests::test_cannot_rescue_funds_by_non_recipient(test_state).await
            }

            #[test_context(TestState)]
            #[tokio::test]
            async fn test_cannot_rescue_funds_with_wrong_taker_ata(test_state: &mut TestState) {
                create_order(test_state).await;
                prepare_resolvers(
                    test_state,
                    &[
                        test_state.taker_wallet.keypair.pubkey(),
                        test_state.maker_wallet.keypair.pubkey(),
                    ],
                )
                .await;
                common_escrow_tests::test_cannot_rescue_funds_with_wrong_taker_ata(test_state).await
            }

            #[test_context(TestState)]
            #[tokio::test]
            async fn test_cannot_rescue_funds_with_wrong_order_ata(test_state: &mut TestState) {
                create_order(test_state).await;
                prepare_resolvers(
                    test_state,
                    &[
                        test_state.taker_wallet.keypair.pubkey(),
                        test_state.maker_wallet.keypair.pubkey(),
                    ],
                )
                .await;
                common_escrow_tests::test_cannot_rescue_funds_with_wrong_escrow_ata(test_state)
                    .await
            }
        }

        mod test_order_creation_cost {
            use super::*;

            #[test_context(TestState)]
            #[tokio::test]
            async fn test_order_creation_tx_cost(test_state: &mut TestState) {
                common_escrow_tests::test_escrow_creation_tx_cost(test_state).await
            }
        }
    }
);<|MERGE_RESOLUTION|>--- conflicted
+++ resolved
@@ -504,58 +504,7 @@
             #[test_context(TestState)]
             #[tokio::test]
             async fn test_withdraw(test_state: &mut TestState) {
-<<<<<<< HEAD
-                create_order(test_state).await;
-                prepare_resolvers(test_state, &[test_state.taker_wallet.keypair.pubkey()]).await;
-                let rent_recipient = test_state.taker_wallet.keypair.pubkey();
-                let (escrow, escrow_ata) = create_escrow(test_state).await;
-                let transaction = SrcProgram::get_withdraw_tx(test_state, &escrow, &escrow_ata);
-
-                let token_account_rent = get_min_rent_for_size(
-                    &mut test_state.client,
-                    <TestState as HasTokenVariant>::Token::get_token_account_size(),
-                )
-                .await;
-
-                let escrow_rent =
-                    get_min_rent_for_size(&mut test_state.client, DEFAULT_SRC_ESCROW_SIZE).await;
-
-                set_time(
-                    &mut test_state.context,
-                    test_state.init_timestamp
-                        + DEFAULT_PERIOD_DURATION * PeriodType::Withdrawal as u32,
-                );
-
-                let (_, taker_ata) = find_user_ata(test_state);
-
-                test_state
-                    .expect_state_change(
-                        transaction,
-                        &[
-                            native_change(rent_recipient, token_account_rent + escrow_rent),
-                            token_change(taker_ata, test_state.test_arguments.escrow_amount),
-                        ],
-                    )
-                    .await;
-
-                // Assert escrow was closed
-                assert!(test_state
-                    .client
-                    .get_account(escrow)
-                    .await
-                    .unwrap()
-                    .is_none());
-
-                // Assert escrow_ata was closed
-                assert!(test_state
-                    .client
-                    .get_account(escrow_ata)
-                    .await
-                    .unwrap()
-                    .is_none());
-=======
                 helpers_src::test_withdraw_escrow(test_state).await;
->>>>>>> 3bb639d4
             }
 
             #[test_context(TestState)]
