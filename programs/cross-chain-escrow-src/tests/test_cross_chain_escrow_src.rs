--- conflicted
+++ resolved
@@ -2,12 +2,8 @@
 use common::error::EscrowError;
 use common_tests::helpers::*;
 use common_tests::tests as common_escrow_tests;
-<<<<<<< HEAD
 use common_tests::{run_for_tokens, wrap_entry};
-=======
-use common_tests::wrap_entry;
 use solana_sdk::signer::keypair::Keypair;
->>>>>>> d8e89a71
 
 use anchor_lang::{InstructionData, Space};
 use anchor_spl::associated_token::ID as spl_associated_token_id;
@@ -25,7 +21,6 @@
 
 struct SrcProgram;
 
-<<<<<<< HEAD
 mod traits {
     use super::*;
 
@@ -236,236 +231,29 @@
             cross_chain_escrow_src::constants::DISCRIMINATOR
                 + cross_chain_escrow_src::EscrowSrc::INIT_SPACE
         }
-=======
-impl EscrowVariant for SrcProgram {
-    fn get_program_spec() -> (Pubkey, Option<BuiltinFunctionWithContext>) {
-        (
-            cross_chain_escrow_src::id(),
-            wrap_entry!(cross_chain_escrow_src::entry),
-        )
-    }
-    fn get_public_withdraw_tx(
-        test_state: &TestState,
-        escrow: &Pubkey,
-        escrow_ata: &Pubkey,
-        withdrawer: &Keypair,
-    ) -> Transaction {
-        let instruction_data =
-            InstructionData::data(&cross_chain_escrow_src::instruction::PublicWithdraw {
-                secret: test_state.secret,
-            });
-
-        let instruction: Instruction = Instruction {
-            program_id: cross_chain_escrow_src::id(),
-            accounts: vec![
-                AccountMeta::new(test_state.creator_wallet.keypair.pubkey(), false),
-                AccountMeta::new_readonly(test_state.recipient_wallet.keypair.pubkey(), false),
-                AccountMeta::new(withdrawer.pubkey(), true),
-                AccountMeta::new_readonly(test_state.token, false),
-                AccountMeta::new(*escrow, false),
-                AccountMeta::new(*escrow_ata, false),
-                AccountMeta::new(test_state.recipient_wallet.token_account, false),
-                AccountMeta::new_readonly(spl_program_id, false),
-                AccountMeta::new_readonly(system_program_id, false),
-            ],
-            data: instruction_data,
-        };
-
-        Transaction::new_signed_with_payer(
-            &[instruction],
-            Some(&test_state.payer_kp.pubkey()), // so that withdrawer does not incurr transaction
-            // charges and mess up computation of withdrawer's
-            // balance expectation.
-            &[withdrawer, &test_state.payer_kp],
-            test_state.context.last_blockhash,
-        )
-    }
-
-    fn get_cancel_tx(
-        test_state: &TestStateBase<SrcProgram>,
-        escrow: &Pubkey,
-        escrow_ata: &Pubkey,
-    ) -> Transaction {
-        let instruction_data =
-            InstructionData::data(&cross_chain_escrow_src::instruction::Cancel {});
-
-        let instruction: Instruction = Instruction {
-            program_id: cross_chain_escrow_src::id(),
-            accounts: vec![
-                AccountMeta::new(test_state.creator_wallet.keypair.pubkey(), true),
-                AccountMeta::new_readonly(test_state.token, false),
-                AccountMeta::new(*escrow, false),
-                AccountMeta::new(*escrow_ata, false),
-                AccountMeta::new(test_state.creator_wallet.token_account, false),
-                AccountMeta::new_readonly(spl_program_id, false),
-                AccountMeta::new_readonly(system_program_id, false),
-            ],
-            data: instruction_data,
-        };
-
-        Transaction::new_signed_with_payer(
-            &[instruction],
-            Some(&test_state.payer_kp.pubkey()),
-            &[
-                &test_state.context.payer,
-                &test_state.creator_wallet.keypair,
-            ],
-            test_state.context.last_blockhash,
-        )
-    }
-
-    fn get_create_tx(
-        test_state: &TestStateBase<SrcProgram>,
-        escrow: &Pubkey,
-        escrow_ata: &Pubkey,
-    ) -> Transaction {
-        let instruction_data =
-            InstructionData::data(&cross_chain_escrow_src::instruction::Create {
-                amount: test_state.test_arguments.escrow_amount,
-                order_hash: test_state.order_hash.to_bytes(),
-                hashlock: test_state.hashlock.to_bytes(),
-                recipient: test_state.recipient_wallet.keypair.pubkey(),
-                safety_deposit: test_state.test_arguments.safety_deposit,
-                cancellation_duration: test_state.test_arguments.cancellation_duration,
-                finality_duration: test_state.test_arguments.finality_duration,
-                public_withdrawal_duration: test_state.test_arguments.public_withdrawal_duration,
-                withdrawal_duration: test_state.test_arguments.withdrawal_duration,
-                rescue_start: test_state.test_arguments.rescue_start,
-            });
-
-        let instruction: Instruction = Instruction {
-            program_id: cross_chain_escrow_src::id(),
-            accounts: vec![
-                AccountMeta::new(test_state.payer_kp.pubkey(), true),
-                AccountMeta::new(test_state.creator_wallet.keypair.pubkey(), true),
-                AccountMeta::new_readonly(test_state.token, false),
-                AccountMeta::new(test_state.creator_wallet.token_account, false),
-                AccountMeta::new(*escrow, false),
-                AccountMeta::new(*escrow_ata, false),
-                AccountMeta::new_readonly(spl_associated_token_id, false),
-                AccountMeta::new_readonly(spl_program_id, false),
-                AccountMeta::new_readonly(rent_id, false),
-                AccountMeta::new_readonly(system_program_id, false),
-            ],
-            data: instruction_data,
-        };
-        Transaction::new_signed_with_payer(
-            &[instruction],
-            Some(&test_state.payer_kp.pubkey()),
-            &[
-                &test_state.context.payer,
-                &test_state.creator_wallet.keypair,
-            ],
-            test_state.context.last_blockhash,
-        )
-    }
-
-    fn get_withdraw_tx(
-        test_state: &TestState,
-        escrow: &Pubkey,
-        escrow_ata: &Pubkey,
-    ) -> Transaction {
-        let instruction_data =
-            InstructionData::data(&cross_chain_escrow_src::instruction::Withdraw {
-                secret: test_state.secret,
-            });
-
-        let instruction: Instruction = Instruction {
-            program_id: cross_chain_escrow_src::id(),
-            accounts: vec![
-                AccountMeta::new(test_state.creator_wallet.keypair.pubkey(), false),
-                AccountMeta::new_readonly(test_state.recipient_wallet.keypair.pubkey(), true),
-                AccountMeta::new_readonly(test_state.token, false),
-                AccountMeta::new(*escrow, false),
-                AccountMeta::new(*escrow_ata, false),
-                AccountMeta::new(test_state.recipient_wallet.token_account, false),
-                AccountMeta::new_readonly(spl_program_id, false),
-                AccountMeta::new_readonly(system_program_id, false),
-            ],
-            data: instruction_data,
-        };
-
-        Transaction::new_signed_with_payer(
-            &[instruction],
-            Some(&test_state.payer_kp.pubkey()),
-            &[
-                &test_state.context.payer,
-                &test_state.recipient_wallet.keypair,
-            ],
-            test_state.context.last_blockhash,
-        )
-    }
-
-    fn get_rescue_funds_tx(
-        test_state: &TestState,
-        escrow: &Pubkey,
-        token_to_rescue: &Pubkey,
-        escrow_ata: &Pubkey,
-        recipient_ata: &Pubkey,
-    ) -> Transaction {
-        let instruction_data =
-            InstructionData::data(&cross_chain_escrow_src::instruction::RescueFunds {
-                hashlock: test_state.hashlock.to_bytes(),
-                order_hash: test_state.order_hash.to_bytes(),
-                escrow_creator: test_state.creator_wallet.keypair.pubkey(),
-                escrow_mint: test_state.token,
-                escrow_amount: test_state.test_arguments.escrow_amount,
-                safety_deposit: test_state.test_arguments.safety_deposit,
-                rescue_start: test_state.test_arguments.rescue_start,
-                rescue_amount: test_state.test_arguments.rescue_amount,
-            });
-
-        let instruction: Instruction = Instruction {
-            program_id: cross_chain_escrow_src::id(),
-            accounts: vec![
-                AccountMeta::new(test_state.recipient_wallet.keypair.pubkey(), true),
-                AccountMeta::new_readonly(*token_to_rescue, false),
-                AccountMeta::new(*escrow, false),
-                AccountMeta::new(*escrow_ata, false),
-                AccountMeta::new(*recipient_ata, false),
-                AccountMeta::new_readonly(spl_program_id, false),
-                AccountMeta::new_readonly(system_program_id, false),
-            ],
-            data: instruction_data,
-        };
-
-        Transaction::new_signed_with_payer(
-            &[instruction],
-            Some(&test_state.payer_kp.pubkey()),
-            &[
-                &test_state.context.payer,
-                &test_state.recipient_wallet.keypair,
-            ],
-            test_state.context.last_blockhash,
-        )
-    }
-
-    fn get_escrow_data_len() -> usize {
-        cross_chain_escrow_src::constants::DISCRIMINATOR
-            + cross_chain_escrow_src::EscrowSrc::INIT_SPACE
     }
 }
 
-mod test_escrow_creation {
-    use super::*;
-
-    #[test_context(TestState)]
-    #[tokio::test]
-    async fn test_escrow_creation(test_state: &mut TestState) {
-        common_escrow_tests::test_escrow_creation(test_state).await
-    }
-
-    #[test_context(TestState)]
-    #[tokio::test]
-    async fn test_escrow_creation_fail_with_zero_amount(test_state: &mut TestState) {
-        common_escrow_tests::test_escrow_creation_fail_with_zero_amount(test_state).await
-    }
-
-    #[test_context(TestState)]
-    #[tokio::test]
-    async fn test_escrow_creation_fail_with_zero_safety_deposit(test_state: &mut TestState) {
-        common_escrow_tests::test_escrow_creation_fail_with_zero_safety_deposit(test_state).await
-    }
+run_for_tokens!(
+    (Token2020, token_2020_tests),
+    (Token2022, token_2022_tests) | SrcProgram,
+    mod token_module {
+
+        use super::*;
+
+        mod test_escrow_creation {
+            use super::*;
+            #[test_context(TestState)]
+            #[tokio::test]
+            async fn test_escrow_creation(test_state: &mut TestState) {
+                common_escrow_tests::test_escrow_creation(test_state).await
+            }
+
+            #[test_context(TestState)]
+            #[tokio::test]
+            async fn test_escrow_creation_fail_with_zero_amount(test_state: &mut TestState) {
+                common_escrow_tests::test_escrow_creation_fail_with_zero_amount(test_state).await
+            }
 
     #[test_context(TestState)]
     #[tokio::test]
@@ -473,118 +261,154 @@
         common_escrow_tests::test_escrow_creation_fail_with_insufficient_funds(test_state).await
     }
 
-    #[test_context(TestState)]
-    #[tokio::test]
-    async fn test_escrow_creation_fail_with_insufficient_tokens(test_state: &mut TestState) {
-        common_escrow_tests::test_escrow_creation_fail_with_insufficient_tokens(test_state).await
-    }
-
-    #[test_context(TestState)]
-    #[tokio::test]
-    async fn test_escrow_creation_fail_with_existing_order_hash(test_state: &mut TestState) {
-        common_escrow_tests::test_escrow_creation_fail_with_existing_order_hash(test_state).await
-    }
-
-    #[test_context(TestState)]
-    #[tokio::test]
-    async fn test_escrow_creation_fail_if_finality_duration_overflows(test_state: &mut TestState) {
-        common_escrow_tests::test_escrow_creation_fail_if_finality_duration_overflows(test_state)
-            .await
-    }
-
-    #[test_context(TestState)]
-    #[tokio::test]
-    async fn test_escrow_creation_fail_if_withdrawal_duration_overflows(
-        test_state: &mut TestState,
-    ) {
-        common_escrow_tests::test_escrow_creation_fail_if_withdrawal_duration_overflows(test_state)
-            .await
-    }
-
-    #[test_context(TestState)]
-    #[tokio::test]
-    async fn test_escrow_creation_fail_if_public_withdrawal_duration_overflows(
-        test_state: &mut TestState,
-    ) {
-        common_escrow_tests::test_escrow_creation_fail_if_public_withdrawal_duration_overflows(
-            test_state,
-        )
-        .await
-    }
-
-    #[test_context(TestState)]
-    #[tokio::test]
-    pub async fn test_escrow_creation_fail_if_cancellation_duration_overflows(
-        test_state: &mut TestState,
-    ) {
-        test_state.test_arguments.cancellation_duration = u32::MAX;
-        let (_, _, transaction) = create_escrow_data(test_state);
-        test_state
-            .client
-            .process_transaction(transaction)
-            .await
-            .expect_error((0, ProgramError::ArithmeticOverflow));
-    }
-
-    #[test_context(TestState)]
-    #[tokio::test]
-    async fn test_escrow_creation_fail_with_invalid_rescue_start(test_state: &mut TestState) {
-        common_escrow_tests::test_escrow_creation_fail_with_invalid_rescue_start(test_state).await
-    }
-}
-
-mod test_escrow_withdraw {
-    use super::*;
-
-    #[test_context(TestState)]
-    #[tokio::test]
-    pub async fn test_withdraw(test_state: &mut TestStateBase<SrcProgram>) {
-        common_escrow_tests::test_withdraw(test_state).await
-    }
-
-    #[test_context(TestState)]
-    #[tokio::test]
-    pub async fn test_withdraw_does_not_work_with_wrong_secret(
-        test_state: &mut TestStateBase<SrcProgram>,
-    ) {
-        common_escrow_tests::test_withdraw_does_not_work_with_wrong_secret(test_state).await
-    }
-
-    #[test_context(TestState)]
-    #[tokio::test]
-    pub async fn test_withdraw_does_not_work_with_non_recipient(
-        test_state: &mut TestStateBase<SrcProgram>,
-    ) {
-        common_escrow_tests::test_withdraw_does_not_work_with_non_recipient(test_state).await
-    }
-
-    #[test_context(TestState)]
-    #[tokio::test]
-    async fn test_withdraw_does_not_work_with_wrong_recipient_ata(test_state: &mut TestState) {
-        common_escrow_tests::test_withdraw_does_not_work_with_wrong_recipient_ata(test_state).await
-    }
-
-    #[test_context(TestState)]
-    #[tokio::test]
-    async fn test_withdraw_does_not_work_with_wrong_escrow_ata(test_state: &mut TestState) {
-        common_escrow_tests::test_withdraw_does_not_work_with_wrong_escrow_ata(test_state).await
-    }
-
-    #[test_context(TestState)]
-    #[tokio::test]
-    async fn test_withdraw_does_not_work_before_withdrawal_start(test_state: &mut TestState) {
-        common_escrow_tests::test_withdraw_does_not_work_before_withdrawal_start(test_state).await
-    }
-
-    #[test_context(TestState)]
-    #[tokio::test]
-    async fn test_withdraw_does_not_work_after_cancellation_start(test_state: &mut TestState) {
-        common_escrow_tests::test_withdraw_does_not_work_after_cancellation_start(test_state).await
-    }
-}
-
-mod test_escrow_public_withdraw {
-    use super::*;
+            #[test_context(TestState)]
+            #[tokio::test]
+            async fn test_escrow_creation_fail_with_insufficient_safety_deposit(
+                test_state: &mut TestState,
+            ) {
+                common_escrow_tests::test_escrow_creation_fail_with_insufficient_safety_deposit(
+                    test_state,
+                )
+                .await
+            }
+
+            #[test_context(TestState)]
+            #[tokio::test]
+            async fn test_escrow_creation_fail_with_insufficient_tokens(
+                test_state: &mut TestState,
+            ) {
+                common_escrow_tests::test_escrow_creation_fail_with_insufficient_tokens(test_state)
+                    .await
+            }
+
+            #[test_context(TestState)]
+            #[tokio::test]
+            async fn test_escrow_creation_fail_with_existing_order_hash(
+                test_state: &mut TestState,
+            ) {
+                common_escrow_tests::test_escrow_creation_fail_with_existing_order_hash(test_state)
+                    .await
+            }
+
+            #[test_context(TestState)]
+            #[tokio::test]
+            async fn test_escrow_creation_fail_if_finality_duration_overflows(
+                test_state: &mut TestState,
+            ) {
+                common_escrow_tests::test_escrow_creation_fail_if_finality_duration_overflows(
+                    test_state,
+                )
+                .await
+            }
+
+            #[test_context(TestState)]
+            #[tokio::test]
+            async fn test_escrow_creation_fail_if_withdrawal_duration_overflows(
+                test_state: &mut TestState,
+            ) {
+                common_escrow_tests::test_escrow_creation_fail_if_withdrawal_duration_overflows(
+                    test_state,
+                )
+                .await
+            }
+
+            #[test_context(TestState)]
+            #[tokio::test]
+            async fn test_escrow_creation_fail_if_public_withdrawal_duration_overflows(
+                test_state: &mut TestState,
+            ) {
+                common_escrow_tests::test_escrow_creation_fail_if_public_withdrawal_duration_overflows(
+                    test_state,
+                )
+                    .await
+            }
+
+            #[test_context(TestState)]
+            #[tokio::test]
+            pub async fn test_escrow_creation_fail_if_cancellation_duration_overflows(
+                test_state: &mut TestState,
+            ) {
+                test_state.test_arguments.cancellation_duration = u32::MAX;
+                let (_, _, tx_result) = create_escrow_tx(test_state).await;
+                tx_result.expect_error((0, ProgramError::ArithmeticOverflow));
+            }
+        }
+
+        mod test_escrow_withdraw {
+            use super::*;
+            #[test_context(TestState)]
+            #[tokio::test]
+            async fn test_escrow_creation_fail_if_public_withdrawal_duration_overflows(
+                test_state: &mut TestState,
+            ) {
+                common_escrow_tests::test_escrow_creation_fail_if_public_withdrawal_duration_overflows(
+                    test_state,
+                )
+                    .await
+            }
+
+            #[test_context(TestState)]
+            #[tokio::test]
+            pub async fn test_withdraw(test_state: &mut TestState) {
+                common_escrow_tests::test_withdraw(test_state).await
+            }
+
+            #[test_context(TestState)]
+            #[tokio::test]
+            pub async fn test_withdraw_does_not_work_with_wrong_secret(test_state: &mut TestState) {
+                common_escrow_tests::test_withdraw_does_not_work_with_wrong_secret(test_state).await
+            }
+
+            #[test_context(TestState)]
+            #[tokio::test]
+            pub async fn test_withdraw_does_not_work_with_non_recipient(
+                test_state: &mut TestState,
+            ) {
+                common_escrow_tests::test_withdraw_does_not_work_with_non_recipient(test_state)
+                    .await
+            }
+
+            #[test_context(TestState)]
+            #[tokio::test]
+            async fn test_withdraw_does_not_work_with_wrong_recipient_ata(
+                test_state: &mut TestState,
+            ) {
+                common_escrow_tests::test_withdraw_does_not_work_with_wrong_recipient_ata(
+                    test_state,
+                )
+                .await
+            }
+
+            #[test_context(TestState)]
+            #[tokio::test]
+            async fn test_withdraw_does_not_work_with_wrong_escrow_ata(test_state: &mut TestState) {
+                common_escrow_tests::test_withdraw_does_not_work_with_wrong_escrow_ata(test_state)
+                    .await
+            }
+
+            #[test_context(TestState)]
+            #[tokio::test]
+            async fn test_withdraw_does_not_work_before_withdrawal_start(
+                test_state: &mut TestState,
+            ) {
+                common_escrow_tests::test_withdraw_does_not_work_before_withdrawal_start(test_state)
+                    .await
+            }
+
+            #[test_context(TestState)]
+            #[tokio::test]
+            async fn test_withdraw_does_not_work_after_cancellation_start(
+                test_state: &mut TestState,
+            ) {
+                common_escrow_tests::test_withdraw_does_not_work_after_cancellation_start(
+                    test_state,
+                )
+                .await
+            }
+        }
+
+        mod test_escrow_public_withdraw {
+            use super::*;
 
     #[test_context(TestState)]
     #[tokio::test]
@@ -627,202 +451,6 @@
     async fn test_public_withdraw_fails_with_wrong_escrow_ata(test_state: &mut TestState) {
         common_escrow_tests::test_public_withdraw_fails_with_wrong_escrow_ata(test_state).await
     }
-
-    #[test_context(TestState)]
-    #[tokio::test]
-    async fn test_public_withdraw_fails_before_start_of_public_withdraw(
-        test_state: &mut TestState,
-    ) {
-        common_escrow_tests::test_public_withdraw_fails_before_start_of_public_withdraw(test_state)
-            .await
-    }
-
-    #[test_context(TestState)]
-    #[tokio::test]
-    async fn test_public_withdraw_fails_after_cancellation_start(test_state: &mut TestState) {
-        common_escrow_tests::test_public_withdraw_fails_after_cancellation_start(test_state).await
->>>>>>> d8e89a71
-    }
-}
-
-run_for_tokens!(
-    (Token2020, token_2020_tests),
-    (Token2022, token_2022_tests) | SrcProgram,
-    mod token_module {
-
-        use super::*;
-
-        mod test_escrow_creation {
-            use super::*;
-            #[test_context(TestState)]
-            #[tokio::test]
-            async fn test_escrow_creation(test_state: &mut TestState) {
-                common_escrow_tests::test_escrow_creation(test_state).await
-            }
-
-            #[test_context(TestState)]
-            #[tokio::test]
-            async fn test_escrow_creation_fail_with_zero_amount(test_state: &mut TestState) {
-                common_escrow_tests::test_escrow_creation_fail_with_zero_amount(test_state).await
-            }
-
-            #[test_context(TestState)]
-            #[tokio::test]
-            async fn test_escrow_creation_fail_with_zero_safety_deposit(
-                test_state: &mut TestState,
-            ) {
-                common_escrow_tests::test_escrow_creation_fail_with_zero_safety_deposit(test_state)
-                    .await
-            }
-
-            #[test_context(TestState)]
-            #[tokio::test]
-            async fn test_escrow_creation_fail_with_insufficient_safety_deposit(
-                test_state: &mut TestState,
-            ) {
-                common_escrow_tests::test_escrow_creation_fail_with_insufficient_safety_deposit(
-                    test_state,
-                )
-                .await
-            }
-
-            #[test_context(TestState)]
-            #[tokio::test]
-            async fn test_escrow_creation_fail_with_insufficient_tokens(
-                test_state: &mut TestState,
-            ) {
-                common_escrow_tests::test_escrow_creation_fail_with_insufficient_tokens(test_state)
-                    .await
-            }
-
-            #[test_context(TestState)]
-            #[tokio::test]
-            async fn test_escrow_creation_fail_with_existing_order_hash(
-                test_state: &mut TestState,
-            ) {
-                common_escrow_tests::test_escrow_creation_fail_with_existing_order_hash(test_state)
-                    .await
-            }
-
-            #[test_context(TestState)]
-            #[tokio::test]
-            async fn test_escrow_creation_fail_if_finality_duration_overflows(
-                test_state: &mut TestState,
-            ) {
-                common_escrow_tests::test_escrow_creation_fail_if_finality_duration_overflows(
-                    test_state,
-                )
-                .await
-            }
-
-            #[test_context(TestState)]
-            #[tokio::test]
-            async fn test_escrow_creation_fail_if_withdrawal_duration_overflows(
-                test_state: &mut TestState,
-            ) {
-                common_escrow_tests::test_escrow_creation_fail_if_withdrawal_duration_overflows(
-                    test_state,
-                )
-                .await
-            }
-
-            #[test_context(TestState)]
-            #[tokio::test]
-            async fn test_escrow_creation_fail_if_public_withdrawal_duration_overflows(
-                test_state: &mut TestState,
-            ) {
-                common_escrow_tests::test_escrow_creation_fail_if_public_withdrawal_duration_overflows(
-                    test_state,
-                )
-                    .await
-            }
-
-            #[test_context(TestState)]
-            #[tokio::test]
-            pub async fn test_escrow_creation_fail_if_cancellation_duration_overflows(
-                test_state: &mut TestState,
-            ) {
-                test_state.test_arguments.cancellation_duration = u32::MAX;
-                let (_, _, tx_result) = create_escrow_tx(test_state).await;
-                tx_result.expect_error((0, ProgramError::ArithmeticOverflow));
-            }
-        }
-
-        mod test_escrow_withdraw {
-            use super::*;
-            #[test_context(TestState)]
-            #[tokio::test]
-            async fn test_escrow_creation_fail_if_public_withdrawal_duration_overflows(
-                test_state: &mut TestState,
-            ) {
-                common_escrow_tests::test_escrow_creation_fail_if_public_withdrawal_duration_overflows(
-                    test_state,
-                )
-                    .await
-            }
-
-            #[test_context(TestState)]
-            #[tokio::test]
-            pub async fn test_withdraw(test_state: &mut TestState) {
-                common_escrow_tests::test_withdraw(test_state).await
-            }
-
-            #[test_context(TestState)]
-            #[tokio::test]
-            pub async fn test_withdraw_does_not_work_with_wrong_secret(test_state: &mut TestState) {
-                common_escrow_tests::test_withdraw_does_not_work_with_wrong_secret(test_state).await
-            }
-
-            #[test_context(TestState)]
-            #[tokio::test]
-            pub async fn test_withdraw_does_not_work_with_non_recipient(
-                test_state: &mut TestState,
-            ) {
-                common_escrow_tests::test_withdraw_does_not_work_with_non_recipient(test_state)
-                    .await
-            }
-
-            #[test_context(TestState)]
-            #[tokio::test]
-            async fn test_withdraw_does_not_work_with_wrong_recipient_ata(
-                test_state: &mut TestState,
-            ) {
-                common_escrow_tests::test_withdraw_does_not_work_with_wrong_recipient_ata(
-                    test_state,
-                )
-                .await
-            }
-
-            #[test_context(TestState)]
-            #[tokio::test]
-            async fn test_withdraw_does_not_work_with_wrong_escrow_ata(test_state: &mut TestState) {
-                common_escrow_tests::test_withdraw_does_not_work_with_wrong_escrow_ata(test_state)
-                    .await
-            }
-
-            #[test_context(TestState)]
-            #[tokio::test]
-            async fn test_withdraw_does_not_work_before_withdrawal_start(
-                test_state: &mut TestState,
-            ) {
-                common_escrow_tests::test_withdraw_does_not_work_before_withdrawal_start(test_state)
-                    .await
-            }
-
-            #[test_context(TestState)]
-            #[tokio::test]
-            async fn test_withdraw_does_not_work_after_cancellation_start(
-                test_state: &mut TestState,
-            ) {
-                common_escrow_tests::test_withdraw_does_not_work_after_cancellation_start(
-                    test_state,
-                )
-                .await
-            }
-        }
-
-        mod test_escrow_public_withdraw {
-            use super::*;
 
             #[test_context(TestState)]
             #[tokio::test]
