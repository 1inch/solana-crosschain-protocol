use anchor_lang::{error::ErrorCode, prelude::ProgramError};
use anchor_spl::token::spl_token::native_mint::ID as NATIVE_MINT;
use anchor_spl::token::spl_token::state::Account as SplTokenAccount;
use common::error::EscrowError;
use common_tests::helpers::*;
use common_tests::run_for_tokens;
use common_tests::src_program::{
    create_order, create_order_data, get_cancel_order_by_resolver_tx, get_cancel_order_tx,
    get_create_order_tx, get_order_addresses, get_order_data_len, SrcProgram,
};
use common_tests::tests as common_escrow_tests;
use common_tests::whitelist::prepare_resolvers;
use cross_chain_escrow_src::calculate_premium;
use solana_program_test::tokio;
use solana_sdk::clock::Clock;
use solana_sdk::signature::Signer;
use solana_sdk::signer::keypair::Keypair;
use test_context::test_context;

mod merkle_tree_test_helpers;
use merkle_tree_test_helpers::{get_proof, get_root};
use primitive_types::U256;

run_for_tokens!(
    (TokenSPL, token_spl_tests),
    (Token2022, token_2022_tests) | SrcProgram,
    mod token_module {

        use super::*;

        mod test_order_creation {
            use super::*;

            #[test_context(TestState)]
            #[tokio::test]
            async fn test_order_creation(test_state: &mut TestState) {
                local_helpers::test_order_creation(test_state).await;
            }

            #[test_context(TestState)]
            #[tokio::test]
            async fn test_order_creation_fails_with_zero_amount(test_state: &mut TestState) {
                test_state.test_arguments.order_amount = 0;
                let (_, _, transaction) = create_order_data(test_state);

                test_state
                    .client
                    .process_transaction(transaction)
                    .await
                    .expect_error((
                        0,
                        ProgramError::Custom(EscrowError::ZeroAmountOrDeposit.into()),
                    ));
            }

            #[test_context(TestState)]
            #[tokio::test]
            async fn test_order_creation_fails_with_zero_safety_deposit(
                test_state: &mut TestState,
            ) {
                test_state.test_arguments.safety_deposit = 0;
                let (_, _, transaction) = create_order_data(test_state);

                test_state
                    .client
                    .process_transaction(transaction)
                    .await
                    .expect_error((
                        0,
                        ProgramError::Custom(EscrowError::ZeroAmountOrDeposit.into()),
                    ));
            }

            #[test_context(TestState)]
            #[tokio::test]
            async fn test_order_creation_fails_with_insufficient_funds(test_state: &mut TestState) {
                test_state.test_arguments.safety_deposit = WALLET_DEFAULT_LAMPORTS + 1;

                let (_, _, transaction) = create_order_data(test_state);

                test_state
                    .client
                    .process_transaction(transaction)
                    .await
                    .expect_error((
                        0,
                        ProgramError::Custom(EscrowError::SafetyDepositTooLarge.into()),
                    ));
            }

            #[test_context(TestState)]
            #[tokio::test]
            async fn test_order_creation_fails_with_existing_order_hash(
                test_state: &mut TestState,
            ) {
                let (_, _, mut transaction) = create_order_data(test_state);

                // Send the transaction.
                test_state
                    .client
                    .process_transaction(transaction.clone())
                    .await
                    .expect_success();
                let new_hash = test_state.context.get_new_latest_blockhash().await.unwrap();

                if transaction.signatures.len() == 1 {
                    transaction.sign(&[&test_state.creator_wallet.keypair], new_hash);
                }
                if transaction.signatures.len() == 2 {
                    transaction.sign(
                        &[
                            &test_state.creator_wallet.keypair,
                            &test_state.context.payer,
                        ],
                        new_hash,
                    );
                }
                test_state
                    .client
                    .process_transaction(transaction)
                    .await
                    .expect_error((
                        0,
                        ProgramError::Custom(
                            solana_sdk::system_instruction::SystemError::AccountAlreadyInUse as u32,
                        ),
                    ));
            }

            #[test_context(TestState)]
            #[tokio::test]
            async fn test_order_creation_fails_with_zero_expiration_duration(
                test_state: &mut TestState,
            ) {
                test_state.test_arguments.expiration_duration = 0;
                let (order, order_ata, tx) = create_order_data(test_state);

                test_state
                    .client
                    .process_transaction(tx)
                    .await
                    .expect_error((0, ProgramError::Custom(EscrowError::InvalidTime.into())));

                // Check that the order accounts have not been created.
                let acc_lookup_result = test_state.client.get_account(order).await.unwrap();
                assert!(acc_lookup_result.is_none());

                let acc_lookup_result = test_state.client.get_account(order_ata).await.unwrap();
                assert!(acc_lookup_result.is_none());
            }

            #[test_context(TestState)]
            #[tokio::test]
            async fn test_order_creation_fails_if_fee_is_greater_than_lamport_balance(
                test_state: &mut TestState,
            ) {
                let (order, order_ata) = get_order_addresses(test_state);

                let token_account_rent = get_min_rent_for_size(
                    &mut test_state.client,
                    local_helpers::get_token_account_len(std::marker::PhantomData::<TestState>),
                )
                .await;

                test_state.test_arguments.max_cancellation_premium = token_account_rent + 1;

                let transaction = get_create_order_tx(test_state, &order, &order_ata);

                test_state
                    .client
                    .process_transaction(transaction)
                    .await
                    .expect_error((
                        0,
                        ProgramError::Custom(EscrowError::InvalidCancellationFee.into()),
                    ));
            }

            #[test_context(TestState)]
            #[tokio::test]
            async fn test_order_creation_fails_with_incorrect_parts_without_allow_multiples_fills(
                test_state: &mut TestState,
            ) {
                test_state.test_arguments.order_parts_amount = 2;
                let (_, _, transaction) = create_order_data(test_state);

                test_state
                    .client
                    .process_transaction(transaction)
                    .await
                    .expect_error((
                        0,
                        ProgramError::Custom(EscrowError::InvalidPartsAmount.into()),
                    ));
            }

            #[test_context(TestState)]
            #[tokio::test]
            async fn test_order_creation_fails_with_zero_parts_without_allow_multiples_fills(
                test_state: &mut TestState,
            ) {
                test_state.test_arguments.order_parts_amount = 0;
                let (_, _, transaction) = create_order_data(test_state);

                test_state
                    .client
                    .process_transaction(transaction)
                    .await
                    .expect_error((
                        0,
                        ProgramError::Custom(EscrowError::InvalidPartsAmount.into()),
                    ));
            }

            #[test_context(TestState)]
            #[tokio::test]
            async fn test_order_creation_fails_with_zero_parts_for_allow_multiples_fills(
                test_state: &mut TestState,
            ) {
                test_state.test_arguments.order_parts_amount = 0;
                test_state.test_arguments.allow_multiple_fills = true;
                let (_, _, transaction) = create_order_data(test_state);

                test_state
                    .client
                    .process_transaction(transaction)
                    .await
                    .expect_error((
                        0,
                        ProgramError::Custom(EscrowError::InvalidPartsAmount.into()),
                    ));
            }
        }

        mod test_escrow_creation {
            use super::*;

            const AUCTION_START_OFFSET: u32 = 250;
            const AUCTION_DURATION: u32 = 1000;
            const INITIAL_RATE_BUMP: u16 = 10_000; // 10%
            const INTERMEDIATE_RATE_BUMP: u16 = 9_000; // 9%
            const INTERMEDIATE_TIME_DELTA: u16 = 500;
            const EXPECTED_MULTIPLIER_NUMERATOR: u64 = 1095;
            const EXPECTED_MULTIPLIER_DENOMINATOR: u64 = 1000;

            #[test_context(TestState)]
            #[tokio::test]
            async fn test_escrow_creation(test_state: &mut TestState) {
                create_order(test_state).await;
                prepare_resolvers(test_state, &[test_state.recipient_wallet.keypair.pubkey()])
                    .await;
                common_escrow_tests::test_escrow_creation(test_state).await;
            }

            #[test_context(TestState)]
            #[tokio::test]
            async fn test_escrow_creation_with_dutch_auction_params(test_state: &mut TestState) {
                test_state.test_arguments.dutch_auction_data =
                    cross_chain_escrow_src::AuctionData {
                        start_time: test_state.init_timestamp - AUCTION_START_OFFSET,
                        duration: AUCTION_DURATION,
                        initial_rate_bump: INITIAL_RATE_BUMP,
                        points_and_time_deltas: vec![
                            cross_chain_escrow_src::auction::PointAndTimeDelta {
                                rate_bump: INTERMEDIATE_RATE_BUMP,
                                time_delta: INTERMEDIATE_TIME_DELTA,
                            },
                        ],
                    };

                create_order(test_state).await;
                prepare_resolvers(test_state, &[test_state.recipient_wallet.keypair.pubkey()])
                    .await;
                common_escrow_tests::test_escrow_creation(test_state).await
            }

            #[test_context(TestState)]
            #[tokio::test]
            async fn test_escrow_creation_with_excess_tokens(test_state: &mut TestState) {
                prepare_resolvers(test_state, &[test_state.recipient_wallet.keypair.pubkey()])
                    .await;
                local_helpers::test_escrow_creation_with_excess_tokens(test_state).await;
            }

            #[test_context(TestState)]
            #[tokio::test]
            async fn test_escrow_creation_fails_with_wrong_dutch_auction_hash(
                test_state: &mut TestState,
            ) {
                test_state.test_arguments.dutch_auction_data =
                    cross_chain_escrow_src::AuctionData {
                        start_time: test_state.init_timestamp - AUCTION_START_OFFSET,
                        duration: AUCTION_DURATION,
                        initial_rate_bump: INITIAL_RATE_BUMP,
                        points_and_time_deltas: vec![
                            cross_chain_escrow_src::auction::PointAndTimeDelta {
                                rate_bump: INTERMEDIATE_RATE_BUMP,
                                time_delta: INTERMEDIATE_TIME_DELTA,
                            },
                        ],
                    };

                create_order(test_state).await;
                test_state.test_arguments.dutch_auction_data =
                    cross_chain_escrow_src::AuctionData {
                        start_time: test_state.init_timestamp - AUCTION_START_OFFSET,
                        duration: AUCTION_DURATION,
                        initial_rate_bump: INITIAL_RATE_BUMP,
                        points_and_time_deltas: vec![
                            cross_chain_escrow_src::auction::PointAndTimeDelta {
                                rate_bump: INTERMEDIATE_RATE_BUMP * 2, // Incorrect rate bump
                                time_delta: INTERMEDIATE_TIME_DELTA,
                            },
                        ],
                    };
                prepare_resolvers(test_state, &[test_state.recipient_wallet.keypair.pubkey()])
                    .await;
                let (_, _, tx) = create_escrow_data(test_state);
                test_state
                    .client
                    .process_transaction(tx)
                    .await
                    .expect_error((
                        0,
                        ProgramError::Custom(EscrowError::DutchAuctionDataHashMismatch.into()),
                    ));
            }

            #[test_context(TestState)]
            #[tokio::test]
            async fn test_calculation_of_dutch_auction_params(test_state: &mut TestState) {
                test_state.test_arguments.dutch_auction_data =
                    cross_chain_escrow_src::AuctionData {
                        start_time: test_state.init_timestamp - AUCTION_START_OFFSET,
                        duration: AUCTION_DURATION,
                        initial_rate_bump: INITIAL_RATE_BUMP,
                        points_and_time_deltas: vec![
                            cross_chain_escrow_src::auction::PointAndTimeDelta {
                                rate_bump: INTERMEDIATE_RATE_BUMP, // 9%
                                time_delta: INTERMEDIATE_TIME_DELTA,
                            },
                        ],
                    };

                create_order(test_state).await;

                prepare_resolvers(test_state, &[test_state.recipient_wallet.keypair.pubkey()])
                    .await;
                let (escrow, _) = create_escrow(test_state).await;
                let escrow_account_data = test_state
                    .client
                    .get_account(escrow)
                    .await
                    .unwrap()
                    .unwrap()
                    .data;
                let dst_amount = local_helpers::get_dst_amount(&escrow_account_data)
                    .expect("Failed to read dst_amount from escrow account data");

                let expected = U256(test_state.test_arguments.dst_amount)
                    .checked_mul(U256::from(EXPECTED_MULTIPLIER_NUMERATOR))
                    .unwrap()
                    .checked_div(U256::from(EXPECTED_MULTIPLIER_DENOMINATOR))
                    .unwrap();
                assert_eq!(U256(dst_amount), expected);
            }

            #[test_context(TestState)]
            #[tokio::test]
            async fn test_escrow_creation_fails_with_empty_order_account(
                test_state: &mut TestState,
            ) {
                // Create an escrow account without existing order account.
                prepare_resolvers(test_state, &[test_state.recipient_wallet.keypair.pubkey()])
                    .await;
                let (escrow, escrow_ata, tx) = create_escrow_data(test_state);

                test_state
                    .client
                    .process_transaction(tx)
                    .await
                    .expect_error((
                        0,
                        ProgramError::Custom(ErrorCode::AccountNotInitialized.into()),
                    ));

                // Check that the order accounts have not been created.
                let acc_lookup_result = test_state.client.get_account(escrow).await.unwrap();
                assert!(acc_lookup_result.is_none());

                let acc_lookup_result = test_state.client.get_account(escrow_ata).await.unwrap();
                assert!(acc_lookup_result.is_none());
            }

            #[test_context(TestState)]
            #[tokio::test]
            async fn test_escrow_creation_fails_if_finality_duration_overflows(
                test_state: &mut TestState,
            ) {
                test_state.test_arguments.finality_duration = u32::MAX;
                create_order(test_state).await;
                prepare_resolvers(test_state, &[test_state.recipient_wallet.keypair.pubkey()])
                    .await;
                common_escrow_tests::test_escrow_creation_fails_if_finality_duration_overflows(
                    test_state,
                )
                .await
            }

            #[test_context(TestState)]
            #[tokio::test]
            async fn test_escrow_creation_fails_if_withdrawal_duration_overflows(
                test_state: &mut TestState,
            ) {
                test_state.test_arguments.withdrawal_duration = u32::MAX;
                create_order(test_state).await;
                prepare_resolvers(test_state, &[test_state.recipient_wallet.keypair.pubkey()])
                    .await;
                common_escrow_tests::test_escrow_creation_fails_if_withdrawal_duration_overflows(
                    test_state,
                )
                .await
            }

            #[test_context(TestState)]
            #[tokio::test]
            async fn test_escrow_creation_fails_if_public_withdrawal_duration_overflows(
                test_state: &mut TestState,
            ) {
                test_state.test_arguments.public_withdrawal_duration = u32::MAX;
                create_order(test_state).await;
                prepare_resolvers(test_state, &[test_state.recipient_wallet.keypair.pubkey()])
                    .await;
                common_escrow_tests::test_escrow_creation_fails_if_public_withdrawal_duration_overflows(
                    test_state,
                )
                    .await
            }

            #[test_context(TestState)]
            #[tokio::test]
            async fn test_escrow_creation_fails_if_cancellation_duration_overflows(
                test_state: &mut TestState,
            ) {
                test_state.test_arguments.cancellation_duration = u32::MAX;
                create_order(test_state).await;
                prepare_resolvers(test_state, &[test_state.recipient_wallet.keypair.pubkey()])
                    .await;
                let (_, _, transaction) = create_escrow_data(test_state);

                test_state
                    .client
                    .process_transaction(transaction)
                    .await
                    .expect_error((0, ProgramError::ArithmeticOverflow));
            }

            #[test_context(TestState)]
            #[tokio::test]
            async fn test_escrow_creation_fails_with_expired_order(test_state: &mut TestState) {
                create_order(test_state).await;

                prepare_resolvers(test_state, &[test_state.recipient_wallet.keypair.pubkey()])
                    .await;
                set_time(
                    &mut test_state.context,
                    test_state.init_timestamp + test_state.test_arguments.expiration_duration + 1,
                );

                let (_, _, transaction) = create_escrow_data(test_state);

                test_state
                    .client
                    .process_transaction(transaction)
                    .await
                    .expect_error((0, ProgramError::Custom(EscrowError::OrderHasExpired.into())));
            }

            #[test_context(TestState)]
            #[tokio::test]
            async fn test_escrow_creation_fails_when_escrow_amount_is_too_large(
                test_state: &mut TestState,
            ) {
                create_order(test_state).await;
                prepare_resolvers(test_state, &[test_state.recipient_wallet.keypair.pubkey()])
                    .await;
                test_state.test_arguments.escrow_amount =
                    test_state.test_arguments.order_amount + 1;
                let (_, _, transaction) = create_escrow_data(test_state);

                test_state
                    .client
                    .process_transaction(transaction)
                    .await
                    .expect_error((0, ProgramError::Custom(EscrowError::InvalidAmount.into())));
            }

            #[test_context(TestState)]
            #[tokio::test]
            async fn test_escrow_creation_fails_witout_resolver_access(test_state: &mut TestState) {
                create_order(test_state).await;
                // test_state.recipient_wallet does not have resolver access
                let (_, _, transaction) = create_escrow_data(test_state);
                test_state
                    .client
                    .process_transaction(transaction)
                    .await
                    .expect_error((
                        0,
                        ProgramError::Custom(ErrorCode::AccountNotInitialized.into()),
                    ));
            }
        }

        mod test_escrow_withdraw {
            use super::*;
            #[test_context(TestState)]
            #[tokio::test]
            async fn test_withdraw_only(test_state: &mut TestState) {
                create_order(test_state).await;
                let rent_recipient = test_state.recipient_wallet.keypair.pubkey();
                prepare_resolvers(test_state, &[test_state.recipient_wallet.keypair.pubkey()])
                    .await;
                common_escrow_tests::test_withdraw(test_state, rent_recipient).await
            }

            #[test_context(TestState)]
            #[tokio::test]
            async fn test_withdraw_with_excess_tokens(test_state: &mut TestState) {
                create_order(test_state).await;
                prepare_resolvers(test_state, &[test_state.recipient_wallet.keypair.pubkey()])
                    .await;
                let (escrow, escrow_ata) = create_escrow(test_state).await;
                let transaction = SrcProgram::get_withdraw_tx(test_state, &escrow, &escrow_ata);

                set_time(
                    &mut test_state.context,
                    test_state.init_timestamp
                        + DEFAULT_PERIOD_DURATION * PeriodType::Withdrawal as u32,
                );

                let (_, recipient_ata) = find_user_ata(test_state);

                let excess_amount = 1000;
                // Send excess tokens to the escrow account
                local_helpers::mint_excess_tokens(test_state, &escrow_ata, excess_amount).await;
                test_state
                    .expect_balance_change(
                        transaction,
                        &[token_change(
                            recipient_ata,
                            test_state.test_arguments.escrow_amount + excess_amount,
                        )],
                    )
                    .await;

                // Assert escrow was closed
                assert!(test_state
                    .client
                    .get_account(escrow)
                    .await
                    .unwrap()
                    .is_none());

                // Assert escrow_ata was closed
                assert!(test_state
                    .client
                    .get_account(escrow_ata)
                    .await
                    .unwrap()
                    .is_none());
            }

            #[test_context(TestState)]
            #[tokio::test]
            async fn test_withdraw_does_not_work_with_wrong_secret(test_state: &mut TestState) {
                create_order(test_state).await;
                prepare_resolvers(test_state, &[test_state.recipient_wallet.keypair.pubkey()])
                    .await;
                common_escrow_tests::test_withdraw_does_not_work_with_wrong_secret(test_state).await
            }

            #[test_context(TestState)]
            #[tokio::test]
            async fn test_withdraw_does_not_work_with_non_recipient(test_state: &mut TestState) {
                create_order(test_state).await;
                prepare_resolvers(test_state, &[test_state.recipient_wallet.keypair.pubkey()])
                    .await;
                common_escrow_tests::test_withdraw_does_not_work_with_non_recipient(test_state)
                    .await
            }

            #[test_context(TestState)]
            #[tokio::test]
            async fn test_withdraw_does_not_work_with_wrong_recipient_ata(
                test_state: &mut TestState,
            ) {
                create_order(test_state).await;
                prepare_resolvers(test_state, &[test_state.recipient_wallet.keypair.pubkey()])
                    .await;
                common_escrow_tests::test_withdraw_does_not_work_with_wrong_recipient_ata(
                    test_state,
                )
                .await
            }

            #[test_context(TestState)]
            #[tokio::test]
            async fn test_withdraw_does_not_work_with_wrong_escrow_ata(test_state: &mut TestState) {
                let diff_amount = 1;
                let new_amount = test_state.test_arguments.order_amount + diff_amount;
                test_state.test_arguments.order_amount = new_amount;
                create_order(test_state).await;
                test_state.test_arguments.order_amount -= diff_amount;
                create_order(test_state).await;
                prepare_resolvers(test_state, &[test_state.recipient_wallet.keypair.pubkey()])
                    .await;
                common_escrow_tests::test_withdraw_does_not_work_with_wrong_escrow_ata(
                    test_state, new_amount,
                )
                .await
            }

            #[test_context(TestState)]
            #[tokio::test]
            async fn test_withdraw_does_not_work_before_withdrawal_start(
                test_state: &mut TestState,
            ) {
                create_order(test_state).await;
                prepare_resolvers(test_state, &[test_state.recipient_wallet.keypair.pubkey()])
                    .await;
                common_escrow_tests::test_withdraw_does_not_work_before_withdrawal_start(test_state)
                    .await
            }

            #[test_context(TestState)]
            #[tokio::test]
            async fn test_withdraw_does_not_work_after_cancellation_start(
                test_state: &mut TestState,
            ) {
                create_order(test_state).await;
                prepare_resolvers(test_state, &[test_state.recipient_wallet.keypair.pubkey()])
                    .await;
                common_escrow_tests::test_withdraw_does_not_work_after_cancellation_start(
                    test_state,
                )
                .await
            }
        }

        mod test_order_public_withdraw {
            use super::*;

            #[test_context(TestState)]
            #[tokio::test]
            async fn test_public_withdraw_tokens_by_recipient(test_state: &mut TestState) {
                create_order(test_state).await;
                let rent_recipient = test_state.recipient_wallet.keypair.pubkey();
                prepare_resolvers(test_state, &[test_state.recipient_wallet.keypair.pubkey()])
                    .await;
                common_escrow_tests::test_public_withdraw_tokens(
                    test_state,
                    test_state.recipient_wallet.keypair.insecure_clone(),
                    rent_recipient,
                )
                .await
            }

            #[test_context(TestState)]
            #[tokio::test]
            async fn test_public_withdraw_tokens_by_any_account(test_state: &mut TestState) {
                create_order(test_state).await;
                let withdrawer = Keypair::new();
                prepare_resolvers(
                    test_state,
                    &[
                        test_state.recipient_wallet.keypair.pubkey(),
                        withdrawer.pubkey(),
                    ],
                )
                .await;
                transfer_lamports(
                    &mut test_state.context,
                    WALLET_DEFAULT_LAMPORTS,
                    &test_state.payer_kp,
                    &withdrawer.pubkey(),
                )
                .await;
                let rent_recipient = test_state.recipient_wallet.keypair.pubkey();
                common_escrow_tests::test_public_withdraw_tokens(
                    test_state,
                    withdrawer,
                    rent_recipient,
                )
                .await
            }

            #[test_context(TestState)]
            #[tokio::test]
            async fn test_public_withdraw_fails_with_wrong_secret(test_state: &mut TestState) {
                create_order(test_state).await;
                prepare_resolvers(
                    test_state,
                    &[
                        test_state.recipient_wallet.keypair.pubkey(),
                        test_state.context.payer.pubkey(),
                    ],
                )
                .await;
                common_escrow_tests::test_public_withdraw_fails_with_wrong_secret(test_state).await
            }

            #[test_context(TestState)]
            #[tokio::test]
            async fn test_public_withdraw_fails_with_wrong_recipient_ata(
                test_state: &mut TestState,
            ) {
                create_order(test_state).await;
                prepare_resolvers(test_state, &[test_state.recipient_wallet.keypair.pubkey()])
                    .await;
                common_escrow_tests::test_public_withdraw_fails_with_wrong_recipient_ata(test_state)
                    .await
            }

            #[test_context(TestState)]
            #[tokio::test]
            async fn test_public_withdraw_fails_with_wrong_escrow_ata(test_state: &mut TestState) {
                let diff = 1;
                let new_amount = test_state.test_arguments.order_amount + diff;
                test_state.test_arguments.order_amount = new_amount;
                create_order(test_state).await;
                test_state.test_arguments.order_amount -= diff;
                create_order(test_state).await;
                prepare_resolvers(test_state, &[test_state.recipient_wallet.keypair.pubkey()])
                    .await;
                common_escrow_tests::test_public_withdraw_fails_with_wrong_escrow_ata(
                    test_state, new_amount,
                )
                .await
            }

            #[test_context(TestState)]
            #[tokio::test]
            async fn test_public_withdraw_fails_before_start_of_public_withdraw(
                test_state: &mut TestState,
            ) {
                create_order(test_state).await;
                prepare_resolvers(
                    test_state,
                    &[
                        test_state.recipient_wallet.keypair.pubkey(),
                        test_state.context.payer.pubkey(),
                    ],
                )
                .await;
                common_escrow_tests::test_public_withdraw_fails_before_start_of_public_withdraw(
                    test_state,
                )
                .await
            }

            #[test_context(TestState)]
            #[tokio::test]
            async fn test_public_withdraw_fails_after_cancellation_start(
                test_state: &mut TestState,
            ) {
                create_order(test_state).await;
                prepare_resolvers(
                    test_state,
                    &[
                        test_state.recipient_wallet.keypair.pubkey(),
                        test_state.context.payer.pubkey(),
                    ],
                )
                .await;
                common_escrow_tests::test_public_withdraw_fails_after_cancellation_start(test_state)
                    .await
            }

            #[test_context(TestState)]
            #[tokio::test]
            async fn test_public_withdraw_fails_without_resolver_access(
                test_state: &mut TestState,
            ) {
                create_order(test_state).await;
                prepare_resolvers(test_state, &[test_state.recipient_wallet.keypair.pubkey()])
                    .await;
                let (escrow, escrow_ata) = create_escrow(test_state).await;

                let withdrawer = Keypair::new();
                // withdrawer does not have resolver access
                let transaction = SrcProgram::get_public_withdraw_tx(
                    test_state,
                    &escrow,
                    &escrow_ata,
                    &withdrawer,
                );

                test_state
                    .client
                    .process_transaction(transaction)
                    .await
                    .expect_error((
                        0,
                        ProgramError::Custom(ErrorCode::AccountNotInitialized.into()),
                    ));
            }
        }

        mod test_escrow_cancel {
            use super::*;

            #[test_context(TestState)]
            #[tokio::test]
            async fn test_cancel(test_state: &mut TestState) {
                create_order(test_state).await;
                prepare_resolvers(test_state, &[test_state.recipient_wallet.keypair.pubkey()])
                    .await;
                common_escrow_tests::test_cancel(test_state).await
            }

            #[test_context(TestState)]
            #[tokio::test]
            async fn test_cancel_with_excess_tokens(test_state: &mut TestState) {
                create_order(test_state).await;
                prepare_resolvers(test_state, &[test_state.recipient_wallet.keypair.pubkey()])
                    .await;

                let (escrow, escrow_ata) = create_escrow(test_state).await;
                let transaction = SrcProgram::get_cancel_tx(test_state, &escrow, &escrow_ata);

                set_time(
                    &mut test_state.context,
                    test_state.init_timestamp
                        + DEFAULT_PERIOD_DURATION * PeriodType::Cancellation as u32,
                );

                let (creator_ata, _) = find_user_ata(test_state);

                let excess_amount = 1000;
                // Send excess tokens to the escrow account
                local_helpers::mint_excess_tokens(test_state, &escrow_ata, excess_amount).await;

                test_state
                    .expect_balance_change(
                        transaction,
                        &[token_change(
                            creator_ata,
                            test_state.test_arguments.escrow_amount + excess_amount,
                        )],
                    )
                    .await;

                let acc_lookup_result = test_state.client.get_account(escrow_ata).await.unwrap();
                assert!(acc_lookup_result.is_none());

                let acc_lookup_result = test_state.client.get_account(escrow).await.unwrap();
                assert!(acc_lookup_result.is_none());
            }

            #[test_context(TestState)]
            #[tokio::test]
            async fn test_cannot_cancel_by_non_creator(test_state: &mut TestState) {
                create_order(test_state).await;
                prepare_resolvers(test_state, &[test_state.recipient_wallet.keypair.pubkey()])
                    .await;
                common_escrow_tests::test_cannot_cancel_by_non_creator(test_state).await
            }

            #[test_context(TestState)]
            #[tokio::test]
            async fn test_cannot_cancel_with_wrong_creator_ata(test_state: &mut TestState) {
                create_order(test_state).await;
                prepare_resolvers(test_state, &[test_state.recipient_wallet.keypair.pubkey()])
                    .await;
                common_escrow_tests::test_cannot_cancel_with_wrong_creator_ata(test_state).await
            }

            #[test_context(TestState)]
            #[tokio::test]
            async fn test_cannot_cancel_with_wrong_escrow_ata(test_state: &mut TestState) {
                create_order(test_state).await;
                prepare_resolvers(test_state, &[test_state.recipient_wallet.keypair.pubkey()])
                    .await;
                let (escrow, _) = create_escrow(test_state).await;

                test_state.test_arguments.order_amount += 1;
                test_state.test_arguments.escrow_amount += 1;
                create_order(test_state).await;

                let (_, escrow_ata_2) = create_escrow(test_state).await;

                let transaction = SrcProgram::get_cancel_tx(test_state, &escrow, &escrow_ata_2);

                test_state
                    .client
                    .process_transaction(transaction)
                    .await
                    .expect_error((
                        0,
                        ProgramError::Custom(ErrorCode::ConstraintTokenOwner.into()),
                    ))
            }

            #[test_context(TestState)]
            #[tokio::test]
            async fn test_cannot_cancel_before_cancellation_start(test_state: &mut TestState) {
                create_order(test_state).await;
                prepare_resolvers(test_state, &[test_state.recipient_wallet.keypair.pubkey()])
                    .await;
                common_escrow_tests::test_cannot_cancel_before_cancellation_start(test_state).await
            }
        }

        mod test_order_cancel {
            use super::*;

            #[test_context(TestState)]
            #[tokio::test]
            async fn test_order_cancel(test_state: &mut TestState) {
                prepare_resolvers(test_state, &[test_state.recipient_wallet.keypair.pubkey()])
                    .await;
                local_helpers::test_order_cancel(test_state).await;
            }
        }

        mod test_order_cancel_with_excess_tokens {
            use super::*;

            #[test_context(TestState)]
            #[tokio::test]
            async fn test_order_cancel(test_state: &mut TestState) {
                let (order, order_ata) = create_order(test_state).await;
                let transaction = get_cancel_order_tx(test_state, &order, &order_ata, None);

                let (creator_ata, _) = find_user_ata(test_state);

                let excess_amount = 1000;
                // Send excess tokens to the order account
                local_helpers::mint_excess_tokens(test_state, &order_ata, excess_amount).await;

                let balance_changes: Vec<BalanceChange> = vec![token_change(
                    creator_ata,
                    test_state.test_arguments.order_amount + excess_amount,
                )];

                test_state
                    .expect_balance_change(transaction, &balance_changes)
                    .await;

                let acc_lookup_result = test_state.client.get_account(order).await.unwrap();
                assert!(acc_lookup_result.is_none());

                let acc_lookup_result = test_state.client.get_account(order_ata).await.unwrap();
                assert!(acc_lookup_result.is_none());
            }
        }

        mod test_order_cancel_by_resolver {
            use super::*;

            #[test_context(TestState)]
            #[tokio::test]
            async fn test_cancel_by_resolver_for_free_at_the_auction_start(
                test_state: &mut TestState,
            ) {
                prepare_resolvers(test_state, &[test_state.recipient_wallet.keypair.pubkey()])
                    .await;
                local_helpers::test_cancel_by_resolver_for_free_at_the_auction_start(test_state)
                    .await;
            }

            #[test_context(TestState)]
            #[tokio::test]
            async fn test_cancel_by_resolver_for_free_at_the_auction_start_with_excess_tokens(
                test_state: &mut TestState,
            ) {
                let (order, order_ata) = create_order(test_state).await;
                prepare_resolvers(test_state, &[test_state.recipient_wallet.keypair.pubkey()])
                    .await;
                let transaction =
                    get_cancel_order_by_resolver_tx(test_state, &order, &order_ata, None);

                set_time(
                    &mut test_state.context,
                    test_state.init_timestamp + test_state.test_arguments.expiration_duration,
                );

                let (creator_ata, _) = find_user_ata(test_state);

                let excess_amount = 1000;
                // Send excess tokens to the order account
                local_helpers::mint_excess_tokens(test_state, &order_ata, excess_amount).await;

                let balance_changes: Vec<BalanceChange> = vec![token_change(
                    creator_ata,
                    test_state.test_arguments.order_amount + excess_amount,
                )];

                test_state
                    .expect_balance_change(transaction, &balance_changes)
                    .await;

                let acc_lookup_result = test_state.client.get_account(order).await.unwrap();
                assert!(acc_lookup_result.is_none());

                let acc_lookup_result = test_state.client.get_account(order_ata).await.unwrap();
                assert!(acc_lookup_result.is_none());
            }

            #[test_context(TestState)]
            #[tokio::test]
            async fn test_cancel_by_resolver_at_different_points(test_state: &mut TestState) {
                local_helpers::test_cancel_by_resolver_at_different_points(test_state, false, None)
                    .await;
            }

            #[test_context(TestState)]
            #[tokio::test]
            async fn test_cancel_by_resolver_after_auction(test_state: &mut TestState) {
                prepare_resolvers(test_state, &[test_state.recipient_wallet.keypair.pubkey()])
                    .await;
                local_helpers::test_cancel_by_resolver_after_auction(test_state).await;
            }

            #[test_context(TestState)]
            #[tokio::test]
            async fn test_cancel_by_resolver_reward_less_then_auction_calculated(
                test_state: &mut TestState,
            ) {
                prepare_resolvers(test_state, &[test_state.recipient_wallet.keypair.pubkey()])
                    .await;
                local_helpers::test_cancel_by_resolver_reward_less_then_auction_calculated(
                    test_state,
                )
                .await;
            }

            #[test_context(TestState)]
            #[tokio::test]
            async fn test_cancel_by_resolver_fails_if_order_is_not_expired(
                test_state: &mut TestState,
            ) {
                let (order, order_ata) = create_order(test_state).await;

                prepare_resolvers(test_state, &[test_state.recipient_wallet.keypair.pubkey()])
                    .await;
                let transaction =
                    get_cancel_order_by_resolver_tx(test_state, &order, &order_ata, None);

                test_state
                    .client
                    .process_transaction(transaction)
                    .await
                    .expect_error((0, ProgramError::Custom(EscrowError::OrderNotExpired.into())));
            }
        }

<<<<<<< HEAD
        mod test_order_public_cancel {
            use super::local_helpers::*;
            use super::*;

            #[test_context(TestState)]
            #[tokio::test]
            async fn test_public_cancel_by_taker(test_state: &mut TestState) {
                test_public_cancel_escrow(
                    test_state,
                    &test_state.recipient_wallet.keypair.insecure_clone(),
                )
                .await;
            }
=======
            #[test_context(TestState)]
            #[tokio::test]
            async fn test_cancel_by_resolver_fails_without_resolver_access(
                test_state: &mut TestState,
            ) {
                let (order, order_ata) = create_order(test_state).await;
                // test_state.recipient_wallet does not have resolver access
                let transaction =
                    get_cancel_order_by_resolver_tx(test_state, &order, &order_ata, None);
                test_state
                    .client
                    .process_transaction(transaction)
                    .await
                    .expect_error((
                        0,
                        ProgramError::Custom(ErrorCode::AccountNotInitialized.into()),
                    ));
            }

            mod test_order_public_cancel {
                use super::local_helpers::*;
                use super::*;

                #[test_context(TestState)]
                #[tokio::test]
                async fn test_public_cancel_by_taker(test_state: &mut TestState) {
                    prepare_resolvers(test_state, &[test_state.recipient_wallet.keypair.pubkey()])
                        .await;
                    test_public_cancel_escrow(
                        test_state,
                        &test_state.recipient_wallet.keypair.insecure_clone(),
                    )
                    .await;
                }
>>>>>>> 06ef2533

            #[test_context(TestState)]
            #[tokio::test]
            async fn test_public_cancel_by_any_account(test_state: &mut TestState) {
                let canceller = Keypair::new();
                transfer_lamports(
                    &mut test_state.context,
                    WALLET_DEFAULT_LAMPORTS,
                    &test_state.payer_kp,
                    &canceller.pubkey(),
                )
                .await;

<<<<<<< HEAD
                test_public_cancel_escrow(test_state, &canceller).await;
            }

            #[test_context(TestState)]
            #[tokio::test]
            async fn test_cannot_public_cancel_before_public_cancellation_start(
                test_state: &mut TestState,
            ) {
                create_order(test_state).await;
                let (escrow, escrow_ata) = create_escrow(test_state).await;
                let transaction = create_public_escrow_cancel_tx(
                    test_state,
                    &escrow,
                    &escrow_ata,
                    &test_state.payer_kp,
                );

                set_time(
                    &mut test_state.context,
                    test_state.init_timestamp
                        + DEFAULT_PERIOD_DURATION * PeriodType::Cancellation as u32,
                );
                test_state
                    .client
                    .process_transaction(transaction)
                    .await
                    .expect_error((0, ProgramError::Custom(EscrowError::InvalidTime.into())))
=======
                    prepare_resolvers(
                        test_state,
                        &[
                            test_state.recipient_wallet.keypair.pubkey(),
                            canceller.pubkey(),
                        ],
                    )
                    .await;
                    test_public_cancel_escrow(test_state, &canceller).await;
                }

                #[test_context(TestState)]
                #[tokio::test]
                async fn test_cannot_public_cancel_before_public_cancellation_start(
                    test_state: &mut TestState,
                ) {
                    create_order(test_state).await;
                    prepare_resolvers(
                        test_state,
                        &[
                            test_state.recipient_wallet.keypair.pubkey(),
                            test_state.payer_kp.pubkey(),
                        ],
                    )
                    .await;
                    let (escrow, escrow_ata) = create_escrow(test_state).await;
                    let transaction = create_public_escrow_cancel_tx(
                        test_state,
                        &escrow,
                        &escrow_ata,
                        &test_state.payer_kp,
                    );

                    set_time(
                        &mut test_state.context,
                        test_state.init_timestamp
                            + DEFAULT_PERIOD_DURATION * PeriodType::Cancellation as u32,
                    );
                    test_state
                        .client
                        .process_transaction(transaction)
                        .await
                        .expect_error((0, ProgramError::Custom(EscrowError::InvalidTime.into())));
                }

                #[test_context(TestState)]
                #[tokio::test]
                async fn test_public_cancel_fails_without_resolver_access(
                    test_state: &mut TestState,
                ) {
                    let canceller = Keypair::new();
                    transfer_lamports(
                        &mut test_state.context,
                        WALLET_DEFAULT_LAMPORTS,
                        &test_state.payer_kp,
                        &canceller.pubkey(),
                    )
                    .await;

                    create_order(test_state).await;
                    prepare_resolvers(test_state, &[test_state.recipient_wallet.keypair.pubkey()])
                        .await;
                    let (escrow, escrow_ata) = create_escrow(test_state).await;

                    // canceller does not have resolver access
                    let transaction = create_public_escrow_cancel_tx(
                        test_state,
                        &escrow,
                        &escrow_ata,
                        &canceller,
                    );
                    test_state
                        .client
                        .process_transaction(transaction)
                        .await
                        .expect_error((
                            0,
                            ProgramError::Custom(ErrorCode::AccountNotInitialized.into()),
                        ));
                }
>>>>>>> 06ef2533
            }
        }

        mod test_order_rescue_funds_for_order {
            use super::*;

<<<<<<< HEAD
            #[test_context(TestState)]
            #[tokio::test]
            async fn test_rescue_all_tokens_from_order_and_close_ata(test_state: &mut TestState) {
                local_helpers::test_rescue_all_tokens_from_order_and_close_ata(test_state).await
            }

            #[test_context(TestState)]
            #[tokio::test]
            async fn test_rescue_part_of_tokens_from_order_and_not_close_ata(
                test_state: &mut TestState,
            ) {
                local_helpers::test_rescue_part_of_tokens_from_order_and_not_close_ata(test_state)
=======
                #[test_context(TestState)]
                #[tokio::test]
                async fn test_rescue_all_tokens_from_order_and_close_ata(
                    test_state: &mut TestState,
                ) {
                    prepare_resolvers(test_state, &[test_state.recipient_wallet.keypair.pubkey()])
                        .await;
                    local_helpers::test_rescue_all_tokens_from_order_and_close_ata(test_state).await
                }

                #[test_context(TestState)]
                #[tokio::test]
                async fn test_rescue_part_of_tokens_from_order_and_not_close_ata(
                    test_state: &mut TestState,
                ) {
                    prepare_resolvers(test_state, &[test_state.recipient_wallet.keypair.pubkey()])
                        .await;
                    local_helpers::test_rescue_part_of_tokens_from_order_and_not_close_ata(
                        test_state,
                    )
>>>>>>> 06ef2533
                    .await
            }

<<<<<<< HEAD
            #[test_context(TestState)]
            #[tokio::test]
            async fn test_cannot_rescue_funds_from_order_before_rescue_delay_pass(
                test_state: &mut TestState,
            ) {
                local_helpers::test_cannot_rescue_funds_from_order_before_rescue_delay_pass(
                    test_state,
                )
                .await
            }

            #[test_context(TestState)]
            #[tokio::test]
            async fn test_cannot_rescue_funds_from_order_with_wrong_recipient_ata(
                test_state: &mut TestState,
            ) {
                local_helpers::test_cannot_rescue_funds_from_order_with_wrong_recipient_ata(
                    test_state,
                )
                .await
            }

            #[test_context(TestState)]
            #[tokio::test]
            async fn test_cannot_rescue_funds_from_order_with_wrong_order_ata(
                test_state: &mut TestState,
            ) {
                local_helpers::test_cannot_rescue_funds_from_order_with_wrong_orders_ata(test_state)
=======
                #[test_context(TestState)]
                #[tokio::test]
                async fn test_cannot_rescue_funds_from_order_before_rescue_delay_pass(
                    test_state: &mut TestState,
                ) {
                    prepare_resolvers(test_state, &[test_state.recipient_wallet.keypair.pubkey()])
                        .await;
                    local_helpers::test_cannot_rescue_funds_from_order_before_rescue_delay_pass(
                        test_state,
                    )
>>>>>>> 06ef2533
                    .await
            }
        }

<<<<<<< HEAD
        mod test_order_rescue_funds_for_escrow {
            use super::*;

            #[test_context(TestState)]
            #[tokio::test]
            async fn test_rescue_all_tokens_and_close_ata(test_state: &mut TestState) {
                create_order(test_state).await;
                common_escrow_tests::test_rescue_all_tokens_and_close_ata(test_state).await
            }

            #[test_context(TestState)]
            #[tokio::test]
            async fn test_rescue_part_of_tokens_and_not_close_ata(test_state: &mut TestState) {
                create_order(test_state).await;
                common_escrow_tests::test_rescue_part_of_tokens_and_not_close_ata(test_state).await
            }

            #[test_context(TestState)]
            #[tokio::test]
            async fn test_cannot_rescue_funds_before_rescue_delay_pass(test_state: &mut TestState) {
                create_order(test_state).await;
                common_escrow_tests::test_cannot_rescue_funds_before_rescue_delay_pass(test_state)
=======
                #[test_context(TestState)]
                #[tokio::test]
                async fn test_cannot_rescue_funds_from_order_by_non_whitelisted_resolver(
                    test_state: &mut TestState,
                ) {
                    local_helpers::test_cannot_rescue_funds_from_order_by_non_whitelisted_resolver(
                        test_state,
                    )
                    .await
                }

                #[test_context(TestState)]
                #[tokio::test]
                async fn test_cannot_rescue_funds_from_order_with_wrong_recipient_ata(
                    test_state: &mut TestState,
                ) {
                    prepare_resolvers(test_state, &[test_state.recipient_wallet.keypair.pubkey()])
                        .await;
                    local_helpers::test_cannot_rescue_funds_from_order_with_wrong_recipient_ata(
                        test_state,
                    )
>>>>>>> 06ef2533
                    .await
            }

<<<<<<< HEAD
            #[test_context(TestState)]
            #[tokio::test]
            async fn test_cannot_rescue_funds_by_non_recipient(test_state: &mut TestState) {
                create_order(test_state).await;
                common_escrow_tests::test_cannot_rescue_funds_by_non_recipient(test_state).await
            }

            #[test_context(TestState)]
            #[tokio::test]
            async fn test_cannot_rescue_funds_with_wrong_recipient_ata(test_state: &mut TestState) {
                create_order(test_state).await;
                common_escrow_tests::test_cannot_rescue_funds_with_wrong_recipient_ata(test_state)
                    .await
            }

            #[test_context(TestState)]
            #[tokio::test]
            async fn test_cannot_rescue_funds_with_wrong_order_ata(test_state: &mut TestState) {
                create_order(test_state).await;
                common_escrow_tests::test_cannot_rescue_funds_with_wrong_escrow_ata(test_state)
=======
                #[test_context(TestState)]
                #[tokio::test]
                async fn test_cannot_rescue_funds_from_order_with_wrong_order_ata(
                    test_state: &mut TestState,
                ) {
                    prepare_resolvers(test_state, &[test_state.recipient_wallet.keypair.pubkey()])
                        .await;
                    local_helpers::test_cannot_rescue_funds_from_order_with_wrong_orders_ata(
                        test_state,
                    )
>>>>>>> 06ef2533
                    .await
            }
        }

        mod test_order_creation_cost {
            use super::*;

<<<<<<< HEAD
            #[test_context(TestState)]
            #[tokio::test]
            async fn test_order_creation_tx_cost(test_state: &mut TestState) {
                common_escrow_tests::test_escrow_creation_tx_cost(test_state).await
            }
        }

        mod test_partial_fill_escrow_creation {
            use crate::local_helpers::{
                compute_merkle_leaves, create_escrow_for_partial_fill_data,
                create_order_for_partial_fill, get_index_for_escrow_amount,
                test_escrow_creation_for_partial_fill,
            };

            use super::*;
            use cross_chain_escrow_src::merkle_tree::MerkleProof;
            use solana_sdk::keccak::{hashv, Hash};

            #[test_context(TestState)]
            #[tokio::test]
            async fn test_create_escrow_with_merkle_proof_and_leaf_validation(
                test_state: &mut TestState,
            ) {
                let (order, order_ata) = create_order_for_partial_fill(test_state).await;

                let escrow_amount = DEFAULT_ESCROW_AMOUNT / DEFAULT_PARTS_AMOUNT_FOR_MULTIPLE * 3;
                test_escrow_creation_for_partial_fill(test_state, escrow_amount).await;

                // Check that the order accounts have not been closed.
                let acc_lookup_result = test_state.client.get_account(order).await.unwrap();
                assert!(acc_lookup_result.is_some());

                let acc_lookup_result = test_state.client.get_account(order_ata).await.unwrap();
                assert!(acc_lookup_result.is_some());
            }

            #[test_context(TestState)]
            #[tokio::test]
            async fn test_create_two_escrows_for_separate_parts(test_state: &mut TestState) {
                let (order, order_ata) = create_order_for_partial_fill(test_state).await;

                let escrow_amount = DEFAULT_ESCROW_AMOUNT / DEFAULT_PARTS_AMOUNT_FOR_MULTIPLE;
                test_escrow_creation_for_partial_fill(test_state, escrow_amount).await;
                test_escrow_creation_for_partial_fill(test_state, escrow_amount).await;

                // Check that the order accounts have not been closed.
                let acc_lookup_result = test_state.client.get_account(order).await.unwrap();
                assert!(acc_lookup_result.is_some());

                let acc_lookup_result = test_state.client.get_account(order_ata).await.unwrap();
                assert!(acc_lookup_result.is_some());
            }

            #[test_context(TestState)]
            #[tokio::test]
            async fn test_create_escrow_with_merkle_proof_and_leaf_validation_for_full_fill(
                test_state: &mut TestState,
            ) {
                let (order, order_ata) = create_order_for_partial_fill(test_state).await;

                test_escrow_creation_for_partial_fill(test_state, DEFAULT_ESCROW_AMOUNT).await;

                // Check that the order accounts have been closed.
                let acc_lookup_result = test_state.client.get_account(order).await.unwrap();
                assert!(acc_lookup_result.is_none());

                let acc_lookup_result = test_state.client.get_account(order_ata).await.unwrap();
                assert!(acc_lookup_result.is_none());
            }

            #[test_context(TestState)]
            #[tokio::test]
            async fn test_create_two_escrows_for_full_order(test_state: &mut TestState) {
                let (order, order_ata) = create_order_for_partial_fill(test_state).await;

                let escrow_amount = DEFAULT_ESCROW_AMOUNT / DEFAULT_PARTS_AMOUNT_FOR_MULTIPLE;
                test_escrow_creation_for_partial_fill(test_state, escrow_amount).await;
                test_escrow_creation_for_partial_fill(
                    test_state,
                    DEFAULT_ESCROW_AMOUNT - escrow_amount, // full fill
                )
                .await;

                // Check that the order accounts have been closed.
                let acc_lookup_result = test_state.client.get_account(order).await.unwrap();
                assert!(acc_lookup_result.is_none());

                let acc_lookup_result = test_state.client.get_account(order_ata).await.unwrap();
                assert!(acc_lookup_result.is_none());
            }

            #[test_context(TestState)]
            #[tokio::test]
            async fn test_create_escrow_fails_if_second_escrow_amount_too_large(
                test_state: &mut TestState,
            ) {
                create_order_for_partial_fill(test_state).await;
                let escrow_amount = DEFAULT_ESCROW_AMOUNT / DEFAULT_PARTS_AMOUNT_FOR_MULTIPLE * 3;
                test_escrow_creation_for_partial_fill(test_state, escrow_amount).await;
                let (_, _, transaction) = create_escrow_for_partial_fill_data(
                    test_state,
                    DEFAULT_ESCROW_AMOUNT - escrow_amount + 1,
                )
                .await;

                test_state
                    .client
                    .process_transaction(transaction)
=======
                #[test_context(TestState)]
                #[tokio::test]
                async fn test_rescue_all_tokens_and_close_ata(test_state: &mut TestState) {
                    create_order(test_state).await;
                    prepare_resolvers(test_state, &[test_state.recipient_wallet.keypair.pubkey()])
                        .await;
                    common_escrow_tests::test_rescue_all_tokens_and_close_ata(test_state).await
                }

                #[test_context(TestState)]
                #[tokio::test]
                async fn test_rescue_part_of_tokens_and_not_close_ata(test_state: &mut TestState) {
                    create_order(test_state).await;
                    prepare_resolvers(test_state, &[test_state.recipient_wallet.keypair.pubkey()])
                        .await;
                    common_escrow_tests::test_rescue_part_of_tokens_and_not_close_ata(test_state)
                        .await
                }

                #[test_context(TestState)]
                #[tokio::test]
                async fn test_cannot_rescue_funds_before_rescue_delay_pass(
                    test_state: &mut TestState,
                ) {
                    create_order(test_state).await;
                    prepare_resolvers(test_state, &[test_state.recipient_wallet.keypair.pubkey()])
                        .await;
                    common_escrow_tests::test_cannot_rescue_funds_before_rescue_delay_pass(
                        test_state,
                    )
>>>>>>> 06ef2533
                    .await
                    .expect_error((0, ProgramError::Custom(EscrowError::InvalidAmount.into())));
            }

<<<<<<< HEAD
            #[test_context(TestState)]
            #[tokio::test]
            async fn test_create_escrow_fails_if_second_escrow_have_same_proof_index(
                test_state: &mut TestState,
            ) {
                create_order_for_partial_fill(test_state).await;

                let escrow_amount = DEFAULT_ESCROW_AMOUNT / DEFAULT_PARTS_AMOUNT_FOR_MULTIPLE + 1;
                test_escrow_creation_for_partial_fill(test_state, escrow_amount).await;
                let so_small_escrow_amount = 1;
                let (_, _, transaction) =
                    create_escrow_for_partial_fill_data(test_state, so_small_escrow_amount).await;

                test_state
                    .client
                    .process_transaction(transaction)
=======
                #[test_context(TestState)]
                #[tokio::test]
                async fn test_cannot_rescue_funds_by_non_recipient(test_state: &mut TestState) {
                    create_order(test_state).await;
                    prepare_resolvers(test_state, &[test_state.recipient_wallet.keypair.pubkey()])
                        .await;
                    common_escrow_tests::test_cannot_rescue_funds_by_non_recipient(test_state).await
                }

                #[test_context(TestState)]
                #[tokio::test]
                async fn test_cannot_rescue_funds_with_wrong_recipient_ata(
                    test_state: &mut TestState,
                ) {
                    create_order(test_state).await;
                    prepare_resolvers(test_state, &[test_state.recipient_wallet.keypair.pubkey()])
                        .await;
                    common_escrow_tests::test_cannot_rescue_funds_with_wrong_recipient_ata(
                        test_state,
                    )
>>>>>>> 06ef2533
                    .await
                    .expect_error((
                        0,
                        ProgramError::Custom(EscrowError::InvalidPartialFill.into()),
                    ));
            }

<<<<<<< HEAD
            #[test_context(TestState)]
            #[tokio::test]
            async fn test_create_escrow_fails_with_incorrect_merkle_root(
                test_state: &mut TestState,
            ) {
                test_state.test_arguments.order_parts_amount = DEFAULT_PARTS_AMOUNT_FOR_MULTIPLE;
                let merkle_hashes = compute_merkle_leaves(test_state);
                test_state.hashlock = hashv(&[b"incorrect_root"]);
                test_state.test_arguments.allow_multiple_fills = true;
                create_order(test_state).await;

                test_state.test_arguments.escrow_amount =
                    DEFAULT_ESCROW_AMOUNT / DEFAULT_PARTS_AMOUNT_FOR_MULTIPLE;
                let index_to_validate = get_index_for_escrow_amount(
                    test_state,
                    test_state.test_arguments.escrow_amount,
                );
                let hashed_secret = merkle_hashes.hashed_secrets[index_to_validate];
                let proof_hashes = get_proof(merkle_hashes.leaves.clone(), index_to_validate);
                let proof = MerkleProof {
                    proof: proof_hashes,
                    index: index_to_validate as u32,
                    hashed_secret,
                };
                test_state.test_arguments.merkle_proof = Some(proof);
                let (_, _, transaction) = create_escrow_data(test_state);

                test_state
                    .client
                    .process_transaction(transaction)
                    .await
                    .expect_error((
                        0,
                        ProgramError::Custom(EscrowError::InvalidMerkleProof.into()),
                    ));
=======
                #[test_context(TestState)]
                #[tokio::test]
                async fn test_cannot_rescue_funds_with_wrong_order_ata(test_state: &mut TestState) {
                    create_order(test_state).await;
                    prepare_resolvers(test_state, &[test_state.recipient_wallet.keypair.pubkey()])
                        .await;
                    common_escrow_tests::test_cannot_rescue_funds_with_wrong_escrow_ata(test_state)
                        .await
                }
>>>>>>> 06ef2533
            }

            #[test_context(TestState)]
            #[tokio::test]
            async fn test_create_escrow_fails_with_incorrect_merkle_proof(
                test_state: &mut TestState,
            ) {
                create_order_for_partial_fill(test_state).await;

<<<<<<< HEAD
                let merkle_hashes = compute_merkle_leaves(test_state);
                test_state.test_arguments.escrow_amount =
                    DEFAULT_ESCROW_AMOUNT / DEFAULT_PARTS_AMOUNT_FOR_MULTIPLE;
                let index_to_validate = get_index_for_escrow_amount(
                    test_state,
                    test_state.test_arguments.escrow_amount,
                );
                let hashed_secret = merkle_hashes.hashed_secrets[index_to_validate];

                let incorrect_proof_hashes =
                    get_proof(merkle_hashes.leaves.clone(), index_to_validate + 1);

                let proof = MerkleProof {
                    proof: incorrect_proof_hashes,
                    index: index_to_validate as u32,
                    hashed_secret,
                };
                test_state.test_arguments.merkle_proof = Some(proof);
                let (_, _, transaction) = create_escrow_data(test_state);

                test_state
                    .client
                    .process_transaction(transaction)
                    .await
                    .expect_error((
                        0,
                        ProgramError::Custom(EscrowError::InvalidMerkleProof.into()),
                    ));
            }

            #[test_context(TestState)]
            #[tokio::test]
            async fn test_create_escrow_fails_with_incorrect_secret_for_leaf(
                test_state: &mut TestState,
            ) {
                create_order_for_partial_fill(test_state).await;

                let merkle_hashes = compute_merkle_leaves(test_state);
                test_state.test_arguments.escrow_amount =
                    DEFAULT_ESCROW_AMOUNT / DEFAULT_PARTS_AMOUNT_FOR_MULTIPLE * 2;
                let index_to_validate = get_index_for_escrow_amount(
                    test_state,
                    test_state.test_arguments.escrow_amount,
                );
                let proof_hashes = get_proof(merkle_hashes.leaves.clone(), index_to_validate);

                // Incorrect hashed_secret
                let proof = MerkleProof {
                    proof: proof_hashes,
                    index: index_to_validate as u32,
                    hashed_secret: merkle_hashes.hashed_secrets[index_to_validate + 1],
                };
                test_state.test_arguments.merkle_proof = Some(proof);
                let (_, _, transaction) = create_escrow_data(test_state);

                test_state
                    .client
                    .process_transaction(transaction)
                    .await
                    .expect_error((
                        0,
                        ProgramError::Custom(EscrowError::InvalidMerkleProof.into()),
                    ));
            }

            #[test_context(TestState)]
            #[tokio::test]
            async fn test_create_escrow_fails_without_merkle_proof(test_state: &mut TestState) {
                create_order_for_partial_fill(test_state).await;

                // test_state.test_arguments.merkle_proof is none
                let (_, _, transaction) = create_escrow_data(test_state);

                test_state
                    .client
                    .process_transaction(transaction)
                    .await
                    .expect_error((
                        0,
                        ProgramError::Custom(EscrowError::InconsistentMerkleProofTrait.into()),
                    ));
            }

            #[test_context(TestState)]
            #[tokio::test]
            async fn test_create_escrow_fails_if_multiple_fills_are_false_and_merkle_proof_is_provided(
                test_state: &mut TestState,
            ) {
                test_state.test_arguments.order_parts_amount = DEFAULT_PARTS_AMOUNT_FOR_MULTIPLE;
                let merkle_hashes = compute_merkle_leaves(test_state);
                test_state.test_arguments.order_parts_amount = DEFAULT_PARTS_AMOUNT;
                let root = get_root(merkle_hashes.leaves.clone());
                test_state.hashlock = Hash::new_from_array(root);
                // test_state.test_arguments.allow_multiple_fills is false;
                create_order(test_state).await;

                let index_to_validate = get_index_for_escrow_amount(
                    test_state,
                    test_state.test_arguments.escrow_amount,
                ); // fill the full order
                let hashed_secret = merkle_hashes.hashed_secrets[index_to_validate];
                let proof_hashes = get_proof(merkle_hashes.leaves.clone(), index_to_validate);
                let proof = MerkleProof {
                    proof: proof_hashes,
                    index: index_to_validate as u32,
                    hashed_secret,
                };
                test_state.test_arguments.merkle_proof = Some(proof);
                let (_, _, transaction) = create_escrow_data(test_state);

                test_state
                    .client
                    .process_transaction(transaction)
                    .await
                    .expect_error((
                        0,
                        ProgramError::Custom(EscrowError::InconsistentMerkleProofTrait.into()),
                    ));
            }

            #[test_context(TestState)]
            #[tokio::test]
            async fn test_create_two_escrows_for_full_order_excess_tokens(
                test_state: &mut TestState,
            ) {
                let (order, order_ata) = create_order_for_partial_fill(test_state).await;

                let escrow_amount = DEFAULT_ESCROW_AMOUNT / DEFAULT_PARTS_AMOUNT_FOR_MULTIPLE;
                test_escrow_creation_for_partial_fill(test_state, escrow_amount).await;

                let excess_amount = 1000;
                // Send excess tokens to the order ATA.
                local_helpers::mint_excess_tokens(
                    test_state,
                    &order_ata,
                    excess_amount,
                )
                .await;
                let (_, escrow_ata) = test_escrow_creation_for_partial_fill(
                    test_state,
                    DEFAULT_ESCROW_AMOUNT - escrow_amount, // full fill
                )
                .await;

                // Check that the escrow ATA was created with the correct amount.
                assert_eq!(
                    test_state.test_arguments.escrow_amount + excess_amount,
                    get_token_balance(&mut test_state.context, &escrow_ata).await
                );

                // Check that the order accounts have been closed.
                let acc_lookup_result = test_state.client.get_account(order).await.unwrap();
                assert!(acc_lookup_result.is_none());

                let acc_lookup_result = test_state.client.get_account(order_ata).await.unwrap();
                assert!(acc_lookup_result.is_none());
=======
                #[test_context(TestState)]
                #[tokio::test]
                async fn test_order_creation_tx_cost(test_state: &mut TestState) {
                    prepare_resolvers(test_state, &[test_state.recipient_wallet.keypair.pubkey()])
                        .await;
                    common_escrow_tests::test_escrow_creation_tx_cost(test_state).await
                }
>>>>>>> 06ef2533
            }
        }
    }
);

mod local_helpers {
    use super::*;

    use anchor_lang::InstructionData;
    use common_tests::whitelist::get_whitelist_access_address;
    use cross_chain_escrow_src::merkle_tree::MerkleProof;
    use solana_program::instruction::{AccountMeta, Instruction};
    use solana_program::pubkey::Pubkey;
    use solana_program::system_program::ID as system_program_id;
    use solana_sdk::keccak::{hashv, Hash};
    use solana_sdk::signature::Signer;
    use solana_sdk::transaction::Transaction;

    /// Byte offset in the escrow account data where the `dst_amount` field is located
    const DST_AMOUNT_OFFSET: usize = 205;
    const U64_SIZE: usize = size_of::<u64>();

    pub fn create_public_escrow_cancel_tx<S: TokenVariant>(
        test_state: &TestStateBase<SrcProgram, S>,
        escrow: &Pubkey,
        escrow_ata: &Pubkey,
        canceller: &Keypair,
    ) -> Transaction {
        let instruction_data =
            InstructionData::data(&cross_chain_escrow_src::instruction::PublicCancelEscrow {});

        let (creator_ata, _) = find_user_ata(test_state);
        let (whitelist_access, _) = get_whitelist_access_address(&canceller.pubkey());

        let instruction: Instruction = Instruction {
            program_id: cross_chain_escrow_src::id(),
            accounts: vec![
                AccountMeta::new(test_state.recipient_wallet.keypair.pubkey(), false),
                AccountMeta::new(test_state.creator_wallet.keypair.pubkey(), false),
                AccountMeta::new_readonly(test_state.token, false),
                AccountMeta::new(canceller.pubkey(), true),
                AccountMeta::new_readonly(whitelist_access, false),
                AccountMeta::new(*escrow, false),
                AccountMeta::new(*escrow_ata, false),
                AccountMeta::new(creator_ata, false),
                AccountMeta::new_readonly(S::get_token_program_id(), false),
                AccountMeta::new_readonly(system_program_id, false),
            ],
            data: instruction_data,
        };

        Transaction::new_signed_with_payer(
            &[instruction],
            Some(&test_state.payer_kp.pubkey()),
            &[&test_state.payer_kp, canceller],
            test_state.context.last_blockhash,
        )
    }

    /// Reads the `dst_amount` field (u64) directly from the raw account data.
    pub fn get_dst_amount(data: &[u8]) -> Option<[u64; 4]> {
        let end = DST_AMOUNT_OFFSET + U64_SIZE * 4;
        let slice = data.get(DST_AMOUNT_OFFSET..end)?;
        Some(U256::from_little_endian(slice).0)
    }

    pub async fn test_order_creation<S: TokenVariant>(
        test_state: &mut TestStateBase<SrcProgram, S>,
    ) {
        let (order, order_ata, transaction) = create_order_data(test_state);

        test_state
            .client
            .process_transaction(transaction)
            .await
            .expect_success();

        let (creator_ata, _) = find_user_ata(test_state);

        // Check token balance for the order is as expected.
        assert_eq!(
            DEFAULT_ESCROW_AMOUNT,
            get_token_balance(&mut test_state.context, &order_ata).await
        );

        // Check the lamport balance of order account is as expected.
        let order_data_len = get_order_data_len();
        let rent_lamports = get_min_rent_for_size(&mut test_state.client, order_data_len).await;

        let order_ata_lamports =
            get_min_rent_for_size(&mut test_state.client, S::get_token_account_size()).await;
        assert_eq!(
            rent_lamports,
            test_state.client.get_balance(order).await.unwrap()
        );

        // Check the token or lamport balance of creator account is as expected.
        if !test_state.test_arguments.asset_is_native {
            assert_eq!(
                WALLET_DEFAULT_TOKENS - DEFAULT_ESCROW_AMOUNT,
                get_token_balance(&mut test_state.context, &creator_ata).await
            );
        } else {
            // Check native balance for the creator is as expected.
            assert_eq!(
                WALLET_DEFAULT_LAMPORTS
                    - DEFAULT_ESCROW_AMOUNT
                    - order_ata_lamports
                    - rent_lamports,
                // The pure lamport balance of the creator wallet after the transaction.
                test_state
                    .client
                    .get_balance(test_state.creator_wallet.keypair.pubkey())
                    .await
                    .unwrap()
            );
        }

        // Calculate the wrapped SOL amount if the token is NATIVE_MINT to adjust the escrow ATA balance.
        let wrapped_sol = if test_state.token == NATIVE_MINT {
            test_state.test_arguments.order_amount
        } else {
            0
        };

        assert_eq!(
            order_ata_lamports,
            test_state.client.get_balance(order_ata).await.unwrap() - wrapped_sol
        );
    }

    pub async fn test_public_cancel_escrow<S: TokenVariant>(
        test_state: &mut TestStateBase<SrcProgram, S>,
        canceller: &Keypair,
    ) {
        create_order(test_state).await;
        let (escrow, escrow_ata) = create_escrow(test_state).await;

        let transaction =
            create_public_escrow_cancel_tx(test_state, &escrow, &escrow_ata, canceller);

        set_time(
            &mut test_state.context,
            test_state.init_timestamp
                + DEFAULT_PERIOD_DURATION * PeriodType::PublicCancellation as u32,
        );

        let escrow_data_len = <SrcProgram as EscrowVariant<Token2022>>::get_escrow_data_len();
        let rent_lamports = get_min_rent_for_size(&mut test_state.client, escrow_data_len).await;

        let token_account_rent =
            get_min_rent_for_size(&mut test_state.client, S::get_token_account_size()).await;

        let (creator_ata, _) = find_user_ata(test_state);

        let balance_changes: Vec<BalanceChange> = if canceller
            != &test_state.recipient_wallet.keypair
        {
            [
                token_change(creator_ata, DEFAULT_ESCROW_AMOUNT),
                native_change(canceller.pubkey(), test_state.test_arguments.safety_deposit),
                native_change(
                    test_state.recipient_wallet.keypair.pubkey(),
                    rent_lamports + token_account_rent - test_state.test_arguments.safety_deposit,
                ),
            ]
            .to_vec()
        } else {
            [
                token_change(creator_ata, DEFAULT_ESCROW_AMOUNT),
                native_change(
                    test_state.recipient_wallet.keypair.pubkey(),
                    rent_lamports + token_account_rent,
                ),
            ]
            .to_vec()
        };

        test_state
            .expect_balance_change(transaction, &balance_changes)
            .await;

        // Assert accounts were closed
        assert!(test_state
            .client
            .get_account(escrow)
            .await
            .unwrap()
            .is_none());

        // Assert escrow_ata was closed
        assert!(test_state
            .client
            .get_account(escrow_ata)
            .await
            .unwrap()
            .is_none());
    }

    fn get_rescue_funds_from_order_tx<S: TokenVariant>(
        test_state: &mut TestStateBase<SrcProgram, S>,
        order: &Pubkey,
        order_ata: &Pubkey,
        token_to_rescue: &Pubkey,
        recipient_ata: &Pubkey,
    ) -> Transaction {
        let instruction_data =
            InstructionData::data(&cross_chain_escrow_src::instruction::RescueFundsForOrder {
                hashlock: test_state.hashlock.to_bytes(),
                order_hash: test_state.order_hash.to_bytes(),
                order_creator: test_state.creator_wallet.keypair.pubkey(),
                order_mint: test_state.token,
                order_amount: test_state.test_arguments.order_amount,
                safety_deposit: test_state.test_arguments.safety_deposit,
                rescue_start: test_state.test_arguments.rescue_start,
                rescue_amount: test_state.test_arguments.rescue_amount,
            });

        let (whitelist_access, _) =
            get_whitelist_access_address(&test_state.recipient_wallet.keypair.pubkey());

        let instruction: Instruction = Instruction {
            program_id: cross_chain_escrow_src::id(),
            accounts: vec![
                AccountMeta::new(test_state.recipient_wallet.keypair.pubkey(), true),
                AccountMeta::new_readonly(whitelist_access, false),
                AccountMeta::new_readonly(*token_to_rescue, false),
                AccountMeta::new(*order, false),
                AccountMeta::new(*order_ata, false),
                AccountMeta::new(*recipient_ata, false),
                AccountMeta::new_readonly(S::get_token_program_id(), false),
                AccountMeta::new_readonly(system_program_id, false),
            ],
            data: instruction_data,
        };

        Transaction::new_signed_with_payer(
            &[instruction],
            Some(&test_state.payer_kp.pubkey()),
            &[
                &test_state.context.payer,
                &test_state.recipient_wallet.keypair,
            ],
            test_state.context.last_blockhash,
        )
    }

    pub async fn test_rescue_all_tokens_from_order_and_close_ata<S: TokenVariant>(
        test_state: &mut TestStateBase<SrcProgram, S>,
    ) {
        let (order, _) = create_order(test_state).await;

        let token_to_rescue = S::deploy_spl_token(&mut test_state.context).await.pubkey();
        let order_ata =
            S::initialize_spl_associated_account(&mut test_state.context, &token_to_rescue, &order)
                .await;
        let recipient_ata = S::initialize_spl_associated_account(
            &mut test_state.context,
            &token_to_rescue,
            &test_state.recipient_wallet.keypair.pubkey(),
        )
        .await;

        S::mint_spl_tokens(
            &mut test_state.context,
            &token_to_rescue,
            &order_ata,
            &test_state.payer_kp.pubkey(),
            &test_state.payer_kp,
            test_state.test_arguments.rescue_amount,
        )
        .await;

        let transaction = get_rescue_funds_from_order_tx(
            test_state,
            &order,
            &order_ata,
            &token_to_rescue,
            &recipient_ata,
        );

        let token_account_rent =
            get_min_rent_for_size(&mut test_state.client, S::get_token_account_size()).await;

        set_time(
            &mut test_state.context,
            test_state.init_timestamp + common::constants::RESCUE_DELAY + 100,
        );
        test_state
            .expect_balance_change(
                transaction,
                &[
                    native_change(
                        test_state.recipient_wallet.keypair.pubkey(),
                        token_account_rent,
                    ),
                    token_change(recipient_ata, test_state.test_arguments.rescue_amount),
                ],
            )
            .await;

        // Assert escrow_ata was closed
        assert!(test_state
            .client
            .get_account(order_ata)
            .await
            .unwrap()
            .is_none());
    }

    pub async fn test_rescue_part_of_tokens_from_order_and_not_close_ata<S: TokenVariant>(
        test_state: &mut TestStateBase<SrcProgram, S>,
    ) {
        let (order, _) = create_order(test_state).await;

        let token_to_rescue = S::deploy_spl_token(&mut test_state.context).await.pubkey();
        let order_ata =
            S::initialize_spl_associated_account(&mut test_state.context, &token_to_rescue, &order)
                .await;
        let recipient_ata = S::initialize_spl_associated_account(
            &mut test_state.context,
            &token_to_rescue,
            &test_state.recipient_wallet.keypair.pubkey(),
        )
        .await;

        S::mint_spl_tokens(
            &mut test_state.context,
            &token_to_rescue,
            &order_ata,
            &test_state.payer_kp.pubkey(),
            &test_state.payer_kp,
            test_state.test_arguments.rescue_amount,
        )
        .await;

        // Rescue only half of tokens from order ata.
        test_state.test_arguments.rescue_amount /= 2;
        let transaction = get_rescue_funds_from_order_tx(
            test_state,
            &order,
            &order_ata,
            &token_to_rescue,
            &recipient_ata,
        );

        set_time(
            &mut test_state.context,
            test_state.init_timestamp + common::constants::RESCUE_DELAY + 100,
        );

        test_state
            .expect_balance_change(
                transaction,
                &[token_change(
                    recipient_ata,
                    test_state.test_arguments.rescue_amount,
                )],
            )
            .await;

        // Assert order_ata was not closed
        assert!(test_state
            .client
            .get_account(order_ata)
            .await
            .unwrap()
            .is_some());
    }

<<<<<<< HEAD
    pub async fn test_cannot_rescue_funds_from_order_before_rescue_delay_pass<S: TokenVariant>(
=======
    pub async fn test_cannot_rescue_funds_from_order_by_non_whitelisted_resolver<
        S: TokenVariant,
    >(
>>>>>>> 06ef2533
        test_state: &mut TestStateBase<SrcProgram, S>,
    ) {
        let (order, _) = create_order(test_state).await;

        let token_to_rescue = S::deploy_spl_token(&mut test_state.context).await.pubkey();
        let order_ata =
            S::initialize_spl_associated_account(&mut test_state.context, &token_to_rescue, &order)
                .await;
        let recipient_ata = S::initialize_spl_associated_account(
            &mut test_state.context,
            &token_to_rescue,
            &test_state.recipient_wallet.keypair.pubkey(),
        )
        .await;

        S::mint_spl_tokens(
            &mut test_state.context,
            &token_to_rescue,
            &order_ata,
            &test_state.payer_kp.pubkey(),
            &test_state.payer_kp,
            test_state.test_arguments.rescue_amount,
        )
        .await;

        let transaction = get_rescue_funds_from_order_tx(
            test_state,
            &order,
            &order_ata,
            &token_to_rescue,
            &recipient_ata,
        );

        set_time(
            &mut test_state.context,
            test_state.init_timestamp + common::constants::RESCUE_DELAY - 100,
        );

        test_state
            .client
            .process_transaction(transaction)
            .await
<<<<<<< HEAD
            .expect_error((0, ProgramError::Custom(EscrowError::InvalidTime.into())));
=======
            .expect_error((
                0,
                ProgramError::Custom(ErrorCode::AccountNotInitialized.into()),
            ))
>>>>>>> 06ef2533
    }

    pub async fn test_cannot_rescue_funds_from_order_with_wrong_recipient_ata<S: TokenVariant>(
        test_state: &mut TestStateBase<SrcProgram, S>,
    ) {
        let (order, _) = create_order(test_state).await;

        let token_to_rescue = S::deploy_spl_token(&mut test_state.context).await.pubkey();
        let order_ata =
            S::initialize_spl_associated_account(&mut test_state.context, &token_to_rescue, &order)
                .await;

        S::mint_spl_tokens(
            &mut test_state.context,
            &token_to_rescue,
            &order_ata,
            &test_state.payer_kp.pubkey(),
            &test_state.payer_kp,
            test_state.test_arguments.rescue_amount,
        )
        .await;

        let wrong_recipient_ata = S::initialize_spl_associated_account(
            &mut test_state.context,
            &token_to_rescue,
            &test_state.creator_wallet.keypair.pubkey(),
        )
        .await;

        let transaction = get_rescue_funds_from_order_tx(
            test_state,
            &order,
            &order_ata,
            &token_to_rescue,
            &wrong_recipient_ata,
        );

        set_time(
            &mut test_state.context,
            test_state.init_timestamp + common::constants::RESCUE_DELAY + 100,
        );

        test_state
            .client
            .process_transaction(transaction)
            .await
            .expect_error((
                0,
                ProgramError::Custom(ErrorCode::ConstraintTokenOwner.into()),
            ))
    }

    pub async fn test_cannot_rescue_funds_from_order_with_wrong_orders_ata<S: TokenVariant>(
        test_state: &mut TestStateBase<SrcProgram, S>,
    ) {
        let (order, order_ata) = create_order(test_state).await;

        let token_to_rescue = S::deploy_spl_token(&mut test_state.context).await.pubkey();
        let recipient_ata = S::initialize_spl_associated_account(
            &mut test_state.context,
            &token_to_rescue,
            &test_state.recipient_wallet.keypair.pubkey(),
        )
        .await;

        let transaction = get_rescue_funds_from_order_tx(
            test_state,
            &order,
            &order_ata, // Use order ata for order mint, but not for token to rescue
            &token_to_rescue,
            &recipient_ata,
        );

        set_time(
            &mut test_state.context,
            test_state.init_timestamp + common::constants::RESCUE_DELAY + 100,
        );

        test_state
            .client
            .process_transaction(transaction)
            .await
            .expect_error((
                0,
                ProgramError::Custom(ErrorCode::ConstraintAssociated.into()),
            ))
    }

    pub async fn test_order_cancel<S: TokenVariant>(test_state: &mut TestStateBase<SrcProgram, S>) {
        let (order, order_ata) = create_order(test_state).await;
        let transaction = get_cancel_order_tx(test_state, &order, &order_ata, None);

        let token_account_rent =
            get_min_rent_for_size(&mut test_state.client, S::get_token_account_size()).await;
        let order_rent = get_min_rent_for_size(&mut test_state.client, get_order_data_len()).await;

        let (creator_ata, _) = find_user_ata(test_state);

        let balance_changes: Vec<BalanceChange> = if test_state.test_arguments.asset_is_native {
            vec![native_change(
                test_state.creator_wallet.keypair.pubkey(),
                token_account_rent + order_rent + test_state.test_arguments.order_amount,
            )]
        } else {
            vec![
                token_change(creator_ata, test_state.test_arguments.order_amount),
                native_change(
                    test_state.creator_wallet.keypair.pubkey(),
                    token_account_rent + order_rent,
                ),
            ]
        };

        test_state
            .expect_balance_change(transaction, &balance_changes)
            .await;

        let acc_lookup_result = test_state.client.get_account(order).await.unwrap();
        assert!(acc_lookup_result.is_none());

        let acc_lookup_result = test_state.client.get_account(order_ata).await.unwrap();
        assert!(acc_lookup_result.is_none());
    }

    pub async fn test_cancel_by_resolver_for_free_at_the_auction_start<S: TokenVariant>(
        test_state: &mut TestStateBase<SrcProgram, S>,
    ) {
        let (order, order_ata) = create_order(test_state).await;
        let transaction = get_cancel_order_by_resolver_tx(test_state, &order, &order_ata, None);

        set_time(
            &mut test_state.context,
            test_state.init_timestamp + test_state.test_arguments.expiration_duration,
        );

        let token_account_rent =
            get_min_rent_for_size(&mut test_state.client, S::get_token_account_size()).await;

        let order_rent = get_min_rent_for_size(&mut test_state.client, get_order_data_len()).await;

        let (creator_ata, _) = find_user_ata(test_state);

        let balance_changes: Vec<BalanceChange> = if test_state.test_arguments.asset_is_native {
            vec![native_change(
                test_state.creator_wallet.keypair.pubkey(),
                token_account_rent + order_rent + test_state.test_arguments.order_amount,
            )]
        } else {
            vec![
                token_change(creator_ata, test_state.test_arguments.order_amount),
                native_change(
                    test_state.creator_wallet.keypair.pubkey(),
                    token_account_rent + order_rent,
                ),
            ]
        };

        test_state
            .expect_balance_change(transaction, &balance_changes)
            .await;

        let acc_lookup_result = test_state.client.get_account(order).await.unwrap();
        assert!(acc_lookup_result.is_none());

        let acc_lookup_result = test_state.client.get_account(order_ata).await.unwrap();
        assert!(acc_lookup_result.is_none());
    }

    pub async fn test_cancel_by_resolver_at_different_points<S: TokenVariant>(
        init_test_state: &mut TestStateBase<SrcProgram, S>,
        asset_is_native: bool,
        native_mint: Option<Pubkey>,
    ) {
        let token_account_rent = get_min_rent_for_size(
            &mut init_test_state.client,
            local_helpers::get_token_account_len(PhantomData::<TestState>),
        )
        .await;

        let cancellation_points: Vec<u32> = vec![10, 25, 50, 100]
            .into_iter()
            .map(|percentage| {
                (init_test_state.test_arguments.expiration_duration
                    + init_test_state.init_timestamp)
                    + (init_test_state.test_arguments.cancellation_auction_duration
                        * (percentage * 100))
                        / (100 * 100)
            })
            .collect();
        prepare_resolvers(
            init_test_state,
            &[init_test_state.recipient_wallet.keypair.pubkey()],
        )
        .await;

        for &cancellation_point in &cancellation_points {
            let max_cancellation_premiums: Vec<f64> = vec![1.0, 2.5, 7.5]
                .into_iter()
                .map(|percentage| {
                    (token_account_rent as f64 * (percentage * 100_f64)) / (100_f64 * 100_f64)
                })
                .collect();

            for &max_cancellation_premium in &max_cancellation_premiums {
                // Create a new test state for each cancellation point and premium
                let mut test_state =
                    local_helpers::reset_test_state(PhantomData::<TestState>).await;
                prepare_resolvers(&test_state, &[test_state.recipient_wallet.keypair.pubkey()])
                    .await;

                // Set max cancellation premium
                test_state.test_arguments.max_cancellation_premium =
                    max_cancellation_premium as u64;

                // Ensure reward limit is equal to max cancellation premium
                test_state.test_arguments.reward_limit = max_cancellation_premium as u64;
                if native_mint.is_some() {
                    test_state.token = native_mint.unwrap();
                }
                test_state.test_arguments.asset_is_native = asset_is_native;

                let (order, order_ata) = create_order(&test_state).await;
                let transaction =
                    get_cancel_order_by_resolver_tx(&test_state, &order, &order_ata, None);

                set_time(&mut test_state.context, cancellation_point);

                let expiratione_time =
                    test_state.test_arguments.expiration_duration + test_state.init_timestamp;

                let order_rent =
                    get_min_rent_for_size(&mut test_state.client, get_order_data_len()).await;

                let clock: Clock = test_state
                    .client
                    .get_sysvar::<Clock>()
                    .await
                    .expect("Failed to get Clock sysvar");

                let resolver_premium = calculate_premium(
                    clock.unix_timestamp as u32,
                    expiratione_time,
                    test_state.test_arguments.cancellation_auction_duration,
                    max_cancellation_premium as u64,
                );

                let (creator_ata, _) = find_user_ata(&test_state);

                let balance_changes: Vec<BalanceChange> =
                    if test_state.test_arguments.asset_is_native {
                        vec![
                            native_change(
                                test_state.creator_wallet.keypair.pubkey(),
                                token_account_rent + order_rent - resolver_premium
                                    + test_state.test_arguments.order_amount,
                            ),
                            native_change(
                                test_state.recipient_wallet.keypair.pubkey(),
                                resolver_premium,
                            ),
                        ]
                    } else {
                        vec![
                            token_change(creator_ata, test_state.test_arguments.order_amount),
                            native_change(
                                test_state.creator_wallet.keypair.pubkey(),
                                token_account_rent + order_rent - resolver_premium,
                            ),
                            native_change(
                                test_state.recipient_wallet.keypair.pubkey(),
                                resolver_premium,
                            ),
                        ]
                    };

                test_state
                    .expect_balance_change(transaction, &balance_changes)
                    .await;

                let order_acc = test_state.client.get_account(order).await.unwrap();
                assert!(order_acc.is_none());

                let ata_acc = test_state.client.get_account(order_ata).await.unwrap();
                assert!(ata_acc.is_none());
            }
        }
    }

    pub async fn test_cancel_by_resolver_after_auction<S: TokenVariant>(
        test_state: &mut TestStateBase<SrcProgram, S>,
    ) {
        let (order, order_ata) = create_order(test_state).await;

        let transaction = get_cancel_order_by_resolver_tx(test_state, &order, &order_ata, None);

        let expiratione_time =
            test_state.test_arguments.expiration_duration + test_state.init_timestamp;

        set_time(
            &mut test_state.context,
            expiratione_time + test_state.test_arguments.cancellation_auction_duration + 1,
        );

        let resolver_premium = test_state.test_arguments.max_cancellation_premium;

        let token_account_rent =
            get_min_rent_for_size(&mut test_state.client, S::get_token_account_size()).await;

        let order_rent = get_min_rent_for_size(&mut test_state.client, get_order_data_len()).await;

        let (creator_ata, _) = find_user_ata(test_state);

        let balance_changes: Vec<BalanceChange> = if test_state.test_arguments.asset_is_native {
            vec![
                native_change(
                    test_state.creator_wallet.keypair.pubkey(),
                    token_account_rent + order_rent - resolver_premium
                        + test_state.test_arguments.order_amount,
                ),
                native_change(
                    test_state.recipient_wallet.keypair.pubkey(),
                    resolver_premium,
                ),
            ]
        } else {
            vec![
                token_change(creator_ata, test_state.test_arguments.order_amount),
                native_change(
                    test_state.creator_wallet.keypair.pubkey(),
                    token_account_rent + order_rent - resolver_premium,
                ),
                native_change(
                    test_state.recipient_wallet.keypair.pubkey(),
                    resolver_premium,
                ),
            ]
        };

        test_state
            .expect_balance_change(transaction, &balance_changes)
            .await;
    }

    pub async fn test_cancel_by_resolver_reward_less_then_auction_calculated<S: TokenVariant>(
        test_state: &mut TestStateBase<SrcProgram, S>,
    ) {
        let (order, order_ata) = create_order(test_state).await;

        let resolver_premium: u64 = 1;

        test_state.test_arguments.reward_limit = resolver_premium;

        let transaction = get_cancel_order_by_resolver_tx(test_state, &order, &order_ata, None);

        let expiratione_time =
            test_state.test_arguments.expiration_duration + test_state.init_timestamp;

        set_time(
            &mut test_state.context,
            expiratione_time + test_state.test_arguments.cancellation_auction_duration + 1,
        );

        let token_account_rent =
            get_min_rent_for_size(&mut test_state.client, S::get_token_account_size()).await;

        let order_rent = get_min_rent_for_size(&mut test_state.client, get_order_data_len()).await;

        let (creator_ata, _) = find_user_ata(test_state);

        let balance_changes: Vec<BalanceChange> = if test_state.test_arguments.asset_is_native {
            vec![
                native_change(
                    test_state.creator_wallet.keypair.pubkey(),
                    token_account_rent + order_rent - resolver_premium
                        + test_state.test_arguments.order_amount,
                ),
                native_change(
                    test_state.recipient_wallet.keypair.pubkey(),
                    resolver_premium,
                ),
            ]
        } else {
            vec![
                token_change(creator_ata, test_state.test_arguments.order_amount),
                native_change(
                    test_state.creator_wallet.keypair.pubkey(),
                    token_account_rent + order_rent - resolver_premium,
                ),
                native_change(
                    test_state.recipient_wallet.keypair.pubkey(),
                    resolver_premium,
                ),
            ]
        };

        test_state
            .expect_balance_change(transaction, &balance_changes)
            .await;
    }

    pub async fn test_escrow_creation_with_excess_tokens<S: TokenVariant>(
        test_state: &mut TestStateBase<SrcProgram, S>,
    ) {
        let (_, order_ata) = create_order(test_state).await;
        let excess_amount = 1000;
        // Send excess tokens to the order ATA.
        S::mint_spl_tokens(
            &mut test_state.context,
            &test_state.token,
            &order_ata,
            &test_state.payer_kp.pubkey(),
            &test_state.payer_kp,
            excess_amount,
        )
        .await;
        let (_, escrow_ata) = create_escrow(test_state).await;

        // Check that the escrow ATA was created with the correct amount.
        assert_eq!(
            test_state.test_arguments.escrow_amount + excess_amount,
            get_token_balance(&mut test_state.context, &escrow_ata).await
        );

        // Check that the order ATA was closed.
        let order_ata_account = test_state.client.get_account(order_ata).await.unwrap();
        assert!(order_ata_account.is_none());
    }

    pub async fn mint_excess_tokens<S: TokenVariant>(
        test_state: &mut TestStateBase<SrcProgram, S>,
        escrow_ata: &Pubkey,
        excess_amount: u64,
    ) {
        S::mint_spl_tokens(
            &mut test_state.context,
            &test_state.token,
            escrow_ata,
            &test_state.payer_kp.pubkey(),
            &test_state.payer_kp,
            excess_amount,
        )
        .await;
    }

    pub async fn create_order_for_partial_fill<S: TokenVariant>(
        test_state: &mut TestStateBase<SrcProgram, S>,
    ) -> (Pubkey, Pubkey) {
        test_state.test_arguments.order_parts_amount = DEFAULT_PARTS_AMOUNT_FOR_MULTIPLE;
        let merkle_hashes = compute_merkle_leaves(test_state);
        let root = get_root(merkle_hashes.leaves.clone());
        test_state.hashlock = Hash::new_from_array(root);
        test_state.test_arguments.allow_multiple_fills = true;
        create_order(test_state).await
    }

    pub async fn create_escrow_for_partial_fill_data<S: TokenVariant>(
        test_state: &mut TestStateBase<SrcProgram, S>,
        escrow_amount: u64,
    ) -> (Pubkey, Pubkey, Transaction) {
        let merkle_hashes = compute_merkle_leaves(test_state);
        let index_to_validate = get_index_for_escrow_amount(test_state, escrow_amount);
        test_state.test_arguments.escrow_amount = escrow_amount;

        let hashed_secret = merkle_hashes.hashed_secrets[index_to_validate];
        let proof_hashes = get_proof(merkle_hashes.leaves.clone(), index_to_validate);
        let proof = MerkleProof {
            proof: proof_hashes,
            index: index_to_validate as u64,
            hashed_secret,
        };

        test_state.test_arguments.merkle_proof = Some(proof);
        create_escrow_data(test_state)
    }

    pub async fn test_escrow_creation_for_partial_fill<S: TokenVariant>(
        test_state: &mut TestStateBase<SrcProgram, S>,
        escrow_amount: u64,
    ) -> (Pubkey, Pubkey) {
        let (escrow, escrow_ata, transaction) =
            create_escrow_for_partial_fill_data(test_state, escrow_amount).await;

        let order_ata = get_order_addresses(test_state).1;

        let expect_amount = get_token_balance(&mut test_state.context, &order_ata).await;

        test_state
            .client
            .process_transaction(transaction)
            .await
            .expect_success();

        if test_state
            .client
            .get_account(order_ata)
            .await
            .unwrap()
            .is_none()
        {
            assert_eq!(
                expect_amount,
                get_token_balance(&mut test_state.context, &escrow_ata).await
            );
        } else {
            assert_eq!(
                escrow_amount,
                get_token_balance(&mut test_state.context, &escrow_ata).await
            );
        }

        test_state.test_arguments.order_remaining_amount -= escrow_amount;
        (escrow, escrow_ata)
    }

    use std::marker::PhantomData;

    pub fn get_token_account_len<T, S: TokenVariant>(_: PhantomData<TestStateBase<T, S>>) -> usize {
        S::get_token_account_size()
    }

    pub async fn reset_test_state<T, S: TokenVariant>(
        _: PhantomData<TestStateBase<T, S>>,
    ) -> TestStateBase<SrcProgram, S> {
        <TestStateBase<SrcProgram, S> as test_context::AsyncTestContext>::setup().await
    }

    pub struct MerkleHashes {
        pub leaves: Vec<[u8; 32]>,
        pub hashed_secrets: Vec<[u8; 32]>,
    }

    pub fn compute_merkle_leaves<T: EscrowVariant<S>, S: TokenVariant>(
        test_state: &TestStateBase<T, S>,
    ) -> MerkleHashes {
        let secret_amount = (test_state.test_arguments.order_parts_amount + 1) as usize;
        let mut hashed_leaves = Vec::with_capacity(secret_amount);
        let mut hashed_secrets = Vec::with_capacity(secret_amount);

        for i in 0..secret_amount {
            let i_bytes = (i as u64).to_be_bytes();
            let secret = hashv(&[&i_bytes]).0; // For example secret is hashv(index)
            let hashed_secret = hashv(&[&secret]).0;
            hashed_secrets.push(hashed_secret);

            let pair_data = [&i_bytes[..], &hashed_secret[..]];
            let hashed_pair = hashv(&pair_data).0;
            hashed_leaves.push(hashed_pair);
        }

        MerkleHashes {
            leaves: hashed_leaves,
            hashed_secrets,
        }
    }

    pub fn get_index_for_escrow_amount<T: EscrowVariant<S>, S: TokenVariant>(
        test_state: &TestStateBase<T, S>,
        escrow_amount: u64,
    ) -> usize {
        if escrow_amount == test_state.test_arguments.order_remaining_amount {
            return test_state.test_arguments.order_parts_amount as usize;
        }
        ((test_state.test_arguments.order_amount
            - test_state.test_arguments.order_remaining_amount
            + escrow_amount
            - 1)
            * test_state.test_arguments.order_parts_amount
            / test_state.test_arguments.order_amount) as usize
    }
}

// Native Mint (wrapped SOL) is always owned by the SPL Token program
type TestState = TestStateBase<SrcProgram, TokenSPL>;

mod test_native_src {
    use solana_program_pack::Pack;

    use super::*;
    use crate::local_helpers::create_public_escrow_cancel_tx;

    #[test_context(TestState)]
    #[tokio::test]
    async fn test_order_creation(test_state: &mut TestState) {
        test_state.token = NATIVE_MINT;
        test_state.test_arguments.asset_is_native = true;
        local_helpers::test_order_creation(test_state).await;
    }

    #[test_context(TestState)]
    #[tokio::test]
    async fn test_escrow_creation(test_state: &mut TestState) {
        test_state.token = NATIVE_MINT;
        test_state.test_arguments.asset_is_native = true;
        create_order(test_state).await;
        prepare_resolvers(test_state, &[test_state.recipient_wallet.keypair.pubkey()]).await;
        common_escrow_tests::test_escrow_creation_native(
            test_state,
            test_state.recipient_wallet.keypair.pubkey(),
        )
        .await
    }

    #[test_context(TestState)]
    #[tokio::test]
    async fn test_order_creation_fails_if_token_is_not_native(test_state: &mut TestState) {
        test_state.test_arguments.asset_is_native = true;
        let (_, _, tx) = create_order_data(test_state);
        test_state
            .client
            .process_transaction(tx)
            .await
            .expect_error((
                0,
                ProgramError::Custom(EscrowError::InconsistentNativeTrait.into()),
            ));
    }

    #[test_context(TestState)]
    #[tokio::test]
    async fn test_withdraw(test_state: &mut TestState) {
        test_state.token = NATIVE_MINT;
        test_state.test_arguments.asset_is_native = true;
        create_order(test_state).await;
        let rent_recipient = test_state.recipient_wallet.keypair.pubkey();
        prepare_resolvers(test_state, &[test_state.recipient_wallet.keypair.pubkey()]).await;
        common_escrow_tests::test_withdraw(test_state, rent_recipient).await
    }

    #[test_context(TestState)]
    #[tokio::test]
    async fn test_public_withdraw_by_resolver(test_state: &mut TestState) {
        test_state.token = NATIVE_MINT;
        test_state.test_arguments.asset_is_native = true;
        create_order(test_state).await;
        let withdrawer = test_state.recipient_wallet.keypair.insecure_clone();
        let rent_recipient = test_state.recipient_wallet.keypair.pubkey();
        prepare_resolvers(test_state, &[test_state.recipient_wallet.keypair.pubkey()]).await;
        common_escrow_tests::test_public_withdraw_tokens(test_state, withdrawer, rent_recipient)
            .await
    }

    #[test_context(TestState)]
    #[tokio::test]
    async fn test_public_withdraw_by_any_account(test_state: &mut TestState) {
        test_state.token = NATIVE_MINT;
        test_state.test_arguments.asset_is_native = true;
        create_order(test_state).await;
        let withdrawer = Keypair::new();
        let payer_kp = &test_state.payer_kp;
        let context = &mut test_state.context;

        transfer_lamports(
            context,
            WALLET_DEFAULT_LAMPORTS,
            payer_kp,
            &withdrawer.pubkey(),
        )
        .await;
        let rent_recipient = test_state.recipient_wallet.keypair.pubkey();
        prepare_resolvers(
            test_state,
            &[
                test_state.recipient_wallet.keypair.pubkey(),
                withdrawer.pubkey(),
            ],
        )
        .await;
        common_escrow_tests::test_public_withdraw_tokens(test_state, withdrawer, rent_recipient)
            .await
    }

    #[test_context(TestState)]
    #[tokio::test]
    async fn test_order_cancel(test_state: &mut TestState) {
        test_state.token = NATIVE_MINT;
        test_state.test_arguments.asset_is_native = true;
        prepare_resolvers(test_state, &[test_state.recipient_wallet.keypair.pubkey()]).await;
        local_helpers::test_order_cancel(test_state).await;
    }

    #[test_context(TestState)]
    #[tokio::test]
    async fn test_order_cancel_fails_if_maker_ata_is_provided(test_state: &mut TestState) {
        test_state.token = NATIVE_MINT;
        test_state.test_arguments.asset_is_native = true;
        let (order, order_ata) = create_order(test_state).await;
        let transaction = get_cancel_order_tx(
            test_state,
            &order,
            &order_ata,
            Some(&test_state.creator_wallet.native_token_account),
        );

        set_time(
            &mut test_state.context,
            test_state.init_timestamp + DEFAULT_PERIOD_DURATION * PeriodType::Cancellation as u32,
        );

        test_state
            .client
            .process_transaction(transaction)
            .await
            .expect_error((
                0,
                ProgramError::Custom(EscrowError::InconsistentNativeTrait.into()),
            ));
    }

    #[test_context(TestState)]
    #[tokio::test]
    async fn test_cancel_by_resolver_for_free_at_the_auction_start(test_state: &mut TestState) {
        test_state.token = NATIVE_MINT;
        test_state.test_arguments.asset_is_native = true;
        prepare_resolvers(test_state, &[test_state.recipient_wallet.keypair.pubkey()]).await;
        local_helpers::test_cancel_by_resolver_for_free_at_the_auction_start(test_state).await;
    }

    #[test_context(TestState)]
    #[tokio::test]
    async fn test_cancel_by_resolver_at_different_points(test_state: &mut TestState) {
        local_helpers::test_cancel_by_resolver_at_different_points(
            test_state,
            true,
            Some(NATIVE_MINT),
        )
        .await;
    }

    #[test_context(TestState)]
    #[tokio::test]
    async fn test_cancel_by_resolver_after_auction(test_state: &mut TestState) {
        test_state.token = NATIVE_MINT;
        test_state.test_arguments.asset_is_native = true;
        prepare_resolvers(test_state, &[test_state.recipient_wallet.keypair.pubkey()]).await;
        local_helpers::test_cancel_by_resolver_after_auction(test_state).await;
    }

    #[test_context(TestState)]
    #[tokio::test]
    async fn test_cancel_by_resolver_reward_less_then_auction_calculated(
        test_state: &mut TestState,
    ) {
        test_state.token = NATIVE_MINT;
        test_state.test_arguments.asset_is_native = true;
        prepare_resolvers(test_state, &[test_state.recipient_wallet.keypair.pubkey()]).await;
        local_helpers::test_cancel_by_resolver_reward_less_then_auction_calculated(test_state)
            .await;
    }

    #[test_context(TestState)]
    #[tokio::test]
    async fn test_cancel_by_resolver_fails_if_native_and_maker_ata_provided(
        test_state: &mut TestState,
    ) {
        test_state.token = NATIVE_MINT;
        test_state.test_arguments.asset_is_native = true;
        let (order, order_ata) = create_order(test_state).await;

        prepare_resolvers(test_state, &[test_state.recipient_wallet.keypair.pubkey()]).await;
        set_time(
            &mut test_state.context,
            test_state.init_timestamp + test_state.test_arguments.expiration_duration,
        );

        let transaction = get_cancel_order_by_resolver_tx(
            test_state,
            &order,
            &order_ata,
            Some(&test_state.creator_wallet.native_token_account),
        );

        test_state
            .client
            .process_transaction(transaction)
            .await
            .expect_error((
                0,
                ProgramError::Custom(EscrowError::InconsistentNativeTrait.into()),
            ));
    }

    #[test_context(TestState)]
    #[tokio::test]
    async fn test_cancel(test_state: &mut TestState) {
        test_state.token = NATIVE_MINT;
        test_state.test_arguments.asset_is_native = true;
        create_order(test_state).await;
        prepare_resolvers(test_state, &[test_state.recipient_wallet.keypair.pubkey()]).await;
        common_escrow_tests::test_cancel_native(test_state).await
    }

    #[test_context(TestState)]
    #[tokio::test]
    async fn test_public_cancel_by_any_account(test_state: &mut TestState) {
        test_state.token = NATIVE_MINT;
        test_state.test_arguments.asset_is_native = true;
        create_order(test_state).await;

        let canceller = Keypair::new();
        prepare_resolvers(
            test_state,
            &[
                test_state.recipient_wallet.keypair.pubkey(),
                canceller.pubkey(),
            ],
        )
        .await;

        let (escrow, escrow_ata) = create_escrow(test_state).await;
        transfer_lamports(
            &mut test_state.context,
            WALLET_DEFAULT_LAMPORTS,
            &test_state.payer_kp,
            &canceller.pubkey(),
        )
        .await;

        let transaction =
            create_public_escrow_cancel_tx(test_state, &escrow, &escrow_ata, &canceller);

        set_time(
            &mut test_state.context,
            test_state.init_timestamp
                + DEFAULT_PERIOD_DURATION * PeriodType::PublicCancellation as u32,
        );

        let escrow_data_len = <SrcProgram as EscrowVariant<Token2022>>::get_escrow_data_len();
        let rent_lamports = get_min_rent_for_size(&mut test_state.client, escrow_data_len).await;

        let token_account_rent =
            get_min_rent_for_size(&mut test_state.client, SplTokenAccount::LEN).await;

        test_state
            .expect_balance_change(
                transaction,
                &[
                    native_change(canceller.pubkey(), test_state.test_arguments.safety_deposit),
                    native_change(
                        test_state.creator_wallet.keypair.pubkey(),
                        test_state.test_arguments.escrow_amount,
                    ),
                    native_change(
                        test_state.recipient_wallet.keypair.pubkey(),
                        rent_lamports + token_account_rent
                            - test_state.test_arguments.safety_deposit,
                    ),
                ],
            )
            .await;

        // Assert accounts were closed
        assert!(test_state
            .client
            .get_account(escrow)
            .await
            .unwrap()
            .is_none());

        // Assert escrow_ata was closed
        assert!(test_state
            .client
            .get_account(escrow_ata)
            .await
            .unwrap()
            .is_none());
    }

    #[test_context(TestState)]
    #[tokio::test]
    async fn test_rescue_all_tokens_and_close_ata(test_state: &mut TestState) {
        test_state.token = NATIVE_MINT;
        test_state.test_arguments.asset_is_native = true;
        create_order(test_state).await;
        prepare_resolvers(test_state, &[test_state.recipient_wallet.keypair.pubkey()]).await;
        common_escrow_tests::test_rescue_all_tokens_and_close_ata(test_state).await
    }

    #[test_context(TestState)]
    #[tokio::test]
    async fn test_rescue_part_of_tokens_and_not_close_ata(test_state: &mut TestState) {
        test_state.token = NATIVE_MINT;
        test_state.test_arguments.asset_is_native = true;
        create_order(test_state).await;
        prepare_resolvers(test_state, &[test_state.recipient_wallet.keypair.pubkey()]).await;
        common_escrow_tests::test_rescue_part_of_tokens_and_not_close_ata(test_state).await
    }

    #[test_context(TestState)]
    #[tokio::test]
    async fn test_rescue_all_tokens_from_order_and_close_ata(test_state: &mut TestState) {
        test_state.token = NATIVE_MINT;
        test_state.test_arguments.asset_is_native = true;
        prepare_resolvers(test_state, &[test_state.recipient_wallet.keypair.pubkey()]).await;
        local_helpers::test_rescue_all_tokens_from_order_and_close_ata(test_state).await
    }

    #[test_context(TestState)]
    #[tokio::test]
    async fn test_rescue_part_of_tokens_from_order_and_not_close_ata(test_state: &mut TestState) {
        test_state.token = NATIVE_MINT;
        test_state.test_arguments.asset_is_native = true;
        prepare_resolvers(test_state, &[test_state.recipient_wallet.keypair.pubkey()]).await;
        local_helpers::test_rescue_part_of_tokens_from_order_and_not_close_ata(test_state).await
    }
}

mod test_wrapped_native {
    use solana_program_pack::Pack;

    use super::*;
    use crate::local_helpers::create_public_escrow_cancel_tx;

    #[test_context(TestState)]
    #[tokio::test]
    async fn test_order_creation(test_state: &mut TestState) {
        test_state.token = NATIVE_MINT;
        prepare_resolvers(test_state, &[test_state.recipient_wallet.keypair.pubkey()]).await;
        local_helpers::test_order_creation(test_state).await
    }

    #[test_context(TestState)]
    #[tokio::test]
    async fn test_escrow_creation(test_state: &mut TestState) {
        test_state.token = NATIVE_MINT;
        create_order(test_state).await;
        prepare_resolvers(test_state, &[test_state.recipient_wallet.keypair.pubkey()]).await;
        common_escrow_tests::test_escrow_creation(test_state).await
    }

    #[test_context(TestState)]
    #[tokio::test]
    async fn test_withdraw(test_state: &mut TestState) {
        test_state.token = NATIVE_MINT;
        create_order(test_state).await;
        let rent_recipient = test_state.recipient_wallet.keypair.pubkey();
        prepare_resolvers(test_state, &[test_state.recipient_wallet.keypair.pubkey()]).await;
        common_escrow_tests::test_withdraw(test_state, rent_recipient).await
    }

    #[test_context(TestState)]
    #[tokio::test]
    async fn test_public_withdraw_by_resolver(test_state: &mut TestState) {
        test_state.token = NATIVE_MINT;
        create_order(test_state).await;
        let withdrawer = test_state.recipient_wallet.keypair.insecure_clone();
        let rent_recipient = test_state.recipient_wallet.keypair.pubkey();
        prepare_resolvers(test_state, &[test_state.recipient_wallet.keypair.pubkey()]).await;
        common_escrow_tests::test_public_withdraw_tokens(test_state, withdrawer, rent_recipient)
            .await
    }

    #[test_context(TestState)]
    #[tokio::test]
    async fn test_public_withdraw_by_any_account(test_state: &mut TestState) {
        test_state.token = NATIVE_MINT;
        create_order(test_state).await;
        let withdrawer = Keypair::new();
        let payer_kp = &test_state.payer_kp;
        let context = &mut test_state.context;

        transfer_lamports(
            context,
            WALLET_DEFAULT_LAMPORTS,
            payer_kp,
            &withdrawer.pubkey(),
        )
        .await;
        let rent_recipient = test_state.recipient_wallet.keypair.pubkey();
        prepare_resolvers(
            test_state,
            &[
                test_state.recipient_wallet.keypair.pubkey(),
                withdrawer.pubkey(),
            ],
        )
        .await;
        common_escrow_tests::test_public_withdraw_tokens(test_state, withdrawer, rent_recipient)
            .await
    }

    #[test_context(TestState)]
    #[tokio::test]
    async fn test_order_cancel(test_state: &mut TestState) {
        test_state.token = NATIVE_MINT;
        local_helpers::test_order_cancel(test_state).await;
    }

    #[test_context(TestState)]
    #[tokio::test]
    async fn test_order_cancel_fails_if_maker_ata_is_not_provided(test_state: &mut TestState) {
        test_state.token = NATIVE_MINT;
        let (order, order_ata) = create_order(test_state).await;
        let transaction = get_cancel_order_tx(
            test_state,
            &order,
            &order_ata,
            Some(&cross_chain_escrow_src::id()),
        );

        set_time(
            &mut test_state.context,
            test_state.init_timestamp + DEFAULT_PERIOD_DURATION * PeriodType::Cancellation as u32,
        );

        test_state
            .client
            .process_transaction(transaction)
            .await
            .expect_error((
                0,
                ProgramError::Custom(EscrowError::InconsistentNativeTrait.into()),
            ));
    }

    #[test_context(TestState)]
    #[tokio::test]
    async fn test_cancel_by_resolver_for_free_at_the_auction_start(test_state: &mut TestState) {
        test_state.token = NATIVE_MINT;
        prepare_resolvers(test_state, &[test_state.recipient_wallet.keypair.pubkey()]).await;
        local_helpers::test_cancel_by_resolver_for_free_at_the_auction_start(test_state).await;
    }

    #[test_context(TestState)]
    #[tokio::test]
    async fn test_cancel_by_resolver_at_different_points(test_state: &mut TestState) {
        prepare_resolvers(test_state, &[test_state.recipient_wallet.keypair.pubkey()]).await;
        local_helpers::test_cancel_by_resolver_at_different_points(
            test_state,
            false,
            Some(NATIVE_MINT),
        )
        .await;
    }

    #[test_context(TestState)]
    #[tokio::test]
    async fn test_cancel_by_resolver_after_auction(test_state: &mut TestState) {
        test_state.token = NATIVE_MINT;
        prepare_resolvers(test_state, &[test_state.recipient_wallet.keypair.pubkey()]).await;
        local_helpers::test_cancel_by_resolver_after_auction(test_state).await;
    }

    #[test_context(TestState)]
    #[tokio::test]
    async fn test_cancel_by_resolver_reward_less_then_auction_calculated(
        test_state: &mut TestState,
    ) {
        test_state.token = NATIVE_MINT;
        prepare_resolvers(test_state, &[test_state.recipient_wallet.keypair.pubkey()]).await;
        local_helpers::test_cancel_by_resolver_reward_less_then_auction_calculated(test_state)
            .await;
    }

    #[test_context(TestState)]
    #[tokio::test]
    async fn test_cancel_by_resolver_fails_if_wrapped_and_maker_ata_not_provided(
        test_state: &mut TestState,
    ) {
        test_state.token = NATIVE_MINT;
        let (order, order_ata) = create_order(test_state).await;

        prepare_resolvers(test_state, &[test_state.recipient_wallet.keypair.pubkey()]).await;
        set_time(
            &mut test_state.context,
            test_state.init_timestamp + test_state.test_arguments.expiration_duration,
        );

        let transaction = get_cancel_order_by_resolver_tx(
            test_state,
            &order,
            &order_ata,
            Some(&cross_chain_escrow_src::id()),
        );

        test_state
            .client
            .process_transaction(transaction)
            .await
            .expect_error((
                0,
                ProgramError::Custom(EscrowError::InconsistentNativeTrait.into()),
            ));
    }

    #[test_context(TestState)]
    #[tokio::test]
    async fn test_cancel(test_state: &mut TestState) {
        test_state.token = NATIVE_MINT;
        create_order(test_state).await;
        prepare_resolvers(test_state, &[test_state.recipient_wallet.keypair.pubkey()]).await;
        common_escrow_tests::test_cancel(test_state).await
    }

    #[test_context(TestState)]
    #[tokio::test]
    async fn test_public_cancel_by_any_account(test_state: &mut TestState) {
        test_state.token = NATIVE_MINT;

        create_order(test_state).await;

        let canceller = Keypair::new();
        prepare_resolvers(
            test_state,
            &[
                test_state.recipient_wallet.keypair.pubkey(),
                canceller.pubkey(),
            ],
        )
        .await;
        let (escrow, escrow_ata) = create_escrow(test_state).await;

        transfer_lamports(
            &mut test_state.context,
            WALLET_DEFAULT_LAMPORTS,
            &test_state.payer_kp,
            &canceller.pubkey(),
        )
        .await;

        let transaction =
            create_public_escrow_cancel_tx(test_state, &escrow, &escrow_ata, &canceller);

        set_time(
            &mut test_state.context,
            test_state.init_timestamp
                + DEFAULT_PERIOD_DURATION * PeriodType::PublicCancellation as u32,
        );

        let escrow_data_len = <SrcProgram as EscrowVariant<Token2022>>::get_escrow_data_len();
        let rent_lamports = get_min_rent_for_size(&mut test_state.client, escrow_data_len).await;

        let token_account_rent =
            get_min_rent_for_size(&mut test_state.client, SplTokenAccount::LEN).await;

        test_state
            .expect_balance_change(
                transaction,
                &[
                    native_change(canceller.pubkey(), test_state.test_arguments.safety_deposit),
                    token_change(
                        test_state.creator_wallet.native_token_account,
                        test_state.test_arguments.escrow_amount,
                    ),
                    native_change(
                        test_state.recipient_wallet.keypair.pubkey(),
                        rent_lamports + token_account_rent
                            - test_state.test_arguments.safety_deposit,
                    ),
                ],
            )
            .await;

        // Assert accounts were closed
        assert!(test_state
            .client
            .get_account(escrow)
            .await
            .unwrap()
            .is_none());

        // Assert escrow_ata was closed
        assert!(test_state
            .client
            .get_account(escrow_ata)
            .await
            .unwrap()
            .is_none());
    }

    #[test_context(TestState)]
    #[tokio::test]
    async fn test_rescue_all_tokens_and_close_ata(test_state: &mut TestState) {
        test_state.token = NATIVE_MINT;
        create_order(test_state).await;
        prepare_resolvers(test_state, &[test_state.recipient_wallet.keypair.pubkey()]).await;
        common_escrow_tests::test_rescue_all_tokens_and_close_ata(test_state).await
    }

    #[test_context(TestState)]
    #[tokio::test]
    async fn test_rescue_part_of_tokens_and_not_close_ata(test_state: &mut TestState) {
        test_state.token = NATIVE_MINT;
        create_order(test_state).await;
        prepare_resolvers(test_state, &[test_state.recipient_wallet.keypair.pubkey()]).await;
        common_escrow_tests::test_rescue_part_of_tokens_and_not_close_ata(test_state).await
    }
<<<<<<< HEAD
=======
}

mod test_partial_fill_escrow_creation {
    use crate::local_helpers::{
        compute_merkle_leaves, create_escrow_for_partial_fill, create_escrow_for_partial_fill_data,
        create_order_for_partial_fill, get_index_for_escrow_amount,
    };

    use super::*;
    use cross_chain_escrow_src::merkle_tree::MerkleProof;
    use solana_sdk::keccak::{hashv, Hash};

    #[test_context(TestState)]
    #[tokio::test]
    async fn test_create_escrow_with_merkle_proof_and_leaf_validation(test_state: &mut TestState) {
        let (order, order_ata) = create_order_for_partial_fill(test_state).await;
        prepare_resolvers(test_state, &[test_state.recipient_wallet.keypair.pubkey()]).await;

        let escrow_amount = DEFAULT_ESCROW_AMOUNT / DEFAULT_PARTS_AMOUNT_FOR_MULTIPLE * 3;
        create_escrow_for_partial_fill(test_state, escrow_amount).await;

        // Check that the order accounts have not been closed.
        let acc_lookup_result = test_state.client.get_account(order).await.unwrap();
        assert!(acc_lookup_result.is_some());

        let acc_lookup_result = test_state.client.get_account(order_ata).await.unwrap();
        assert!(acc_lookup_result.is_some());
    }

    #[test_context(TestState)]
    #[tokio::test]
    async fn test_create_two_escrows_for_separate_parts(test_state: &mut TestState) {
        let (order, order_ata) = create_order_for_partial_fill(test_state).await;
        prepare_resolvers(test_state, &[test_state.recipient_wallet.keypair.pubkey()]).await;

        let escrow_amount = DEFAULT_ESCROW_AMOUNT / DEFAULT_PARTS_AMOUNT_FOR_MULTIPLE;
        create_escrow_for_partial_fill(test_state, escrow_amount).await;
        create_escrow_for_partial_fill(test_state, escrow_amount).await;

        // Check that the order accounts have not been closed.
        let acc_lookup_result = test_state.client.get_account(order).await.unwrap();
        assert!(acc_lookup_result.is_some());

        let acc_lookup_result = test_state.client.get_account(order_ata).await.unwrap();
        assert!(acc_lookup_result.is_some());
    }

    #[test_context(TestState)]
    #[tokio::test]
    async fn test_create_escrow_with_merkle_proof_and_leaf_validation_for_full_fill(
        test_state: &mut TestState,
    ) {
        let (order, order_ata) = create_order_for_partial_fill(test_state).await;
        prepare_resolvers(test_state, &[test_state.recipient_wallet.keypair.pubkey()]).await;

        create_escrow_for_partial_fill(test_state, DEFAULT_ESCROW_AMOUNT).await;

        // Check that the order accounts have been closed.
        let acc_lookup_result = test_state.client.get_account(order).await.unwrap();
        assert!(acc_lookup_result.is_none());

        let acc_lookup_result = test_state.client.get_account(order_ata).await.unwrap();
        assert!(acc_lookup_result.is_none());
    }

    #[test_context(TestState)]
    #[tokio::test]
    async fn test_create_two_escrows_for_full_order(test_state: &mut TestState) {
        let (order, order_ata) = create_order_for_partial_fill(test_state).await;
        prepare_resolvers(test_state, &[test_state.recipient_wallet.keypair.pubkey()]).await;

        let escrow_amount = DEFAULT_ESCROW_AMOUNT / DEFAULT_PARTS_AMOUNT_FOR_MULTIPLE;
        create_escrow_for_partial_fill(test_state, escrow_amount).await;
        create_escrow_for_partial_fill(
            test_state,
            DEFAULT_ESCROW_AMOUNT - escrow_amount, // full fill
        )
        .await;

        // Check that the order accounts have been closed.
        let acc_lookup_result = test_state.client.get_account(order).await.unwrap();
        assert!(acc_lookup_result.is_none());

        let acc_lookup_result = test_state.client.get_account(order_ata).await.unwrap();
        assert!(acc_lookup_result.is_none());
    }

    #[test_context(TestState)]
    #[tokio::test]
    async fn test_create_two_escrows_for_full_order_excess_tokens(test_state: &mut TestState) {
        let (order, order_ata) = create_order_for_partial_fill(test_state).await;

        prepare_resolvers(test_state, &[test_state.recipient_wallet.keypair.pubkey()]).await;
        let escrow_amount = DEFAULT_ESCROW_AMOUNT / DEFAULT_PARTS_AMOUNT_FOR_MULTIPLE;
        create_escrow_for_partial_fill(test_state, escrow_amount).await;

        let excess_amount = 1000;
        // Send excess tokens to the order ATA.
        TokenSPL::mint_spl_tokens(
            &mut test_state.context,
            &test_state.token,
            &order_ata,
            &test_state.payer_kp.pubkey(),
            &test_state.payer_kp,
            excess_amount,
        )
        .await;
        let (_, escrow_ata) = create_escrow_for_partial_fill(
            test_state,
            DEFAULT_ESCROW_AMOUNT - escrow_amount, // full fill
        )
        .await;

        // Check that the escrow ATA was created with the correct amount.
        assert_eq!(
            test_state.test_arguments.escrow_amount + excess_amount,
            get_token_balance(&mut test_state.context, &escrow_ata).await
        );

        // Check that the order accounts have been closed.
        let acc_lookup_result = test_state.client.get_account(order).await.unwrap();
        assert!(acc_lookup_result.is_none());

        let acc_lookup_result = test_state.client.get_account(order_ata).await.unwrap();
        assert!(acc_lookup_result.is_none());
    }

    #[test_context(TestState)]
    #[tokio::test]
    async fn test_create_escrow_fails_if_second_escrow_amount_too_large(
        test_state: &mut TestState,
    ) {
        create_order_for_partial_fill(test_state).await;
        prepare_resolvers(test_state, &[test_state.recipient_wallet.keypair.pubkey()]).await;
        let escrow_amount = DEFAULT_ESCROW_AMOUNT / DEFAULT_PARTS_AMOUNT_FOR_MULTIPLE * 3;
        create_escrow_for_partial_fill(test_state, escrow_amount).await;
        let (_, _, transaction) = create_escrow_for_partial_fill_data(
            test_state,
            DEFAULT_ESCROW_AMOUNT - escrow_amount + 1,
        )
        .await;

        test_state
            .client
            .process_transaction(transaction)
            .await
            .expect_error((0, ProgramError::Custom(EscrowError::InvalidAmount.into())));
    }

    #[test_context(TestState)]
    #[tokio::test]
    async fn test_create_escrow_fails_if_second_escrow_have_same_proof_index(
        test_state: &mut TestState,
    ) {
        create_order_for_partial_fill(test_state).await;
        prepare_resolvers(test_state, &[test_state.recipient_wallet.keypair.pubkey()]).await;

        let escrow_amount = DEFAULT_ESCROW_AMOUNT / DEFAULT_PARTS_AMOUNT_FOR_MULTIPLE + 1;
        create_escrow_for_partial_fill(test_state, escrow_amount).await;
        let so_small_escrow_amount = 1;
        let (_, _, transaction) =
            create_escrow_for_partial_fill_data(test_state, so_small_escrow_amount).await;

        test_state
            .client
            .process_transaction(transaction)
            .await
            .expect_error((
                0,
                ProgramError::Custom(EscrowError::InvalidPartialFill.into()),
            ));
    }

    #[test_context(TestState)]
    #[tokio::test]
    async fn test_create_escrow_fails_with_incorrect_merkle_root(test_state: &mut TestState) {
        test_state.test_arguments.order_parts_amount = DEFAULT_PARTS_AMOUNT_FOR_MULTIPLE;
        let merkle_hashes = compute_merkle_leaves(test_state);
        test_state.hashlock = hashv(&[b"incorrect_root"]);
        test_state.test_arguments.allow_multiple_fills = true;
        create_order(test_state).await;
        prepare_resolvers(test_state, &[test_state.recipient_wallet.keypair.pubkey()]).await;

        test_state.test_arguments.escrow_amount =
            DEFAULT_ESCROW_AMOUNT / DEFAULT_PARTS_AMOUNT_FOR_MULTIPLE;
        let index_to_validate =
            get_index_for_escrow_amount(test_state, test_state.test_arguments.escrow_amount);
        let hashed_secret = merkle_hashes.hashed_secrets[index_to_validate];
        let proof_hashes = get_proof(merkle_hashes.leaves.clone(), index_to_validate);
        let proof = MerkleProof {
            proof: proof_hashes,
            index: index_to_validate as u64,
            hashed_secret,
        };
        test_state.test_arguments.merkle_proof = Some(proof);
        let (_, _, transaction) = create_escrow_data(test_state);

        test_state
            .client
            .process_transaction(transaction)
            .await
            .expect_error((
                0,
                ProgramError::Custom(EscrowError::InvalidMerkleProof.into()),
            ));
    }

    #[test_context(TestState)]
    #[tokio::test]
    async fn test_create_escrow_fails_with_incorrect_merkle_proof(test_state: &mut TestState) {
        create_order_for_partial_fill(test_state).await;
        prepare_resolvers(test_state, &[test_state.recipient_wallet.keypair.pubkey()]).await;

        let merkle_hashes = compute_merkle_leaves(test_state);
        test_state.test_arguments.escrow_amount =
            DEFAULT_ESCROW_AMOUNT / DEFAULT_PARTS_AMOUNT_FOR_MULTIPLE;
        let index_to_validate =
            get_index_for_escrow_amount(test_state, test_state.test_arguments.escrow_amount);
        let hashed_secret = merkle_hashes.hashed_secrets[index_to_validate];

        let incorrect_proof_hashes = get_proof(merkle_hashes.leaves.clone(), index_to_validate + 1);

        let proof = MerkleProof {
            proof: incorrect_proof_hashes,
            index: index_to_validate as u64,
            hashed_secret,
        };
        test_state.test_arguments.merkle_proof = Some(proof);
        let (_, _, transaction) = create_escrow_data(test_state);

        test_state
            .client
            .process_transaction(transaction)
            .await
            .expect_error((
                0,
                ProgramError::Custom(EscrowError::InvalidMerkleProof.into()),
            ));
    }

    #[test_context(TestState)]
    #[tokio::test]
    async fn test_create_escrow_fails_with_incorrect_secret_for_leaf(test_state: &mut TestState) {
        create_order_for_partial_fill(test_state).await;
        prepare_resolvers(test_state, &[test_state.recipient_wallet.keypair.pubkey()]).await;

        let merkle_hashes = compute_merkle_leaves(test_state);
        test_state.test_arguments.escrow_amount =
            DEFAULT_ESCROW_AMOUNT / DEFAULT_PARTS_AMOUNT_FOR_MULTIPLE * 2;
        let index_to_validate =
            get_index_for_escrow_amount(test_state, test_state.test_arguments.escrow_amount);
        let proof_hashes = get_proof(merkle_hashes.leaves.clone(), index_to_validate);

        // Incorrect hashed_secret
        let proof = MerkleProof {
            proof: proof_hashes,
            index: index_to_validate as u64,
            hashed_secret: merkle_hashes.hashed_secrets[index_to_validate + 1],
        };
        test_state.test_arguments.merkle_proof = Some(proof);
        let (_, _, transaction) = create_escrow_data(test_state);

        test_state
            .client
            .process_transaction(transaction)
            .await
            .expect_error((
                0,
                ProgramError::Custom(EscrowError::InvalidMerkleProof.into()),
            ));
    }

    #[test_context(TestState)]
    #[tokio::test]
    async fn test_create_escrow_fails_without_merkle_proof(test_state: &mut TestState) {
        create_order_for_partial_fill(test_state).await;
        prepare_resolvers(test_state, &[test_state.recipient_wallet.keypair.pubkey()]).await;

        // test_state.test_arguments.merkle_proof is none
        let (_, _, transaction) = create_escrow_data(test_state);

        test_state
            .client
            .process_transaction(transaction)
            .await
            .expect_error((
                0,
                ProgramError::Custom(EscrowError::InconsistentMerkleProofTrait.into()),
            ));
    }

    #[test_context(TestState)]
    #[tokio::test]
    async fn test_create_escrow_fails_if_multiple_fills_are_false_and_merkle_proof_is_provided(
        test_state: &mut TestState,
    ) {
        test_state.test_arguments.order_parts_amount = DEFAULT_PARTS_AMOUNT_FOR_MULTIPLE;
        let merkle_hashes = compute_merkle_leaves(test_state);
        test_state.test_arguments.order_parts_amount = DEFAULT_PARTS_AMOUNT;
        let root = get_root(merkle_hashes.leaves.clone());
        test_state.hashlock = Hash::new_from_array(root);
        // test_state.test_arguments.allow_multiple_fills is false;
        create_order(test_state).await;
        prepare_resolvers(test_state, &[test_state.recipient_wallet.keypair.pubkey()]).await;

        let index_to_validate =
            get_index_for_escrow_amount(test_state, test_state.test_arguments.escrow_amount); // fill the full order
        let hashed_secret = merkle_hashes.hashed_secrets[index_to_validate];
        let proof_hashes = get_proof(merkle_hashes.leaves.clone(), index_to_validate);
        let proof = MerkleProof {
            proof: proof_hashes,
            index: index_to_validate as u64,
            hashed_secret,
        };
        test_state.test_arguments.merkle_proof = Some(proof);
        let (_, _, transaction) = create_escrow_data(test_state);

        test_state
            .client
            .process_transaction(transaction)
            .await
            .expect_error((
                0,
                ProgramError::Custom(EscrowError::InconsistentMerkleProofTrait.into()),
            ));
    }
>>>>>>> 06ef2533
}<|MERGE_RESOLUTION|>--- conflicted
+++ resolved
@@ -1054,41 +1054,6 @@
                     .await
                     .expect_error((0, ProgramError::Custom(EscrowError::OrderNotExpired.into())));
             }
-        }
-
-<<<<<<< HEAD
-        mod test_order_public_cancel {
-            use super::local_helpers::*;
-            use super::*;
-
-            #[test_context(TestState)]
-            #[tokio::test]
-            async fn test_public_cancel_by_taker(test_state: &mut TestState) {
-                test_public_cancel_escrow(
-                    test_state,
-                    &test_state.recipient_wallet.keypair.insecure_clone(),
-                )
-                .await;
-            }
-=======
-            #[test_context(TestState)]
-            #[tokio::test]
-            async fn test_cancel_by_resolver_fails_without_resolver_access(
-                test_state: &mut TestState,
-            ) {
-                let (order, order_ata) = create_order(test_state).await;
-                // test_state.recipient_wallet does not have resolver access
-                let transaction =
-                    get_cancel_order_by_resolver_tx(test_state, &order, &order_ata, None);
-                test_state
-                    .client
-                    .process_transaction(transaction)
-                    .await
-                    .expect_error((
-                        0,
-                        ProgramError::Custom(ErrorCode::AccountNotInitialized.into()),
-                    ));
-            }
 
             mod test_order_public_cancel {
                 use super::local_helpers::*;
@@ -1097,65 +1062,25 @@
                 #[test_context(TestState)]
                 #[tokio::test]
                 async fn test_public_cancel_by_taker(test_state: &mut TestState) {
-                    prepare_resolvers(test_state, &[test_state.recipient_wallet.keypair.pubkey()])
-                        .await;
                     test_public_cancel_escrow(
                         test_state,
                         &test_state.recipient_wallet.keypair.insecure_clone(),
                     )
                     .await;
                 }
->>>>>>> 06ef2533
-
-            #[test_context(TestState)]
-            #[tokio::test]
-            async fn test_public_cancel_by_any_account(test_state: &mut TestState) {
-                let canceller = Keypair::new();
-                transfer_lamports(
-                    &mut test_state.context,
-                    WALLET_DEFAULT_LAMPORTS,
-                    &test_state.payer_kp,
-                    &canceller.pubkey(),
-                )
-                .await;
-
-<<<<<<< HEAD
-                test_public_cancel_escrow(test_state, &canceller).await;
-            }
-
-            #[test_context(TestState)]
-            #[tokio::test]
-            async fn test_cannot_public_cancel_before_public_cancellation_start(
-                test_state: &mut TestState,
-            ) {
-                create_order(test_state).await;
-                let (escrow, escrow_ata) = create_escrow(test_state).await;
-                let transaction = create_public_escrow_cancel_tx(
-                    test_state,
-                    &escrow,
-                    &escrow_ata,
-                    &test_state.payer_kp,
-                );
-
-                set_time(
-                    &mut test_state.context,
-                    test_state.init_timestamp
-                        + DEFAULT_PERIOD_DURATION * PeriodType::Cancellation as u32,
-                );
-                test_state
-                    .client
-                    .process_transaction(transaction)
-                    .await
-                    .expect_error((0, ProgramError::Custom(EscrowError::InvalidTime.into())))
-=======
-                    prepare_resolvers(
-                        test_state,
-                        &[
-                            test_state.recipient_wallet.keypair.pubkey(),
-                            canceller.pubkey(),
-                        ],
+
+                #[test_context(TestState)]
+                #[tokio::test]
+                async fn test_public_cancel_by_any_account(test_state: &mut TestState) {
+                    let canceller = Keypair::new();
+                    transfer_lamports(
+                        &mut test_state.context,
+                        WALLET_DEFAULT_LAMPORTS,
+                        &test_state.payer_kp,
+                        &canceller.pubkey(),
                     )
                     .await;
+
                     test_public_cancel_escrow(test_state, &canceller).await;
                 }
 
@@ -1165,14 +1090,6 @@
                     test_state: &mut TestState,
                 ) {
                     create_order(test_state).await;
-                    prepare_resolvers(
-                        test_state,
-                        &[
-                            test_state.recipient_wallet.keypair.pubkey(),
-                            test_state.payer_kp.pubkey(),
-                        ],
-                    )
-                    .await;
                     let (escrow, escrow_ata) = create_escrow(test_state).await;
                     let transaction = create_public_escrow_cancel_tx(
                         test_state,
@@ -1190,72 +1107,18 @@
                         .client
                         .process_transaction(transaction)
                         .await
-                        .expect_error((0, ProgramError::Custom(EscrowError::InvalidTime.into())));
+                        .expect_error((0, ProgramError::Custom(EscrowError::InvalidTime.into())))
                 }
-
-                #[test_context(TestState)]
-                #[tokio::test]
-                async fn test_public_cancel_fails_without_resolver_access(
-                    test_state: &mut TestState,
-                ) {
-                    let canceller = Keypair::new();
-                    transfer_lamports(
-                        &mut test_state.context,
-                        WALLET_DEFAULT_LAMPORTS,
-                        &test_state.payer_kp,
-                        &canceller.pubkey(),
-                    )
-                    .await;
-
-                    create_order(test_state).await;
-                    prepare_resolvers(test_state, &[test_state.recipient_wallet.keypair.pubkey()])
-                        .await;
-                    let (escrow, escrow_ata) = create_escrow(test_state).await;
-
-                    // canceller does not have resolver access
-                    let transaction = create_public_escrow_cancel_tx(
-                        test_state,
-                        &escrow,
-                        &escrow_ata,
-                        &canceller,
-                    );
-                    test_state
-                        .client
-                        .process_transaction(transaction)
-                        .await
-                        .expect_error((
-                            0,
-                            ProgramError::Custom(ErrorCode::AccountNotInitialized.into()),
-                        ));
-                }
->>>>>>> 06ef2533
-            }
-        }
-
-        mod test_order_rescue_funds_for_order {
-            use super::*;
-
-<<<<<<< HEAD
-            #[test_context(TestState)]
-            #[tokio::test]
-            async fn test_rescue_all_tokens_from_order_and_close_ata(test_state: &mut TestState) {
-                local_helpers::test_rescue_all_tokens_from_order_and_close_ata(test_state).await
-            }
-
-            #[test_context(TestState)]
-            #[tokio::test]
-            async fn test_rescue_part_of_tokens_from_order_and_not_close_ata(
-                test_state: &mut TestState,
-            ) {
-                local_helpers::test_rescue_part_of_tokens_from_order_and_not_close_ata(test_state)
-=======
+            }
+
+            mod test_order_rescue_funds_for_order {
+                use super::*;
+
                 #[test_context(TestState)]
                 #[tokio::test]
                 async fn test_rescue_all_tokens_from_order_and_close_ata(
                     test_state: &mut TestState,
                 ) {
-                    prepare_resolvers(test_state, &[test_state.recipient_wallet.keypair.pubkey()])
-                        .await;
                     local_helpers::test_rescue_all_tokens_from_order_and_close_ata(test_state).await
                 }
 
@@ -1264,265 +1127,59 @@
                 async fn test_rescue_part_of_tokens_from_order_and_not_close_ata(
                     test_state: &mut TestState,
                 ) {
-                    prepare_resolvers(test_state, &[test_state.recipient_wallet.keypair.pubkey()])
-                        .await;
                     local_helpers::test_rescue_part_of_tokens_from_order_and_not_close_ata(
                         test_state,
                     )
->>>>>>> 06ef2533
-                    .await
-            }
-
-<<<<<<< HEAD
-            #[test_context(TestState)]
-            #[tokio::test]
-            async fn test_cannot_rescue_funds_from_order_before_rescue_delay_pass(
-                test_state: &mut TestState,
-            ) {
-                local_helpers::test_cannot_rescue_funds_from_order_before_rescue_delay_pass(
-                    test_state,
-                )
-                .await
-            }
-
-            #[test_context(TestState)]
-            #[tokio::test]
-            async fn test_cannot_rescue_funds_from_order_with_wrong_recipient_ata(
-                test_state: &mut TestState,
-            ) {
-                local_helpers::test_cannot_rescue_funds_from_order_with_wrong_recipient_ata(
-                    test_state,
-                )
-                .await
-            }
-
-            #[test_context(TestState)]
-            #[tokio::test]
-            async fn test_cannot_rescue_funds_from_order_with_wrong_order_ata(
-                test_state: &mut TestState,
-            ) {
-                local_helpers::test_cannot_rescue_funds_from_order_with_wrong_orders_ata(test_state)
-=======
+                    .await
+                }
+
                 #[test_context(TestState)]
                 #[tokio::test]
                 async fn test_cannot_rescue_funds_from_order_before_rescue_delay_pass(
                     test_state: &mut TestState,
                 ) {
-                    prepare_resolvers(test_state, &[test_state.recipient_wallet.keypair.pubkey()])
-                        .await;
                     local_helpers::test_cannot_rescue_funds_from_order_before_rescue_delay_pass(
                         test_state,
                     )
->>>>>>> 06ef2533
-                    .await
-            }
-        }
-
-<<<<<<< HEAD
-        mod test_order_rescue_funds_for_escrow {
-            use super::*;
-
-            #[test_context(TestState)]
-            #[tokio::test]
-            async fn test_rescue_all_tokens_and_close_ata(test_state: &mut TestState) {
-                create_order(test_state).await;
-                common_escrow_tests::test_rescue_all_tokens_and_close_ata(test_state).await
-            }
-
-            #[test_context(TestState)]
-            #[tokio::test]
-            async fn test_rescue_part_of_tokens_and_not_close_ata(test_state: &mut TestState) {
-                create_order(test_state).await;
-                common_escrow_tests::test_rescue_part_of_tokens_and_not_close_ata(test_state).await
-            }
-
-            #[test_context(TestState)]
-            #[tokio::test]
-            async fn test_cannot_rescue_funds_before_rescue_delay_pass(test_state: &mut TestState) {
-                create_order(test_state).await;
-                common_escrow_tests::test_cannot_rescue_funds_before_rescue_delay_pass(test_state)
-=======
-                #[test_context(TestState)]
-                #[tokio::test]
-                async fn test_cannot_rescue_funds_from_order_by_non_whitelisted_resolver(
-                    test_state: &mut TestState,
-                ) {
-                    local_helpers::test_cannot_rescue_funds_from_order_by_non_whitelisted_resolver(
-                        test_state,
-                    )
                     .await
                 }
+
+                // #[test_context(TestState)]
+                // #[tokio::test]
+                // async fn test_cannot_rescue_funds_from_order_by_non_recipient(test_state: &mut TestState) { // TODO: return after implement whitelist
+                //     local_helpers::test_cannot_rescue_funds_from_order_by_non_recipient(test_state).await
+                // }
 
                 #[test_context(TestState)]
                 #[tokio::test]
                 async fn test_cannot_rescue_funds_from_order_with_wrong_recipient_ata(
                     test_state: &mut TestState,
                 ) {
-                    prepare_resolvers(test_state, &[test_state.recipient_wallet.keypair.pubkey()])
-                        .await;
                     local_helpers::test_cannot_rescue_funds_from_order_with_wrong_recipient_ata(
                         test_state,
                     )
->>>>>>> 06ef2533
-                    .await
-            }
-
-<<<<<<< HEAD
-            #[test_context(TestState)]
-            #[tokio::test]
-            async fn test_cannot_rescue_funds_by_non_recipient(test_state: &mut TestState) {
-                create_order(test_state).await;
-                common_escrow_tests::test_cannot_rescue_funds_by_non_recipient(test_state).await
-            }
-
-            #[test_context(TestState)]
-            #[tokio::test]
-            async fn test_cannot_rescue_funds_with_wrong_recipient_ata(test_state: &mut TestState) {
-                create_order(test_state).await;
-                common_escrow_tests::test_cannot_rescue_funds_with_wrong_recipient_ata(test_state)
-                    .await
-            }
-
-            #[test_context(TestState)]
-            #[tokio::test]
-            async fn test_cannot_rescue_funds_with_wrong_order_ata(test_state: &mut TestState) {
-                create_order(test_state).await;
-                common_escrow_tests::test_cannot_rescue_funds_with_wrong_escrow_ata(test_state)
-=======
+                    .await
+                }
+
                 #[test_context(TestState)]
                 #[tokio::test]
                 async fn test_cannot_rescue_funds_from_order_with_wrong_order_ata(
                     test_state: &mut TestState,
                 ) {
-                    prepare_resolvers(test_state, &[test_state.recipient_wallet.keypair.pubkey()])
-                        .await;
                     local_helpers::test_cannot_rescue_funds_from_order_with_wrong_orders_ata(
                         test_state,
                     )
->>>>>>> 06ef2533
-                    .await
-            }
-        }
-
-        mod test_order_creation_cost {
-            use super::*;
-
-<<<<<<< HEAD
-            #[test_context(TestState)]
-            #[tokio::test]
-            async fn test_order_creation_tx_cost(test_state: &mut TestState) {
-                common_escrow_tests::test_escrow_creation_tx_cost(test_state).await
-            }
-        }
-
-        mod test_partial_fill_escrow_creation {
-            use crate::local_helpers::{
-                compute_merkle_leaves, create_escrow_for_partial_fill_data,
-                create_order_for_partial_fill, get_index_for_escrow_amount,
-                test_escrow_creation_for_partial_fill,
-            };
-
-            use super::*;
-            use cross_chain_escrow_src::merkle_tree::MerkleProof;
-            use solana_sdk::keccak::{hashv, Hash};
-
-            #[test_context(TestState)]
-            #[tokio::test]
-            async fn test_create_escrow_with_merkle_proof_and_leaf_validation(
-                test_state: &mut TestState,
-            ) {
-                let (order, order_ata) = create_order_for_partial_fill(test_state).await;
-
-                let escrow_amount = DEFAULT_ESCROW_AMOUNT / DEFAULT_PARTS_AMOUNT_FOR_MULTIPLE * 3;
-                test_escrow_creation_for_partial_fill(test_state, escrow_amount).await;
-
-                // Check that the order accounts have not been closed.
-                let acc_lookup_result = test_state.client.get_account(order).await.unwrap();
-                assert!(acc_lookup_result.is_some());
-
-                let acc_lookup_result = test_state.client.get_account(order_ata).await.unwrap();
-                assert!(acc_lookup_result.is_some());
-            }
-
-            #[test_context(TestState)]
-            #[tokio::test]
-            async fn test_create_two_escrows_for_separate_parts(test_state: &mut TestState) {
-                let (order, order_ata) = create_order_for_partial_fill(test_state).await;
-
-                let escrow_amount = DEFAULT_ESCROW_AMOUNT / DEFAULT_PARTS_AMOUNT_FOR_MULTIPLE;
-                test_escrow_creation_for_partial_fill(test_state, escrow_amount).await;
-                test_escrow_creation_for_partial_fill(test_state, escrow_amount).await;
-
-                // Check that the order accounts have not been closed.
-                let acc_lookup_result = test_state.client.get_account(order).await.unwrap();
-                assert!(acc_lookup_result.is_some());
-
-                let acc_lookup_result = test_state.client.get_account(order_ata).await.unwrap();
-                assert!(acc_lookup_result.is_some());
-            }
-
-            #[test_context(TestState)]
-            #[tokio::test]
-            async fn test_create_escrow_with_merkle_proof_and_leaf_validation_for_full_fill(
-                test_state: &mut TestState,
-            ) {
-                let (order, order_ata) = create_order_for_partial_fill(test_state).await;
-
-                test_escrow_creation_for_partial_fill(test_state, DEFAULT_ESCROW_AMOUNT).await;
-
-                // Check that the order accounts have been closed.
-                let acc_lookup_result = test_state.client.get_account(order).await.unwrap();
-                assert!(acc_lookup_result.is_none());
-
-                let acc_lookup_result = test_state.client.get_account(order_ata).await.unwrap();
-                assert!(acc_lookup_result.is_none());
-            }
-
-            #[test_context(TestState)]
-            #[tokio::test]
-            async fn test_create_two_escrows_for_full_order(test_state: &mut TestState) {
-                let (order, order_ata) = create_order_for_partial_fill(test_state).await;
-
-                let escrow_amount = DEFAULT_ESCROW_AMOUNT / DEFAULT_PARTS_AMOUNT_FOR_MULTIPLE;
-                test_escrow_creation_for_partial_fill(test_state, escrow_amount).await;
-                test_escrow_creation_for_partial_fill(
-                    test_state,
-                    DEFAULT_ESCROW_AMOUNT - escrow_amount, // full fill
-                )
-                .await;
-
-                // Check that the order accounts have been closed.
-                let acc_lookup_result = test_state.client.get_account(order).await.unwrap();
-                assert!(acc_lookup_result.is_none());
-
-                let acc_lookup_result = test_state.client.get_account(order_ata).await.unwrap();
-                assert!(acc_lookup_result.is_none());
-            }
-
-            #[test_context(TestState)]
-            #[tokio::test]
-            async fn test_create_escrow_fails_if_second_escrow_amount_too_large(
-                test_state: &mut TestState,
-            ) {
-                create_order_for_partial_fill(test_state).await;
-                let escrow_amount = DEFAULT_ESCROW_AMOUNT / DEFAULT_PARTS_AMOUNT_FOR_MULTIPLE * 3;
-                test_escrow_creation_for_partial_fill(test_state, escrow_amount).await;
-                let (_, _, transaction) = create_escrow_for_partial_fill_data(
-                    test_state,
-                    DEFAULT_ESCROW_AMOUNT - escrow_amount + 1,
-                )
-                .await;
-
-                test_state
-                    .client
-                    .process_transaction(transaction)
-=======
+                    .await
+                }
+            }
+
+            mod test_order_rescue_funds_for_escrow {
+                use super::*;
+
                 #[test_context(TestState)]
                 #[tokio::test]
                 async fn test_rescue_all_tokens_and_close_ata(test_state: &mut TestState) {
                     create_order(test_state).await;
-                    prepare_resolvers(test_state, &[test_state.recipient_wallet.keypair.pubkey()])
-                        .await;
                     common_escrow_tests::test_rescue_all_tokens_and_close_ata(test_state).await
                 }
 
@@ -1530,8 +1187,6 @@
                 #[tokio::test]
                 async fn test_rescue_part_of_tokens_and_not_close_ata(test_state: &mut TestState) {
                     create_order(test_state).await;
-                    prepare_resolvers(test_state, &[test_state.recipient_wallet.keypair.pubkey()])
-                        .await;
                     common_escrow_tests::test_rescue_part_of_tokens_and_not_close_ata(test_state)
                         .await
                 }
@@ -1542,40 +1197,16 @@
                     test_state: &mut TestState,
                 ) {
                     create_order(test_state).await;
-                    prepare_resolvers(test_state, &[test_state.recipient_wallet.keypair.pubkey()])
-                        .await;
                     common_escrow_tests::test_cannot_rescue_funds_before_rescue_delay_pass(
                         test_state,
                     )
->>>>>>> 06ef2533
-                    .await
-                    .expect_error((0, ProgramError::Custom(EscrowError::InvalidAmount.into())));
-            }
-
-<<<<<<< HEAD
-            #[test_context(TestState)]
-            #[tokio::test]
-            async fn test_create_escrow_fails_if_second_escrow_have_same_proof_index(
-                test_state: &mut TestState,
-            ) {
-                create_order_for_partial_fill(test_state).await;
-
-                let escrow_amount = DEFAULT_ESCROW_AMOUNT / DEFAULT_PARTS_AMOUNT_FOR_MULTIPLE + 1;
-                test_escrow_creation_for_partial_fill(test_state, escrow_amount).await;
-                let so_small_escrow_amount = 1;
-                let (_, _, transaction) =
-                    create_escrow_for_partial_fill_data(test_state, so_small_escrow_amount).await;
-
-                test_state
-                    .client
-                    .process_transaction(transaction)
-=======
+                    .await
+                }
+
                 #[test_context(TestState)]
                 #[tokio::test]
                 async fn test_cannot_rescue_funds_by_non_recipient(test_state: &mut TestState) {
                     create_order(test_state).await;
-                    prepare_resolvers(test_state, &[test_state.recipient_wallet.keypair.pubkey()])
-                        .await;
                     common_escrow_tests::test_cannot_rescue_funds_by_non_recipient(test_state).await
                 }
 
@@ -1585,241 +1216,29 @@
                     test_state: &mut TestState,
                 ) {
                     create_order(test_state).await;
-                    prepare_resolvers(test_state, &[test_state.recipient_wallet.keypair.pubkey()])
-                        .await;
                     common_escrow_tests::test_cannot_rescue_funds_with_wrong_recipient_ata(
                         test_state,
                     )
->>>>>>> 06ef2533
-                    .await
-                    .expect_error((
-                        0,
-                        ProgramError::Custom(EscrowError::InvalidPartialFill.into()),
-                    ));
-            }
-
-<<<<<<< HEAD
-            #[test_context(TestState)]
-            #[tokio::test]
-            async fn test_create_escrow_fails_with_incorrect_merkle_root(
-                test_state: &mut TestState,
-            ) {
-                test_state.test_arguments.order_parts_amount = DEFAULT_PARTS_AMOUNT_FOR_MULTIPLE;
-                let merkle_hashes = compute_merkle_leaves(test_state);
-                test_state.hashlock = hashv(&[b"incorrect_root"]);
-                test_state.test_arguments.allow_multiple_fills = true;
-                create_order(test_state).await;
-
-                test_state.test_arguments.escrow_amount =
-                    DEFAULT_ESCROW_AMOUNT / DEFAULT_PARTS_AMOUNT_FOR_MULTIPLE;
-                let index_to_validate = get_index_for_escrow_amount(
-                    test_state,
-                    test_state.test_arguments.escrow_amount,
-                );
-                let hashed_secret = merkle_hashes.hashed_secrets[index_to_validate];
-                let proof_hashes = get_proof(merkle_hashes.leaves.clone(), index_to_validate);
-                let proof = MerkleProof {
-                    proof: proof_hashes,
-                    index: index_to_validate as u32,
-                    hashed_secret,
-                };
-                test_state.test_arguments.merkle_proof = Some(proof);
-                let (_, _, transaction) = create_escrow_data(test_state);
-
-                test_state
-                    .client
-                    .process_transaction(transaction)
-                    .await
-                    .expect_error((
-                        0,
-                        ProgramError::Custom(EscrowError::InvalidMerkleProof.into()),
-                    ));
-=======
+                    .await
+                }
+
                 #[test_context(TestState)]
                 #[tokio::test]
                 async fn test_cannot_rescue_funds_with_wrong_order_ata(test_state: &mut TestState) {
                     create_order(test_state).await;
-                    prepare_resolvers(test_state, &[test_state.recipient_wallet.keypair.pubkey()])
-                        .await;
                     common_escrow_tests::test_cannot_rescue_funds_with_wrong_escrow_ata(test_state)
                         .await
                 }
->>>>>>> 06ef2533
-            }
-
-            #[test_context(TestState)]
-            #[tokio::test]
-            async fn test_create_escrow_fails_with_incorrect_merkle_proof(
-                test_state: &mut TestState,
-            ) {
-                create_order_for_partial_fill(test_state).await;
-
-<<<<<<< HEAD
-                let merkle_hashes = compute_merkle_leaves(test_state);
-                test_state.test_arguments.escrow_amount =
-                    DEFAULT_ESCROW_AMOUNT / DEFAULT_PARTS_AMOUNT_FOR_MULTIPLE;
-                let index_to_validate = get_index_for_escrow_amount(
-                    test_state,
-                    test_state.test_arguments.escrow_amount,
-                );
-                let hashed_secret = merkle_hashes.hashed_secrets[index_to_validate];
-
-                let incorrect_proof_hashes =
-                    get_proof(merkle_hashes.leaves.clone(), index_to_validate + 1);
-
-                let proof = MerkleProof {
-                    proof: incorrect_proof_hashes,
-                    index: index_to_validate as u32,
-                    hashed_secret,
-                };
-                test_state.test_arguments.merkle_proof = Some(proof);
-                let (_, _, transaction) = create_escrow_data(test_state);
-
-                test_state
-                    .client
-                    .process_transaction(transaction)
-                    .await
-                    .expect_error((
-                        0,
-                        ProgramError::Custom(EscrowError::InvalidMerkleProof.into()),
-                    ));
-            }
-
-            #[test_context(TestState)]
-            #[tokio::test]
-            async fn test_create_escrow_fails_with_incorrect_secret_for_leaf(
-                test_state: &mut TestState,
-            ) {
-                create_order_for_partial_fill(test_state).await;
-
-                let merkle_hashes = compute_merkle_leaves(test_state);
-                test_state.test_arguments.escrow_amount =
-                    DEFAULT_ESCROW_AMOUNT / DEFAULT_PARTS_AMOUNT_FOR_MULTIPLE * 2;
-                let index_to_validate = get_index_for_escrow_amount(
-                    test_state,
-                    test_state.test_arguments.escrow_amount,
-                );
-                let proof_hashes = get_proof(merkle_hashes.leaves.clone(), index_to_validate);
-
-                // Incorrect hashed_secret
-                let proof = MerkleProof {
-                    proof: proof_hashes,
-                    index: index_to_validate as u32,
-                    hashed_secret: merkle_hashes.hashed_secrets[index_to_validate + 1],
-                };
-                test_state.test_arguments.merkle_proof = Some(proof);
-                let (_, _, transaction) = create_escrow_data(test_state);
-
-                test_state
-                    .client
-                    .process_transaction(transaction)
-                    .await
-                    .expect_error((
-                        0,
-                        ProgramError::Custom(EscrowError::InvalidMerkleProof.into()),
-                    ));
-            }
-
-            #[test_context(TestState)]
-            #[tokio::test]
-            async fn test_create_escrow_fails_without_merkle_proof(test_state: &mut TestState) {
-                create_order_for_partial_fill(test_state).await;
-
-                // test_state.test_arguments.merkle_proof is none
-                let (_, _, transaction) = create_escrow_data(test_state);
-
-                test_state
-                    .client
-                    .process_transaction(transaction)
-                    .await
-                    .expect_error((
-                        0,
-                        ProgramError::Custom(EscrowError::InconsistentMerkleProofTrait.into()),
-                    ));
-            }
-
-            #[test_context(TestState)]
-            #[tokio::test]
-            async fn test_create_escrow_fails_if_multiple_fills_are_false_and_merkle_proof_is_provided(
-                test_state: &mut TestState,
-            ) {
-                test_state.test_arguments.order_parts_amount = DEFAULT_PARTS_AMOUNT_FOR_MULTIPLE;
-                let merkle_hashes = compute_merkle_leaves(test_state);
-                test_state.test_arguments.order_parts_amount = DEFAULT_PARTS_AMOUNT;
-                let root = get_root(merkle_hashes.leaves.clone());
-                test_state.hashlock = Hash::new_from_array(root);
-                // test_state.test_arguments.allow_multiple_fills is false;
-                create_order(test_state).await;
-
-                let index_to_validate = get_index_for_escrow_amount(
-                    test_state,
-                    test_state.test_arguments.escrow_amount,
-                ); // fill the full order
-                let hashed_secret = merkle_hashes.hashed_secrets[index_to_validate];
-                let proof_hashes = get_proof(merkle_hashes.leaves.clone(), index_to_validate);
-                let proof = MerkleProof {
-                    proof: proof_hashes,
-                    index: index_to_validate as u32,
-                    hashed_secret,
-                };
-                test_state.test_arguments.merkle_proof = Some(proof);
-                let (_, _, transaction) = create_escrow_data(test_state);
-
-                test_state
-                    .client
-                    .process_transaction(transaction)
-                    .await
-                    .expect_error((
-                        0,
-                        ProgramError::Custom(EscrowError::InconsistentMerkleProofTrait.into()),
-                    ));
-            }
-
-            #[test_context(TestState)]
-            #[tokio::test]
-            async fn test_create_two_escrows_for_full_order_excess_tokens(
-                test_state: &mut TestState,
-            ) {
-                let (order, order_ata) = create_order_for_partial_fill(test_state).await;
-
-                let escrow_amount = DEFAULT_ESCROW_AMOUNT / DEFAULT_PARTS_AMOUNT_FOR_MULTIPLE;
-                test_escrow_creation_for_partial_fill(test_state, escrow_amount).await;
-
-                let excess_amount = 1000;
-                // Send excess tokens to the order ATA.
-                local_helpers::mint_excess_tokens(
-                    test_state,
-                    &order_ata,
-                    excess_amount,
-                )
-                .await;
-                let (_, escrow_ata) = test_escrow_creation_for_partial_fill(
-                    test_state,
-                    DEFAULT_ESCROW_AMOUNT - escrow_amount, // full fill
-                )
-                .await;
-
-                // Check that the escrow ATA was created with the correct amount.
-                assert_eq!(
-                    test_state.test_arguments.escrow_amount + excess_amount,
-                    get_token_balance(&mut test_state.context, &escrow_ata).await
-                );
-
-                // Check that the order accounts have been closed.
-                let acc_lookup_result = test_state.client.get_account(order).await.unwrap();
-                assert!(acc_lookup_result.is_none());
-
-                let acc_lookup_result = test_state.client.get_account(order_ata).await.unwrap();
-                assert!(acc_lookup_result.is_none());
-=======
+            }
+
+            mod test_order_creation_cost {
+                use super::*;
+
                 #[test_context(TestState)]
                 #[tokio::test]
                 async fn test_order_creation_tx_cost(test_state: &mut TestState) {
-                    prepare_resolvers(test_state, &[test_state.recipient_wallet.keypair.pubkey()])
-                        .await;
                     common_escrow_tests::test_escrow_creation_tx_cost(test_state).await
                 }
->>>>>>> 06ef2533
             }
         }
     }
@@ -2190,13 +1609,7 @@
             .is_some());
     }
 
-<<<<<<< HEAD
     pub async fn test_cannot_rescue_funds_from_order_before_rescue_delay_pass<S: TokenVariant>(
-=======
-    pub async fn test_cannot_rescue_funds_from_order_by_non_whitelisted_resolver<
-        S: TokenVariant,
-    >(
->>>>>>> 06ef2533
         test_state: &mut TestStateBase<SrcProgram, S>,
     ) {
         let (order, _) = create_order(test_state).await;
@@ -2239,14 +1652,55 @@
             .client
             .process_transaction(transaction)
             .await
-<<<<<<< HEAD
             .expect_error((0, ProgramError::Custom(EscrowError::InvalidTime.into())));
-=======
-            .expect_error((
-                0,
-                ProgramError::Custom(ErrorCode::AccountNotInitialized.into()),
-            ))
->>>>>>> 06ef2533
+    }
+
+    pub async fn _test_cannot_rescue_funds_from_order_by_non_recipient<S: TokenVariant>(
+        // TODO: use after implement whitelist
+        test_state: &mut TestStateBase<SrcProgram, S>,
+    ) {
+        let (order, _) = create_order(test_state).await;
+
+        let token_to_rescue = S::deploy_spl_token(&mut test_state.context).await.pubkey();
+        let order_ata =
+            S::initialize_spl_associated_account(&mut test_state.context, &token_to_rescue, &order)
+                .await;
+        test_state.recipient_wallet = test_state.creator_wallet.clone(); // Use different wallet as recipient
+        let recipient_ata = S::initialize_spl_associated_account(
+            &mut test_state.context,
+            &token_to_rescue,
+            &test_state.recipient_wallet.keypair.pubkey(),
+        )
+        .await;
+
+        S::mint_spl_tokens(
+            &mut test_state.context,
+            &token_to_rescue,
+            &order_ata,
+            &test_state.payer_kp.pubkey(),
+            &test_state.payer_kp,
+            test_state.test_arguments.rescue_amount,
+        )
+        .await;
+
+        let transaction = get_rescue_funds_from_order_tx(
+            test_state,
+            &order,
+            &order_ata,
+            &token_to_rescue,
+            &recipient_ata,
+        );
+
+        set_time(
+            &mut test_state.context,
+            test_state.init_timestamp + common::constants::RESCUE_DELAY + 100,
+        );
+
+        test_state
+            .client
+            .process_transaction(transaction)
+            .await
+            .expect_error((0, ProgramError::Custom(ErrorCode::ConstraintSeeds.into())))
     }
 
     pub async fn test_cannot_rescue_funds_from_order_with_wrong_recipient_ata<S: TokenVariant>(
@@ -2702,7 +2156,7 @@
         create_order(test_state).await
     }
 
-    pub async fn create_escrow_for_partial_fill_data<S: TokenVariant>(
+    pub async fn test_escrow_creation_for_partial_fill_data<S: TokenVariant>(
         test_state: &mut TestStateBase<SrcProgram, S>,
         escrow_amount: u64,
     ) -> (Pubkey, Pubkey, Transaction) {
@@ -2727,7 +2181,7 @@
         escrow_amount: u64,
     ) -> (Pubkey, Pubkey) {
         let (escrow, escrow_ata, transaction) =
-            create_escrow_for_partial_fill_data(test_state, escrow_amount).await;
+            test_escrow_creation_for_partial_fill_data(test_state, escrow_amount).await;
 
         let order_ata = get_order_addresses(test_state).1;
 
@@ -3433,14 +2887,12 @@
         prepare_resolvers(test_state, &[test_state.recipient_wallet.keypair.pubkey()]).await;
         common_escrow_tests::test_rescue_part_of_tokens_and_not_close_ata(test_state).await
     }
-<<<<<<< HEAD
-=======
 }
 
 mod test_partial_fill_escrow_creation {
     use crate::local_helpers::{
-        compute_merkle_leaves, create_escrow_for_partial_fill, create_escrow_for_partial_fill_data,
-        create_order_for_partial_fill, get_index_for_escrow_amount,
+        compute_merkle_leaves, create_order_for_partial_fill, get_index_for_escrow_amount,
+        test_escrow_creation_for_partial_fill, test_escrow_creation_for_partial_fill_data,
     };
 
     use super::*;
@@ -3451,10 +2903,9 @@
     #[tokio::test]
     async fn test_create_escrow_with_merkle_proof_and_leaf_validation(test_state: &mut TestState) {
         let (order, order_ata) = create_order_for_partial_fill(test_state).await;
-        prepare_resolvers(test_state, &[test_state.recipient_wallet.keypair.pubkey()]).await;
 
         let escrow_amount = DEFAULT_ESCROW_AMOUNT / DEFAULT_PARTS_AMOUNT_FOR_MULTIPLE * 3;
-        create_escrow_for_partial_fill(test_state, escrow_amount).await;
+        test_escrow_creation_for_partial_fill(test_state, escrow_amount).await;
 
         // Check that the order accounts have not been closed.
         let acc_lookup_result = test_state.client.get_account(order).await.unwrap();
@@ -3468,11 +2919,10 @@
     #[tokio::test]
     async fn test_create_two_escrows_for_separate_parts(test_state: &mut TestState) {
         let (order, order_ata) = create_order_for_partial_fill(test_state).await;
-        prepare_resolvers(test_state, &[test_state.recipient_wallet.keypair.pubkey()]).await;
 
         let escrow_amount = DEFAULT_ESCROW_AMOUNT / DEFAULT_PARTS_AMOUNT_FOR_MULTIPLE;
-        create_escrow_for_partial_fill(test_state, escrow_amount).await;
-        create_escrow_for_partial_fill(test_state, escrow_amount).await;
+        test_escrow_creation_for_partial_fill(test_state, escrow_amount).await;
+        test_escrow_creation_for_partial_fill(test_state, escrow_amount).await;
 
         // Check that the order accounts have not been closed.
         let acc_lookup_result = test_state.client.get_account(order).await.unwrap();
@@ -3488,9 +2938,8 @@
         test_state: &mut TestState,
     ) {
         let (order, order_ata) = create_order_for_partial_fill(test_state).await;
-        prepare_resolvers(test_state, &[test_state.recipient_wallet.keypair.pubkey()]).await;
-
-        create_escrow_for_partial_fill(test_state, DEFAULT_ESCROW_AMOUNT).await;
+
+        test_escrow_creation_for_partial_fill(test_state, DEFAULT_ESCROW_AMOUNT).await;
 
         // Check that the order accounts have been closed.
         let acc_lookup_result = test_state.client.get_account(order).await.unwrap();
@@ -3504,11 +2953,10 @@
     #[tokio::test]
     async fn test_create_two_escrows_for_full_order(test_state: &mut TestState) {
         let (order, order_ata) = create_order_for_partial_fill(test_state).await;
-        prepare_resolvers(test_state, &[test_state.recipient_wallet.keypair.pubkey()]).await;
 
         let escrow_amount = DEFAULT_ESCROW_AMOUNT / DEFAULT_PARTS_AMOUNT_FOR_MULTIPLE;
-        create_escrow_for_partial_fill(test_state, escrow_amount).await;
-        create_escrow_for_partial_fill(
+        test_escrow_creation_for_partial_fill(test_state, escrow_amount).await;
+        test_escrow_creation_for_partial_fill(
             test_state,
             DEFAULT_ESCROW_AMOUNT - escrow_amount, // full fill
         )
@@ -3527,9 +2975,8 @@
     async fn test_create_two_escrows_for_full_order_excess_tokens(test_state: &mut TestState) {
         let (order, order_ata) = create_order_for_partial_fill(test_state).await;
 
-        prepare_resolvers(test_state, &[test_state.recipient_wallet.keypair.pubkey()]).await;
         let escrow_amount = DEFAULT_ESCROW_AMOUNT / DEFAULT_PARTS_AMOUNT_FOR_MULTIPLE;
-        create_escrow_for_partial_fill(test_state, escrow_amount).await;
+        test_escrow_creation_for_partial_fill(test_state, escrow_amount).await;
 
         let excess_amount = 1000;
         // Send excess tokens to the order ATA.
@@ -3542,7 +2989,7 @@
             excess_amount,
         )
         .await;
-        let (_, escrow_ata) = create_escrow_for_partial_fill(
+        let (_, escrow_ata) = test_escrow_creation_for_partial_fill(
             test_state,
             DEFAULT_ESCROW_AMOUNT - escrow_amount, // full fill
         )
@@ -3568,10 +3015,9 @@
         test_state: &mut TestState,
     ) {
         create_order_for_partial_fill(test_state).await;
-        prepare_resolvers(test_state, &[test_state.recipient_wallet.keypair.pubkey()]).await;
         let escrow_amount = DEFAULT_ESCROW_AMOUNT / DEFAULT_PARTS_AMOUNT_FOR_MULTIPLE * 3;
-        create_escrow_for_partial_fill(test_state, escrow_amount).await;
-        let (_, _, transaction) = create_escrow_for_partial_fill_data(
+        test_escrow_creation_for_partial_fill(test_state, escrow_amount).await;
+        let (_, _, transaction) = test_escrow_creation_for_partial_fill_data(
             test_state,
             DEFAULT_ESCROW_AMOUNT - escrow_amount + 1,
         )
@@ -3590,13 +3036,12 @@
         test_state: &mut TestState,
     ) {
         create_order_for_partial_fill(test_state).await;
-        prepare_resolvers(test_state, &[test_state.recipient_wallet.keypair.pubkey()]).await;
 
         let escrow_amount = DEFAULT_ESCROW_AMOUNT / DEFAULT_PARTS_AMOUNT_FOR_MULTIPLE + 1;
-        create_escrow_for_partial_fill(test_state, escrow_amount).await;
+        test_escrow_creation_for_partial_fill(test_state, escrow_amount).await;
         let so_small_escrow_amount = 1;
         let (_, _, transaction) =
-            create_escrow_for_partial_fill_data(test_state, so_small_escrow_amount).await;
+            test_escrow_creation_for_partial_fill_data(test_state, so_small_escrow_amount).await;
 
         test_state
             .client
@@ -3616,7 +3061,6 @@
         test_state.hashlock = hashv(&[b"incorrect_root"]);
         test_state.test_arguments.allow_multiple_fills = true;
         create_order(test_state).await;
-        prepare_resolvers(test_state, &[test_state.recipient_wallet.keypair.pubkey()]).await;
 
         test_state.test_arguments.escrow_amount =
             DEFAULT_ESCROW_AMOUNT / DEFAULT_PARTS_AMOUNT_FOR_MULTIPLE;
@@ -3646,7 +3090,6 @@
     #[tokio::test]
     async fn test_create_escrow_fails_with_incorrect_merkle_proof(test_state: &mut TestState) {
         create_order_for_partial_fill(test_state).await;
-        prepare_resolvers(test_state, &[test_state.recipient_wallet.keypair.pubkey()]).await;
 
         let merkle_hashes = compute_merkle_leaves(test_state);
         test_state.test_arguments.escrow_amount =
@@ -3679,7 +3122,6 @@
     #[tokio::test]
     async fn test_create_escrow_fails_with_incorrect_secret_for_leaf(test_state: &mut TestState) {
         create_order_for_partial_fill(test_state).await;
-        prepare_resolvers(test_state, &[test_state.recipient_wallet.keypair.pubkey()]).await;
 
         let merkle_hashes = compute_merkle_leaves(test_state);
         test_state.test_arguments.escrow_amount =
@@ -3711,7 +3153,6 @@
     #[tokio::test]
     async fn test_create_escrow_fails_without_merkle_proof(test_state: &mut TestState) {
         create_order_for_partial_fill(test_state).await;
-        prepare_resolvers(test_state, &[test_state.recipient_wallet.keypair.pubkey()]).await;
 
         // test_state.test_arguments.merkle_proof is none
         let (_, _, transaction) = create_escrow_data(test_state);
@@ -3738,7 +3179,6 @@
         test_state.hashlock = Hash::new_from_array(root);
         // test_state.test_arguments.allow_multiple_fills is false;
         create_order(test_state).await;
-        prepare_resolvers(test_state, &[test_state.recipient_wallet.keypair.pubkey()]).await;
 
         let index_to_validate =
             get_index_for_escrow_amount(test_state, test_state.test_arguments.escrow_amount); // fill the full order
@@ -3761,5 +3201,4 @@
                 ProgramError::Custom(EscrowError::InconsistentMerkleProofTrait.into()),
             ));
     }
->>>>>>> 06ef2533
 }