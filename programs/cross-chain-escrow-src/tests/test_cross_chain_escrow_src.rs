use anchor_lang::prelude::{AccountInfo, ErrorCode};
use anchor_spl::token::spl_token::state::Account as SplTokenAccount;
use common::error::EscrowError;
use common_tests::helpers::*;
use common_tests::tests as common_escrow_tests;
use common_tests::wrap_entry;
use solana_sdk::signer::keypair::Keypair;

use anchor_lang::{InstructionData, Space};
use anchor_spl::{
    associated_token::ID as spl_associated_token_id, token::spl_token::ID as spl_program_id,
};
use solana_program::{
    instruction::{AccountMeta, Instruction},
    program_error::ProgramError,
    program_pack::Pack,
    pubkey::Pubkey,
    system_program::ID as system_program_id,
    sysvar::rent::ID as rent_id,
};
use solana_program_runtime::invoke_context::BuiltinFunctionWithContext;
use solana_program_test::{processor, tokio};
use solana_sdk::{signature::Signer, transaction::Transaction};
use test_context::test_context;

type TestState = TestStateBase<SrcProgram>;

struct SrcProgram;

impl EscrowVariant for SrcProgram {
    fn get_program_spec() -> (Pubkey, Option<BuiltinFunctionWithContext>) {
        (
            cross_chain_escrow_src::id(),
            wrap_entry!(cross_chain_escrow_src::entry),
        )
    }
    fn get_public_withdraw_tx(
        test_state: &TestState,
        escrow: &Pubkey,
        escrow_ata: &Pubkey,
        withdrawer: &Keypair,
    ) -> Transaction {
        let instruction_data =
            InstructionData::data(&cross_chain_escrow_src::instruction::PublicWithdraw {
                secret: test_state.secret,
            });

        let instruction: Instruction = Instruction {
            program_id: cross_chain_escrow_src::id(),
            accounts: vec![
                AccountMeta::new(test_state.creator_wallet.keypair.pubkey(), false),
                AccountMeta::new_readonly(test_state.recipient_wallet.keypair.pubkey(), false),
                AccountMeta::new(withdrawer.pubkey(), true),
                AccountMeta::new_readonly(test_state.token, false),
                AccountMeta::new(*escrow, false),
                AccountMeta::new(*escrow_ata, false),
                AccountMeta::new(test_state.recipient_wallet.token_account, false),
                AccountMeta::new_readonly(spl_program_id, false),
                AccountMeta::new_readonly(system_program_id, false),
            ],
            data: instruction_data,
        };

        Transaction::new_signed_with_payer(
            &[instruction],
            Some(&test_state.payer_kp.pubkey()), // so that withdrawer does not incurr transaction
            // charges and mess up computation of withdrawer's
            // balance expectation.
            &[withdrawer, &test_state.payer_kp],
            test_state.context.last_blockhash,
        )
    }

    fn get_cancel_tx(
        test_state: &TestStateBase<SrcProgram>,
        escrow: &Pubkey,
        escrow_ata: &Pubkey,
    ) -> Transaction {
        let instruction_data =
            InstructionData::data(&cross_chain_escrow_src::instruction::Cancel {});

        let instruction: Instruction = Instruction {
            program_id: cross_chain_escrow_src::id(),
            accounts: vec![
                AccountMeta::new(test_state.creator_wallet.keypair.pubkey(), true),
                AccountMeta::new_readonly(test_state.token, false),
                AccountMeta::new(*escrow, false),
                AccountMeta::new(*escrow_ata, false),
                AccountMeta::new(test_state.creator_wallet.token_account, false),
                AccountMeta::new_readonly(spl_program_id, false),
                AccountMeta::new_readonly(system_program_id, false),
            ],
            data: instruction_data,
        };

        Transaction::new_signed_with_payer(
            &[instruction],
            Some(&test_state.payer_kp.pubkey()),
            &[
                &test_state.context.payer,
                &test_state.creator_wallet.keypair,
            ],
            test_state.context.last_blockhash,
        )
    }

    fn get_create_tx(
        test_state: &TestStateBase<SrcProgram>,
        escrow: &Pubkey,
        escrow_ata: &Pubkey,
    ) -> Transaction {
        let instruction_data =
            InstructionData::data(&cross_chain_escrow_src::instruction::Create {
                amount: test_state.test_arguments.escrow_amount,
                order_hash: test_state.order_hash.to_bytes(),
                hashlock: test_state.hashlock.to_bytes(),
                recipient: test_state.recipient_wallet.keypair.pubkey(),
                safety_deposit: test_state.test_arguments.safety_deposit,
                cancellation_duration: test_state.test_arguments.cancellation_duration,
                finality_duration: test_state.test_arguments.finality_duration,
                public_withdrawal_duration: test_state.test_arguments.public_withdrawal_duration,
                withdrawal_duration: test_state.test_arguments.withdrawal_duration,
                rescue_start: test_state.test_arguments.rescue_start,
            });

        let instruction: Instruction = Instruction {
            program_id: cross_chain_escrow_src::id(),
            accounts: vec![
                AccountMeta::new(test_state.payer_kp.pubkey(), true),
                AccountMeta::new(test_state.creator_wallet.keypair.pubkey(), true),
                AccountMeta::new_readonly(test_state.token, false),
                AccountMeta::new(test_state.creator_wallet.token_account, false),
                AccountMeta::new(*escrow, false),
                AccountMeta::new(*escrow_ata, false),
                AccountMeta::new_readonly(spl_associated_token_id, false),
                AccountMeta::new_readonly(spl_program_id, false),
                AccountMeta::new_readonly(rent_id, false),
                AccountMeta::new_readonly(system_program_id, false),
            ],
            data: instruction_data,
        };
        Transaction::new_signed_with_payer(
            &[instruction],
            Some(&test_state.payer_kp.pubkey()),
            &[
                &test_state.context.payer,
                &test_state.creator_wallet.keypair,
            ],
            test_state.context.last_blockhash,
        )
    }

    fn get_withdraw_tx(
        test_state: &TestState,
        escrow: &Pubkey,
        escrow_ata: &Pubkey,
    ) -> Transaction {
        let instruction_data =
            InstructionData::data(&cross_chain_escrow_src::instruction::Withdraw {
                secret: test_state.secret,
            });

        let instruction: Instruction = Instruction {
            program_id: cross_chain_escrow_src::id(),
            accounts: vec![
                AccountMeta::new(test_state.creator_wallet.keypair.pubkey(), false),
                AccountMeta::new_readonly(test_state.recipient_wallet.keypair.pubkey(), true),
                AccountMeta::new_readonly(test_state.token, false),
                AccountMeta::new(*escrow, false),
                AccountMeta::new(*escrow_ata, false),
                AccountMeta::new(test_state.recipient_wallet.token_account, false),
                AccountMeta::new_readonly(spl_program_id, false),
                AccountMeta::new_readonly(system_program_id, false),
            ],
            data: instruction_data,
        };

        Transaction::new_signed_with_payer(
            &[instruction],
            Some(&test_state.payer_kp.pubkey()),
            &[
                &test_state.context.payer,
                &test_state.recipient_wallet.keypair,
            ],
            test_state.context.last_blockhash,
        )
    }

    fn get_rescue_funds_tx(
        test_state: &TestState,
        escrow: &Pubkey,
        token_to_rescue: &Pubkey,
        escrow_ata: &Pubkey,
        recipient_ata: &Pubkey,
    ) -> Transaction {
        let instruction_data =
            InstructionData::data(&cross_chain_escrow_src::instruction::RescueFunds {
                hashlock: test_state.hashlock.to_bytes(),
                order_hash: test_state.order_hash.to_bytes(),
                escrow_creator: test_state.creator_wallet.keypair.pubkey(),
                escrow_mint: test_state.token,
                escrow_amount: test_state.test_arguments.escrow_amount,
                safety_deposit: test_state.test_arguments.safety_deposit,
                rescue_start: test_state.test_arguments.rescue_start,
                rescue_amount: test_state.test_arguments.rescue_amount,
            });

        let instruction: Instruction = Instruction {
            program_id: cross_chain_escrow_src::id(),
            accounts: vec![
                AccountMeta::new(test_state.recipient_wallet.keypair.pubkey(), true),
                AccountMeta::new_readonly(*token_to_rescue, false),
                AccountMeta::new(*escrow, false),
                AccountMeta::new(*escrow_ata, false),
                AccountMeta::new(*recipient_ata, false),
                AccountMeta::new_readonly(spl_program_id, false),
                AccountMeta::new_readonly(system_program_id, false),
            ],
            data: instruction_data,
        };

        Transaction::new_signed_with_payer(
            &[instruction],
            Some(&test_state.payer_kp.pubkey()),
            &[
                &test_state.context.payer,
                &test_state.recipient_wallet.keypair,
            ],
            test_state.context.last_blockhash,
        )
    }

    fn get_escrow_data_len() -> usize {
        cross_chain_escrow_src::constants::DISCRIMINATOR
            + cross_chain_escrow_src::EscrowSrc::INIT_SPACE
    }
}

mod test_escrow_creation {
    use super::*;

    #[test_context(TestState)]
    #[tokio::test]
    async fn test_escrow_creation(test_state: &mut TestState) {
        common_escrow_tests::test_escrow_creation(test_state).await
    }

    #[test_context(TestState)]
    #[tokio::test]
    async fn test_escrow_creation_fail_with_zero_amount(test_state: &mut TestState) {
        common_escrow_tests::test_escrow_creation_fail_with_zero_amount(test_state).await
    }

    #[test_context(TestState)]
    #[tokio::test]
    async fn test_escrow_creation_fail_with_zero_safety_deposit(test_state: &mut TestState) {
        common_escrow_tests::test_escrow_creation_fail_with_zero_safety_deposit(test_state).await
    }

    #[test_context(TestState)]
    #[tokio::test]
    async fn test_escrow_creation_fail_with_insufficient_funds(test_state: &mut TestState) {
        common_escrow_tests::test_escrow_creation_fail_with_insufficient_funds(test_state).await
    }

    #[test_context(TestState)]
    #[tokio::test]
    async fn test_escrow_creation_fail_with_insufficient_tokens(test_state: &mut TestState) {
        common_escrow_tests::test_escrow_creation_fail_with_insufficient_tokens(test_state).await
    }

    #[test_context(TestState)]
    #[tokio::test]
    async fn test_escrow_creation_fail_with_existing_order_hash(test_state: &mut TestState) {
        common_escrow_tests::test_escrow_creation_fail_with_existing_order_hash(test_state).await
    }

    #[test_context(TestState)]
    #[tokio::test]
    async fn test_escrow_creation_fail_if_finality_duration_overflows(test_state: &mut TestState) {
        common_escrow_tests::test_escrow_creation_fail_if_finality_duration_overflows(test_state)
            .await
    }

    #[test_context(TestState)]
    #[tokio::test]
    async fn test_escrow_creation_fail_if_withdrawal_duration_overflows(
        test_state: &mut TestState,
    ) {
        common_escrow_tests::test_escrow_creation_fail_if_withdrawal_duration_overflows(test_state)
            .await
    }

    #[test_context(TestState)]
    #[tokio::test]
    async fn test_escrow_creation_fail_if_public_withdrawal_duration_overflows(
        test_state: &mut TestState,
    ) {
        common_escrow_tests::test_escrow_creation_fail_if_public_withdrawal_duration_overflows(
            test_state,
        )
        .await
    }

    #[test_context(TestState)]
    #[tokio::test]
    pub async fn test_escrow_creation_fail_if_cancellation_duration_overflows(
        test_state: &mut TestState,
    ) {
        test_state.test_arguments.cancellation_duration = u32::MAX;
        let (_, _, transaction) = create_escrow_data(test_state);
        test_state
            .client
            .process_transaction(transaction)
            .await
            .expect_error((0, ProgramError::ArithmeticOverflow));
    }

    #[test_context(TestState)]
    #[tokio::test]
    async fn test_escrow_creation_fail_with_invalid_rescue_start(test_state: &mut TestState) {
        common_escrow_tests::test_escrow_creation_fail_with_invalid_rescue_start(test_state).await
    }
}

mod test_escrow_withdraw {
    use super::*;

    #[test_context(TestState)]
    #[tokio::test]
    pub async fn test_withdraw(test_state: &mut TestStateBase<SrcProgram>) {
        common_escrow_tests::test_withdraw(test_state).await
    }

    #[test_context(TestState)]
    #[tokio::test]
    pub async fn test_withdraw_does_not_work_with_wrong_secret(
        test_state: &mut TestStateBase<SrcProgram>,
    ) {
        common_escrow_tests::test_withdraw_does_not_work_with_wrong_secret(test_state).await
    }

    #[test_context(TestState)]
    #[tokio::test]
    pub async fn test_withdraw_does_not_work_with_non_recipient(
        test_state: &mut TestStateBase<SrcProgram>,
    ) {
        common_escrow_tests::test_withdraw_does_not_work_with_non_recipient(test_state).await
    }

    #[test_context(TestState)]
    #[tokio::test]
    async fn test_withdraw_does_not_work_with_wrong_recipient_ata(test_state: &mut TestState) {
        common_escrow_tests::test_withdraw_does_not_work_with_wrong_recipient_ata(test_state).await
    }

    #[test_context(TestState)]
    #[tokio::test]
    async fn test_withdraw_does_not_work_with_wrong_escrow_ata(test_state: &mut TestState) {
        common_escrow_tests::test_withdraw_does_not_work_with_wrong_escrow_ata(test_state).await
    }

    #[test_context(TestState)]
    #[tokio::test]
    async fn test_withdraw_does_not_work_before_withdrawal_start(test_state: &mut TestState) {
        common_escrow_tests::test_withdraw_does_not_work_before_withdrawal_start(test_state).await
    }

    #[test_context(TestState)]
    #[tokio::test]
    async fn test_withdraw_does_not_work_after_cancellation_start(test_state: &mut TestState) {
        common_escrow_tests::test_withdraw_does_not_work_after_cancellation_start(test_state).await
    }
}

mod test_escrow_public_withdraw {
    use super::*;

    #[test_context(TestState)]
    #[tokio::test]
    async fn test_public_withdraw_tokens_by_recipient(test_state: &mut TestState) {
        common_escrow_tests::test_public_withdraw_tokens(
            test_state,
            test_state.recipient_wallet.keypair.insecure_clone(),
        )
        .await
    }

    #[test_context(TestState)]
    #[tokio::test]
    async fn test_public_withdraw_tokens_by_any_account(test_state: &mut TestState) {
        let withdrawer = Keypair::new();
        transfer_lamports(
            &mut test_state.context,
            WALLET_DEFAULT_LAMPORTS,
            &test_state.payer_kp,
            &withdrawer.pubkey(),
        )
        .await;
        common_escrow_tests::test_public_withdraw_tokens(test_state, withdrawer).await
    }

    #[test_context(TestState)]
    #[tokio::test]
    async fn test_public_withdraw_fails_with_wrong_secret(test_state: &mut TestState) {
        common_escrow_tests::test_public_withdraw_fails_with_wrong_secret(test_state).await
    }

    #[test_context(TestState)]
    #[tokio::test]
    async fn test_public_withdraw_fails_with_wrong_recipient_ata(test_state: &mut TestState) {
        common_escrow_tests::test_public_withdraw_fails_with_wrong_recipient_ata(test_state).await
    }

    #[test_context(TestState)]
    #[tokio::test]
    async fn test_public_withdraw_fails_with_wrong_escrow_ata(test_state: &mut TestState) {
        common_escrow_tests::test_public_withdraw_fails_with_wrong_escrow_ata(test_state).await
    }

    #[test_context(TestState)]
    #[tokio::test]
    async fn test_public_withdraw_fails_before_start_of_public_withdraw(
        test_state: &mut TestState,
    ) {
        common_escrow_tests::test_public_withdraw_fails_before_start_of_public_withdraw(test_state)
            .await
    }

    #[test_context(TestState)]
    #[tokio::test]
    async fn test_public_withdraw_fails_after_cancellation_start(test_state: &mut TestState) {
        common_escrow_tests::test_public_withdraw_fails_after_cancellation_start(test_state).await
    }
}

mod test_escrow_cancel {
    use super::*;

    #[test_context(TestState)]
    #[tokio::test]
    async fn test_cancel(test_state: &mut TestState) {
        common_escrow_tests::test_cancel(test_state).await
    }

    #[test_context(TestState)]
    #[tokio::test]
    async fn test_cannot_cancel_by_non_creator(test_state: &mut TestState) {
        common_escrow_tests::test_cannot_cancel_by_non_creator(test_state).await
    }

    #[test_context(TestState)]
    #[tokio::test]
    async fn test_cannot_cancel_with_wrong_creator_ata(test_state: &mut TestState) {
        common_escrow_tests::test_cannot_cancel_with_wrong_creator_ata(test_state).await
    }

    #[test_context(TestState)]
    #[tokio::test]
    async fn test_cannot_cancel_with_wrong_escrow_ata(test_state: &mut TestState) {
        common_escrow_tests::test_cannot_cancel_with_wrong_escrow_ata(test_state).await
    }

    #[test_context(TestState)]
    #[tokio::test]
    async fn test_cannot_cancel_before_cancellation_start(test_state: &mut TestState) {
        common_escrow_tests::test_cannot_cancel_before_cancellation_start(test_state).await
    }
}

mod test_escrow_public_cancel {
    use super::*;
    use local_helpers::*;

    #[test_context(TestState)]
    #[tokio::test]
    async fn test_public_cancel_by_creator(test_state: &mut TestState) {
        let (escrow, escrow_ata) = create_escrow(test_state).await;
        let public_cancel_ix = create_public_cancel_ix(
            test_state,
            &escrow,
            &escrow_ata,
            test_state.creator_wallet.keypair.pubkey(),
        );

        let transaction = Transaction::new_signed_with_payer(
            &[public_cancel_ix],
            Some(&test_state.payer_kp.pubkey()),
            &[&test_state.creator_wallet.keypair, &test_state.payer_kp],
            test_state.context.last_blockhash,
        );

        set_time(
            &mut test_state.context,
            test_state.init_timestamp
                + DEFAULT_PERIOD_DURATION * PeriodType::PublicCancellation as u32,
        );

        let escrow_data_len = SrcProgram::get_escrow_data_len();
        let rent_lamports = get_min_rent_for_size(&mut test_state.client, escrow_data_len).await;

        let token_account_rent =
            get_min_rent_for_size(&mut test_state.client, SplTokenAccount::LEN).await;

        assert_eq!(
            rent_lamports,
            test_state.client.get_balance(escrow).await.unwrap()
        );

        assert_eq!(
            get_token_balance(&mut test_state.context, &escrow_ata).await,
            test_state.test_arguments.escrow_amount
        );

        let creator_token_balance_before = get_token_balance(
            &mut test_state.context,
            &test_state.creator_wallet.token_account,
        )
        .await;

        let creator_balance_before = test_state
            .client
            .get_balance(test_state.creator_wallet.keypair.pubkey())
            .await
            .unwrap();

        test_state
            .client
            .process_transaction(transaction)
            .await
            .expect_success();

        assert_eq!(
            get_token_balance(
                &mut test_state.context,
                &test_state.creator_wallet.token_account
            )
            .await,
            creator_token_balance_before + test_state.test_arguments.escrow_amount
        );

        assert_eq!(
            test_state
                .client
                .get_balance(test_state.creator_wallet.keypair.pubkey())
                .await
                .unwrap(),
            creator_balance_before + rent_lamports + token_account_rent
        );

        // Assert accounts were closed
        assert!(test_state
            .client
            .get_account(escrow)
            .await
            .unwrap()
            .is_none());

        // Assert escrow_ata was closed
        assert!(test_state
            .client
            .get_account(escrow_ata)
            .await
            .unwrap()
            .is_none());
    }

    #[test_context(TestState)]
    #[tokio::test]
    async fn test_public_cancel_by_any_account(test_state: &mut TestState) {
        let (escrow, escrow_ata) = create_escrow(test_state).await;

        let canceller = Keypair::new();
        transfer_lamports(
            &mut test_state.context,
            WALLET_DEFAULT_LAMPORTS,
            &test_state.payer_kp,
            &canceller.pubkey(),
        )
        .await;
        let public_cancel_ix =
            create_public_cancel_ix(test_state, &escrow, &escrow_ata, canceller.pubkey());

        let transaction = Transaction::new_signed_with_payer(
            &[public_cancel_ix],
            Some(&test_state.payer_kp.pubkey()),
            &[&canceller, &test_state.payer_kp],
            test_state.context.last_blockhash,
        );

        set_time(
            &mut test_state.context,
            test_state.init_timestamp
                + DEFAULT_PERIOD_DURATION * PeriodType::PublicCancellation as u32,
        );

        let escrow_data_len = SrcProgram::get_escrow_data_len();
        let rent_lamports = get_min_rent_for_size(&mut test_state.client, escrow_data_len).await;

        let token_account_rent =
            get_min_rent_for_size(&mut test_state.client, SplTokenAccount::LEN).await;

        assert_eq!(
            get_token_balance(&mut test_state.context, &escrow_ata).await,
            test_state.test_arguments.escrow_amount
        );

        assert_eq!(
            rent_lamports,
            test_state.client.get_balance(escrow).await.unwrap()
        );

        let creator_token_balance_before = get_token_balance(
            &mut test_state.context,
            &test_state.creator_wallet.token_account,
        )
        .await;

        let canceller_balance_before = test_state
            .client
            .get_balance(canceller.pubkey())
            .await
            .unwrap();

        let creator_balance_before = test_state
            .client
            .get_balance(test_state.creator_wallet.keypair.pubkey())
            .await
            .unwrap();

        test_state
            .client
            .process_transaction(transaction)
            .await
            .expect_success();

        assert_eq!(
            get_token_balance(
                &mut test_state.context,
                &test_state.creator_wallet.token_account
            )
            .await,
            creator_token_balance_before + test_state.test_arguments.escrow_amount
        );

        assert_eq!(
            test_state
                .client
                .get_balance(canceller.pubkey())
                .await
                .unwrap(),
            creator_balance_before + test_state.test_arguments.safety_deposit
        );

        assert_eq!(
            test_state
                .client
                .get_balance(test_state.creator_wallet.keypair.pubkey())
                .await
                .unwrap(),
            creator_balance_before + token_account_rent + rent_lamports
                - test_state.test_arguments.safety_deposit
        );

        assert_eq!(
            test_state
                .client
                .get_balance(canceller.pubkey())
                .await
                .unwrap(),
            canceller_balance_before + test_state.test_arguments.safety_deposit
        );

        // Assert accounts were closed
        assert!(test_state
            .client
            .get_account(escrow)
            .await
            .unwrap()
            .is_none());

        // Assert escrow_ata was closed
        assert!(test_state
            .client
            .get_account(escrow_ata)
            .await
            .unwrap()
            .is_none());
    }

    #[test_context(TestState)]
    #[tokio::test]
    async fn test_public_cancel_fail_with_wrong_creator_ata(test_state: &mut TestState) {
        let (escrow, escrow_ata) = create_escrow(test_state).await;
        test_state.creator_wallet.token_account = test_state.recipient_wallet.token_account;

        let canceller = Keypair::new();
        transfer_lamports(
            &mut test_state.context,
            WALLET_DEFAULT_LAMPORTS,
            &test_state.payer_kp,
            &canceller.pubkey(),
        )
        .await;
        let public_cancel_ix =
            create_public_cancel_ix(test_state, &escrow, &escrow_ata, canceller.pubkey());

        let transaction = Transaction::new_signed_with_payer(
            &[public_cancel_ix],
            Some(&test_state.payer_kp.pubkey()),
            &[&canceller, &test_state.payer_kp],
            test_state.context.last_blockhash,
        );

        set_time(
            &mut test_state.context,
            test_state.init_timestamp
                + DEFAULT_PERIOD_DURATION * PeriodType::PublicCancellation as u32,
        );

        test_state
            .client
            .process_transaction(transaction)
            .await
            .expect_error((
                0,
                ProgramError::Custom(ErrorCode::ConstraintTokenOwner.into()),
            ))
    }

    #[test_context(TestState)]
    #[tokio::test]
    async fn test_public_cancel_fail_with_wrong_escrow_ata(test_state: &mut TestState) {
        let (escrow, _) = create_escrow(test_state).await;

        test_state.test_arguments.escrow_amount += 1;
        let (_, escrow_ata_2) = create_escrow(test_state).await;

        let canceller = Keypair::new();
        transfer_lamports(
            &mut test_state.context,
            WALLET_DEFAULT_LAMPORTS,
            &test_state.payer_kp,
            &canceller.pubkey(),
        )
        .await;
        let public_cancel_ix =
            create_public_cancel_ix(test_state, &escrow, &escrow_ata_2, canceller.pubkey());

        let transaction = Transaction::new_signed_with_payer(
            &[public_cancel_ix],
            Some(&test_state.payer_kp.pubkey()),
            &[&canceller, &test_state.payer_kp],
            test_state.context.last_blockhash,
        );

        set_time(
            &mut test_state.context,
            test_state.init_timestamp
                + DEFAULT_PERIOD_DURATION * PeriodType::PublicCancellation as u32,
        );

        test_state
            .client
            .process_transaction(transaction)
            .await
            .expect_error((
                0,
                ProgramError::Custom(ErrorCode::ConstraintTokenOwner.into()),
            ))
    }

    #[test_context(TestState)]
    #[tokio::test]
    async fn test_cannot_public_cancel_before_public_cancellation_start(
        test_state: &mut TestState,
    ) {
        let (escrow, escrow_ata) = create_escrow(test_state).await;
<<<<<<< HEAD
        let public_cancel_ix = create_public_cancel_ix(
            test_state,
            &escrow,
            &escrow_ata,
            test_state.payer_kp.pubkey(),
        );

        let transaction = Transaction::new_signed_with_payer(
            &[public_cancel_ix],
            Some(&test_state.payer_kp.pubkey()),
            &[&test_state.payer_kp],
            test_state.context.last_blockhash,
        );
=======
        let transaction = create_public_cancel_tx(test_state, &escrow, &escrow_ata);
>>>>>>> a86337be

        set_time(
            &mut test_state.context,
            test_state.init_timestamp + DEFAULT_PERIOD_DURATION * PeriodType::Cancellation as u32,
        );
        test_state
            .client
            .process_transaction(transaction)
            .await
            .expect_error((0, ProgramError::Custom(EscrowError::InvalidTime.into())))
    }
}

mod test_escrow_rescue_funds {
    use super::*;

    #[test_context(TestState)]
    #[tokio::test]
    async fn test_rescue_all_tokens_and_close_ata(test_state: &mut TestState) {
        common_escrow_tests::test_rescue_all_tokens_and_close_ata(test_state).await
    }

    #[test_context(TestState)]
    #[tokio::test]
    async fn test_rescue_part_of_tokens_and_not_close_ata(test_state: &mut TestState) {
        common_escrow_tests::test_rescue_part_of_tokens_and_not_close_ata(test_state).await
    }

    #[test_context(TestState)]
    #[tokio::test]
    async fn test_cannot_rescue_funds_before_rescue_delay_pass(test_state: &mut TestState) {
        common_escrow_tests::test_cannot_rescue_funds_before_rescue_delay_pass(test_state).await
    }

    #[test_context(TestState)]
    #[tokio::test]
    async fn test_cannot_rescue_funds_by_non_recipient(test_state: &mut TestState) {
        common_escrow_tests::test_cannot_rescue_funds_by_non_recipient(test_state).await
    }

    #[test_context(TestState)]
    #[tokio::test]
    async fn test_cannot_rescue_funds_with_wrong_recipient_ata(test_state: &mut TestState) {
        common_escrow_tests::test_cannot_rescue_funds_with_wrong_recipient_ata(test_state).await
    }

    #[test_context(TestState)]
    #[tokio::test]
    async fn test_cannot_rescue_funds_with_wrong_escrow_ata(test_state: &mut TestState) {
        common_escrow_tests::test_cannot_rescue_funds_with_wrong_escrow_ata(test_state).await
    }
}

mod local_helpers {
    use super::*;

    use anchor_lang::InstructionData;
    use anchor_spl::token::spl_token::ID as spl_program_id;
    use solana_program::instruction::{AccountMeta, Instruction};
    use solana_program::pubkey::Pubkey;
    use solana_program::system_program::ID as system_program_id;
    use solana_sdk::signature::Signer;

    pub fn create_public_cancel_tx(
        test_state: &TestState,
        escrow: &Pubkey,
        escrow_ata: &Pubkey,
<<<<<<< HEAD
        canceller: Pubkey,
    ) -> Instruction {
=======
    ) -> Transaction {
>>>>>>> a86337be
        let instruction_data =
            InstructionData::data(&cross_chain_escrow_src::instruction::PublicCancel {});

        let instruction: Instruction = Instruction {
            program_id: cross_chain_escrow_src::id(),
            accounts: vec![
                AccountMeta::new(test_state.creator_wallet.keypair.pubkey(), false),
                AccountMeta::new_readonly(test_state.token, false),
                AccountMeta::new(canceller, true),
                AccountMeta::new(*escrow, false),
                AccountMeta::new(*escrow_ata, false),
                AccountMeta::new(test_state.creator_wallet.token_account, false),
                AccountMeta::new_readonly(spl_program_id, false),
                AccountMeta::new_readonly(system_program_id, false),
            ],
            data: instruction_data,
        };

        Transaction::new_signed_with_payer(
            &[instruction],
            Some(&test_state.payer_kp.pubkey()),
            &[&test_state.payer_kp],
            test_state.context.last_blockhash,
        )
    }
}<|MERGE_RESOLUTION|>--- conflicted
+++ resolved
@@ -476,18 +476,11 @@
     #[tokio::test]
     async fn test_public_cancel_by_creator(test_state: &mut TestState) {
         let (escrow, escrow_ata) = create_escrow(test_state).await;
-        let public_cancel_ix = create_public_cancel_ix(
+        let transaction = create_public_cancel_tx(
             test_state,
             &escrow,
             &escrow_ata,
-            test_state.creator_wallet.keypair.pubkey(),
-        );
-
-        let transaction = Transaction::new_signed_with_payer(
-            &[public_cancel_ix],
-            Some(&test_state.payer_kp.pubkey()),
-            &[&test_state.creator_wallet.keypair, &test_state.payer_kp],
-            test_state.context.last_blockhash,
+            &test_state.creator_wallet.keypair,
         );
 
         set_time(
@@ -578,15 +571,7 @@
             &canceller.pubkey(),
         )
         .await;
-        let public_cancel_ix =
-            create_public_cancel_ix(test_state, &escrow, &escrow_ata, canceller.pubkey());
-
-        let transaction = Transaction::new_signed_with_payer(
-            &[public_cancel_ix],
-            Some(&test_state.payer_kp.pubkey()),
-            &[&canceller, &test_state.payer_kp],
-            test_state.context.last_blockhash,
-        );
+        let transaction = create_public_cancel_tx(test_state, &escrow, &escrow_ata, &canceller);
 
         set_time(
             &mut test_state.context,
@@ -702,15 +687,7 @@
             &canceller.pubkey(),
         )
         .await;
-        let public_cancel_ix =
-            create_public_cancel_ix(test_state, &escrow, &escrow_ata, canceller.pubkey());
-
-        let transaction = Transaction::new_signed_with_payer(
-            &[public_cancel_ix],
-            Some(&test_state.payer_kp.pubkey()),
-            &[&canceller, &test_state.payer_kp],
-            test_state.context.last_blockhash,
-        );
+        let transaction = create_public_cancel_tx(test_state, &escrow, &escrow_ata, &canceller);
 
         set_time(
             &mut test_state.context,
@@ -744,15 +721,7 @@
             &canceller.pubkey(),
         )
         .await;
-        let public_cancel_ix =
-            create_public_cancel_ix(test_state, &escrow, &escrow_ata_2, canceller.pubkey());
-
-        let transaction = Transaction::new_signed_with_payer(
-            &[public_cancel_ix],
-            Some(&test_state.payer_kp.pubkey()),
-            &[&canceller, &test_state.payer_kp],
-            test_state.context.last_blockhash,
-        );
+        let transaction = create_public_cancel_tx(test_state, &escrow, &escrow_ata_2, &canceller);
 
         set_time(
             &mut test_state.context,
@@ -776,23 +745,8 @@
         test_state: &mut TestState,
     ) {
         let (escrow, escrow_ata) = create_escrow(test_state).await;
-<<<<<<< HEAD
-        let public_cancel_ix = create_public_cancel_ix(
-            test_state,
-            &escrow,
-            &escrow_ata,
-            test_state.payer_kp.pubkey(),
-        );
-
-        let transaction = Transaction::new_signed_with_payer(
-            &[public_cancel_ix],
-            Some(&test_state.payer_kp.pubkey()),
-            &[&test_state.payer_kp],
-            test_state.context.last_blockhash,
-        );
-=======
-        let transaction = create_public_cancel_tx(test_state, &escrow, &escrow_ata);
->>>>>>> a86337be
+        let transaction =
+            create_public_cancel_tx(test_state, &escrow, &escrow_ata, &test_state.payer_kp);
 
         set_time(
             &mut test_state.context,
@@ -860,12 +814,8 @@
         test_state: &TestState,
         escrow: &Pubkey,
         escrow_ata: &Pubkey,
-<<<<<<< HEAD
-        canceller: Pubkey,
-    ) -> Instruction {
-=======
+        canceller: &Keypair,
     ) -> Transaction {
->>>>>>> a86337be
         let instruction_data =
             InstructionData::data(&cross_chain_escrow_src::instruction::PublicCancel {});
 
@@ -874,7 +824,7 @@
             accounts: vec![
                 AccountMeta::new(test_state.creator_wallet.keypair.pubkey(), false),
                 AccountMeta::new_readonly(test_state.token, false),
-                AccountMeta::new(canceller, true),
+                AccountMeta::new(canceller.pubkey(), true),
                 AccountMeta::new(*escrow, false),
                 AccountMeta::new(*escrow_ata, false),
                 AccountMeta::new(test_state.creator_wallet.token_account, false),
@@ -887,7 +837,7 @@
         Transaction::new_signed_with_payer(
             &[instruction],
             Some(&test_state.payer_kp.pubkey()),
-            &[&test_state.payer_kp],
+            &[&test_state.payer_kp, canceller],
             test_state.context.last_blockhash,
         )
     }
