<<<<<<< HEAD
use anchor_lang::prelude::AccountInfo;
=======
use anchor_lang::prelude::ErrorCode;
use anchor_spl::token::spl_token::state::Account as SplTokenAccount;
>>>>>>> 244ef504
use common::error::EscrowError;
use common_tests::helpers::*;
use common_tests::src_program::SrcProgram;
use common_tests::tests as common_escrow_tests;
<<<<<<< HEAD
use common_tests::{run_for_tokens, wrap_entry};
use solana_sdk::signer::keypair::Keypair;

use anchor_lang::{InstructionData, Space};
use anchor_spl::associated_token::ID as spl_associated_token_id;
use solana_program::{
    instruction::{AccountMeta, Instruction},
    program_error::ProgramError,
    pubkey::Pubkey,
    system_program::ID as system_program_id,
    sysvar::rent::ID as rent_id,
};
use solana_program_runtime::invoke_context::BuiltinFunctionWithContext;
use solana_program_test::{processor, tokio};
use solana_sdk::{signature::Signer, transaction::Transaction};
use test_context::test_context;

struct SrcProgram;

mod traits {
=======
use solana_program::{program_error::ProgramError, program_pack::Pack};
use solana_program_test::tokio;
use solana_sdk::{signature::Signer, signer::keypair::Keypair, transaction::Transaction};

use test_context::test_context;

type TestState = TestStateBase<SrcProgram>;

mod test_escrow_creation {
    use super::*;

    #[test_context(TestState)]
    #[tokio::test]
    async fn test_escrow_creation(test_state: &mut TestState) {
        common_escrow_tests::test_escrow_creation(test_state).await
    }

    #[test_context(TestState)]
    #[tokio::test]
    async fn test_escrow_creation_fail_with_zero_amount(test_state: &mut TestState) {
        common_escrow_tests::test_escrow_creation_fail_with_zero_amount(test_state).await
    }

    #[test_context(TestState)]
    #[tokio::test]
    async fn test_escrow_creation_fail_with_zero_safety_deposit(test_state: &mut TestState) {
        common_escrow_tests::test_escrow_creation_fail_with_zero_safety_deposit(test_state).await
    }

    #[test_context(TestState)]
    #[tokio::test]
    async fn test_escrow_creation_fail_with_insufficient_funds(test_state: &mut TestState) {
        common_escrow_tests::test_escrow_creation_fail_with_insufficient_funds(test_state).await
    }

    #[test_context(TestState)]
    #[tokio::test]
    async fn test_escrow_creation_fail_with_insufficient_tokens(test_state: &mut TestState) {
        common_escrow_tests::test_escrow_creation_fail_with_insufficient_tokens(test_state).await
    }

    #[test_context(TestState)]
    #[tokio::test]
    async fn test_escrow_creation_fail_with_existing_order_hash(test_state: &mut TestState) {
        common_escrow_tests::test_escrow_creation_fail_with_existing_order_hash(test_state).await
    }

    #[test_context(TestState)]
    #[tokio::test]
    async fn test_escrow_creation_fail_if_finality_duration_overflows(test_state: &mut TestState) {
        common_escrow_tests::test_escrow_creation_fail_if_finality_duration_overflows(test_state)
            .await
    }

    #[test_context(TestState)]
    #[tokio::test]
    async fn test_escrow_creation_fail_if_withdrawal_duration_overflows(
        test_state: &mut TestState,
    ) {
        common_escrow_tests::test_escrow_creation_fail_if_withdrawal_duration_overflows(test_state)
            .await
    }

    #[test_context(TestState)]
    #[tokio::test]
    async fn test_escrow_creation_fail_if_public_withdrawal_duration_overflows(
        test_state: &mut TestState,
    ) {
        common_escrow_tests::test_escrow_creation_fail_if_public_withdrawal_duration_overflows(
            test_state,
        )
        .await
    }

    #[test_context(TestState)]
    #[tokio::test]
    pub async fn test_escrow_creation_fail_if_cancellation_duration_overflows(
        test_state: &mut TestState,
    ) {
        test_state.test_arguments.cancellation_duration = u32::MAX;
        let (_, _, transaction) = create_escrow_data(test_state);
        test_state
            .client
            .process_transaction(transaction)
            .await
            .expect_error((0, ProgramError::ArithmeticOverflow));
    }

    #[test_context(TestState)]
    #[tokio::test]
    async fn test_escrow_creation_fail_with_invalid_rescue_start(test_state: &mut TestState) {
        common_escrow_tests::test_escrow_creation_fail_with_invalid_rescue_start(test_state).await
    }
}

mod test_escrow_withdraw {
    use super::*;

    #[test_context(TestState)]
    #[tokio::test]
    pub async fn test_withdraw(test_state: &mut TestStateBase<SrcProgram>) {
        common_escrow_tests::test_withdraw(test_state).await
    }

    #[test_context(TestState)]
    #[tokio::test]
    pub async fn test_withdraw_does_not_work_with_wrong_secret(
        test_state: &mut TestStateBase<SrcProgram>,
    ) {
        common_escrow_tests::test_withdraw_does_not_work_with_wrong_secret(test_state).await
    }

    #[test_context(TestState)]
    #[tokio::test]
    pub async fn test_withdraw_does_not_work_with_non_recipient(
        test_state: &mut TestStateBase<SrcProgram>,
    ) {
        common_escrow_tests::test_withdraw_does_not_work_with_non_recipient(test_state).await
    }

    #[test_context(TestState)]
    #[tokio::test]
    async fn test_withdraw_does_not_work_with_wrong_recipient_ata(test_state: &mut TestState) {
        common_escrow_tests::test_withdraw_does_not_work_with_wrong_recipient_ata(test_state).await
    }

    #[test_context(TestState)]
    #[tokio::test]
    async fn test_withdraw_does_not_work_with_wrong_escrow_ata(test_state: &mut TestState) {
        common_escrow_tests::test_withdraw_does_not_work_with_wrong_escrow_ata(test_state).await
    }

    #[test_context(TestState)]
    #[tokio::test]
    async fn test_withdraw_does_not_work_before_withdrawal_start(test_state: &mut TestState) {
        common_escrow_tests::test_withdraw_does_not_work_before_withdrawal_start(test_state).await
    }

    #[test_context(TestState)]
    #[tokio::test]
    async fn test_withdraw_does_not_work_after_cancellation_start(test_state: &mut TestState) {
        common_escrow_tests::test_withdraw_does_not_work_after_cancellation_start(test_state).await
    }
}

mod test_escrow_public_withdraw {
    use super::*;

    #[test_context(TestState)]
    #[tokio::test]
    async fn test_public_withdraw_tokens_by_recipient(test_state: &mut TestState) {
        common_escrow_tests::test_public_withdraw_tokens(
            test_state,
            test_state.recipient_wallet.keypair.insecure_clone(),
        )
        .await
    }

    #[test_context(TestState)]
    #[tokio::test]
    async fn test_public_withdraw_tokens_by_any_account(test_state: &mut TestState) {
        let withdrawer = Keypair::new();
        transfer_lamports(
            &mut test_state.context,
            WALLET_DEFAULT_LAMPORTS,
            &test_state.payer_kp,
            &withdrawer.pubkey(),
        )
        .await;
        common_escrow_tests::test_public_withdraw_tokens(test_state, withdrawer).await
    }

    #[test_context(TestState)]
    #[tokio::test]
    async fn test_public_withdraw_fails_with_wrong_secret(test_state: &mut TestState) {
        common_escrow_tests::test_public_withdraw_fails_with_wrong_secret(test_state).await
    }

    #[test_context(TestState)]
    #[tokio::test]
    async fn test_public_withdraw_fails_with_wrong_recipient_ata(test_state: &mut TestState) {
        common_escrow_tests::test_public_withdraw_fails_with_wrong_recipient_ata(test_state).await
    }

    #[test_context(TestState)]
    #[tokio::test]
    async fn test_public_withdraw_fails_with_wrong_escrow_ata(test_state: &mut TestState) {
        common_escrow_tests::test_public_withdraw_fails_with_wrong_escrow_ata(test_state).await
    }

    #[test_context(TestState)]
    #[tokio::test]
    async fn test_public_withdraw_fails_before_start_of_public_withdraw(
        test_state: &mut TestState,
    ) {
        common_escrow_tests::test_public_withdraw_fails_before_start_of_public_withdraw(test_state)
            .await
    }

    #[test_context(TestState)]
    #[tokio::test]
    async fn test_public_withdraw_fails_after_cancellation_start(test_state: &mut TestState) {
        common_escrow_tests::test_public_withdraw_fails_after_cancellation_start(test_state).await
    }
}

mod test_escrow_cancel {
>>>>>>> 244ef504
    use super::*;

    type TestState<S> = TestStateBase<SrcProgram, S>;
    impl<S: TokenVariant> EscrowVariant<S> for SrcProgram {
        fn get_program_spec() -> (Pubkey, Option<BuiltinFunctionWithContext>) {
            (
                cross_chain_escrow_src::id(),
                wrap_entry!(cross_chain_escrow_src::entry),
            )
        }

        fn get_public_withdraw_tx(
            test_state: &TestState<S>,
            escrow: &Pubkey,
            escrow_ata: &Pubkey,
            withdrawer: &Keypair,
        ) -> Transaction {
            let instruction_data =
                InstructionData::data(&cross_chain_escrow_src::instruction::PublicWithdraw {
                    secret: test_state.secret,
                });

            let instruction: Instruction = Instruction {
                program_id: cross_chain_escrow_src::id(),
                accounts: vec![
                    AccountMeta::new(test_state.creator_wallet.keypair.pubkey(), false),
                    AccountMeta::new_readonly(test_state.recipient_wallet.keypair.pubkey(), false),
                    AccountMeta::new(withdrawer.pubkey(), true),
                    AccountMeta::new_readonly(test_state.token, false),
                    AccountMeta::new(*escrow, false),
                    AccountMeta::new(*escrow_ata, false),
                    AccountMeta::new(test_state.recipient_wallet.token_account, false),
                    AccountMeta::new_readonly(S::get_token_program_id(), false),
                    AccountMeta::new_readonly(system_program_id, false),
                ],
                data: instruction_data,
            };

            Transaction::new_signed_with_payer(
                &[instruction],
                Some(&test_state.payer_kp.pubkey()), // so that withdrawer does not incurr transaction
                // charges and mess up computation of withdrawer's
                // balance expectation.
                &[withdrawer, &test_state.payer_kp],
                test_state.context.last_blockhash,
            )
        }

        fn get_cancel_tx(
            test_state: &TestState<S>,
            escrow: &Pubkey,
            escrow_ata: &Pubkey,
        ) -> Transaction {
            let instruction_data =
                InstructionData::data(&cross_chain_escrow_src::instruction::Cancel {});

            let instruction: Instruction = Instruction {
                program_id: cross_chain_escrow_src::id(),
                accounts: vec![
                    AccountMeta::new(test_state.creator_wallet.keypair.pubkey(), true),
                    AccountMeta::new_readonly(test_state.token, false),
                    AccountMeta::new(*escrow, false),
                    AccountMeta::new(*escrow_ata, false),
                    AccountMeta::new(test_state.creator_wallet.token_account, false),
                    AccountMeta::new_readonly(S::get_token_program_id(), false),
                    AccountMeta::new_readonly(system_program_id, false),
                ],
                data: instruction_data,
            };

            Transaction::new_signed_with_payer(
                &[instruction],
                Some(&test_state.payer_kp.pubkey()),
                &[
                    &test_state.context.payer,
                    &test_state.creator_wallet.keypair,
                ],
                test_state.context.last_blockhash,
            )
        }

        fn get_create_tx(
            test_state: &TestState<S>,
            escrow: &Pubkey,
            escrow_ata: &Pubkey,
        ) -> Transaction {
            let instruction_data =
                InstructionData::data(&cross_chain_escrow_src::instruction::Create {
                    amount: test_state.test_arguments.escrow_amount,
                    order_hash: test_state.order_hash.to_bytes(),
                    hashlock: test_state.hashlock.to_bytes(),
                    recipient: test_state.recipient_wallet.keypair.pubkey(),
                    safety_deposit: test_state.test_arguments.safety_deposit,
                    cancellation_duration: test_state.test_arguments.cancellation_duration,
                    finality_duration: test_state.test_arguments.finality_duration,
                    public_withdrawal_duration: test_state
                        .test_arguments
                        .public_withdrawal_duration,
                    withdrawal_duration: test_state.test_arguments.withdrawal_duration,
                    rescue_start: test_state.test_arguments.rescue_start,
                });

            let instruction: Instruction = Instruction {
                program_id: cross_chain_escrow_src::id(),
                accounts: vec![
                    AccountMeta::new(test_state.payer_kp.pubkey(), true),
                    AccountMeta::new(test_state.creator_wallet.keypair.pubkey(), true),
                    AccountMeta::new_readonly(test_state.token, false),
                    AccountMeta::new(test_state.creator_wallet.token_account, false),
                    AccountMeta::new(*escrow, false),
                    AccountMeta::new(*escrow_ata, false),
                    AccountMeta::new_readonly(spl_associated_token_id, false),
                    AccountMeta::new_readonly(S::get_token_program_id(), false),
                    AccountMeta::new_readonly(rent_id, false),
                    AccountMeta::new_readonly(system_program_id, false),
                ],
                data: instruction_data,
            };
            Transaction::new_signed_with_payer(
                &[instruction],
                Some(&test_state.payer_kp.pubkey()),
                &[
                    &test_state.context.payer,
                    &test_state.creator_wallet.keypair,
                ],
                test_state.context.last_blockhash,
            )
        }

        fn get_withdraw_tx(
            test_state: &TestState<S>,
            escrow: &Pubkey,
            escrow_ata: &Pubkey,
        ) -> Transaction {
            let instruction_data =
                InstructionData::data(&cross_chain_escrow_src::instruction::Withdraw {
                    secret: test_state.secret,
                });

            let instruction: Instruction = Instruction {
                program_id: cross_chain_escrow_src::id(),
                accounts: vec![
                    AccountMeta::new(test_state.creator_wallet.keypair.pubkey(), false),
                    AccountMeta::new_readonly(test_state.recipient_wallet.keypair.pubkey(), true),
                    AccountMeta::new_readonly(test_state.token, false),
                    AccountMeta::new(*escrow, false),
                    AccountMeta::new(*escrow_ata, false),
                    AccountMeta::new(test_state.recipient_wallet.token_account, false),
                    AccountMeta::new_readonly(S::get_token_program_id(), false),
                    AccountMeta::new_readonly(system_program_id, false),
                ],
                data: instruction_data,
            };

            Transaction::new_signed_with_payer(
                &[instruction],
                Some(&test_state.payer_kp.pubkey()),
                &[
                    &test_state.context.payer,
                    &test_state.recipient_wallet.keypair,
                ],
                test_state.context.last_blockhash,
            )
        }

        fn get_rescue_funds_tx(
            test_state: &TestState<S>,
            escrow: &Pubkey,
            token_to_rescue: &Pubkey,
            escrow_ata: &Pubkey,
            recipient_ata: &Pubkey,
        ) -> Transaction {
            let instruction_data =
                InstructionData::data(&cross_chain_escrow_src::instruction::RescueFunds {
                    hashlock: test_state.hashlock.to_bytes(),
                    order_hash: test_state.order_hash.to_bytes(),
                    escrow_creator: test_state.creator_wallet.keypair.pubkey(),
                    escrow_mint: test_state.token,
                    escrow_amount: test_state.test_arguments.escrow_amount,
                    safety_deposit: test_state.test_arguments.safety_deposit,
                    rescue_start: test_state.test_arguments.rescue_start,
                    rescue_amount: test_state.test_arguments.rescue_amount,
                });

            let instruction: Instruction = Instruction {
                program_id: cross_chain_escrow_src::id(),
                accounts: vec![
                    AccountMeta::new(test_state.recipient_wallet.keypair.pubkey(), true),
                    AccountMeta::new_readonly(*token_to_rescue, false),
                    AccountMeta::new(*escrow, false),
                    AccountMeta::new(*escrow_ata, false),
                    AccountMeta::new(*recipient_ata, false),
                    AccountMeta::new_readonly(S::get_token_program_id(), false),
                    AccountMeta::new_readonly(system_program_id, false),
                ],
                data: instruction_data,
            };

            Transaction::new_signed_with_payer(
                &[instruction],
                Some(&test_state.payer_kp.pubkey()),
                &[
                    &test_state.context.payer,
                    &test_state.recipient_wallet.keypair,
                ],
                test_state.context.last_blockhash,
            )
        }

        fn get_escrow_data_len() -> usize {
            cross_chain_escrow_src::constants::DISCRIMINATOR
                + cross_chain_escrow_src::EscrowSrc::INIT_SPACE
        }
    }
}

run_for_tokens!(
    (Token2020, token_2020_tests),
    (Token2022, token_2022_tests) | SrcProgram,
    mod token_module {

        use super::*;

        mod test_escrow_creation {
            use super::*;
            #[test_context(TestState)]
            #[tokio::test]
            async fn test_escrow_creation(test_state: &mut TestState) {
                common_escrow_tests::test_escrow_creation(test_state).await
            }

            #[test_context(TestState)]
            #[tokio::test]
            async fn test_escrow_creation_fail_with_zero_amount(test_state: &mut TestState) {
                common_escrow_tests::test_escrow_creation_fail_with_zero_amount(test_state).await
            }

            #[test_context(TestState)]
            #[tokio::test]
            async fn test_escrow_creation_fail_with_insufficient_funds(test_state: &mut TestState) {
                common_escrow_tests::test_escrow_creation_fail_with_insufficient_funds(test_state)
                    .await
            }

            #[test_context(TestState)]
            #[tokio::test]
            async fn test_escrow_creation_fail_with_insufficient_tokens(
                test_state: &mut TestState,
            ) {
                common_escrow_tests::test_escrow_creation_fail_with_insufficient_tokens(test_state)
                    .await
            }

            #[test_context(TestState)]
            #[tokio::test]
            async fn test_escrow_creation_fail_with_existing_order_hash(
                test_state: &mut TestState,
            ) {
                common_escrow_tests::test_escrow_creation_fail_with_existing_order_hash(test_state)
                    .await
            }

            #[test_context(TestState)]
            #[tokio::test]
            async fn test_escrow_creation_fail_if_finality_duration_overflows(
                test_state: &mut TestState,
            ) {
                common_escrow_tests::test_escrow_creation_fail_if_finality_duration_overflows(
                    test_state,
                )
                .await
            }

            #[test_context(TestState)]
            #[tokio::test]
            async fn test_escrow_creation_fail_if_withdrawal_duration_overflows(
                test_state: &mut TestState,
            ) {
                common_escrow_tests::test_escrow_creation_fail_if_withdrawal_duration_overflows(
                    test_state,
                )
                .await
            }

            #[test_context(TestState)]
            #[tokio::test]
            async fn test_escrow_creation_fail_if_public_withdrawal_duration_overflows(
                test_state: &mut TestState,
            ) {
                common_escrow_tests::test_escrow_creation_fail_if_public_withdrawal_duration_overflows(
                    test_state,
                )
                    .await
            }

            #[test_context(TestState)]
            #[tokio::test]
            pub async fn test_escrow_creation_fail_if_cancellation_duration_overflows(
                test_state: &mut TestState,
            ) {
                test_state.test_arguments.cancellation_duration = u32::MAX;
                let (_, _, tx_result) = create_escrow_tx(test_state).await;
                tx_result.expect_error((0, ProgramError::ArithmeticOverflow));
            }
        }

        mod test_escrow_withdraw {
            use super::*;
            #[test_context(TestState)]
            #[tokio::test]
            async fn test_escrow_creation_fail_if_public_withdrawal_duration_overflows(
                test_state: &mut TestState,
            ) {
                common_escrow_tests::test_escrow_creation_fail_if_public_withdrawal_duration_overflows(
                    test_state,
                )
                    .await
            }

            #[test_context(TestState)]
            #[tokio::test]
            pub async fn test_withdraw(test_state: &mut TestState) {
                common_escrow_tests::test_withdraw(test_state).await
            }

            #[test_context(TestState)]
            #[tokio::test]
            pub async fn test_withdraw_does_not_work_with_wrong_secret(test_state: &mut TestState) {
                common_escrow_tests::test_withdraw_does_not_work_with_wrong_secret(test_state).await
            }

            #[test_context(TestState)]
            #[tokio::test]
            pub async fn test_withdraw_does_not_work_with_non_recipient(
                test_state: &mut TestState,
            ) {
                common_escrow_tests::test_withdraw_does_not_work_with_non_recipient(test_state)
                    .await
            }

            #[test_context(TestState)]
            #[tokio::test]
            async fn test_withdraw_does_not_work_with_wrong_recipient_ata(
                test_state: &mut TestState,
            ) {
                common_escrow_tests::test_withdraw_does_not_work_with_wrong_recipient_ata(
                    test_state,
                )
                .await
            }

            #[test_context(TestState)]
            #[tokio::test]
            async fn test_withdraw_does_not_work_with_wrong_escrow_ata(test_state: &mut TestState) {
                common_escrow_tests::test_withdraw_does_not_work_with_wrong_escrow_ata(test_state)
                    .await
            }

            #[test_context(TestState)]
            #[tokio::test]
            async fn test_withdraw_does_not_work_before_withdrawal_start(
                test_state: &mut TestState,
            ) {
                common_escrow_tests::test_withdraw_does_not_work_before_withdrawal_start(test_state)
                    .await
            }

            #[test_context(TestState)]
            #[tokio::test]
            async fn test_withdraw_does_not_work_after_cancellation_start(
                test_state: &mut TestState,
            ) {
                common_escrow_tests::test_withdraw_does_not_work_after_cancellation_start(
                    test_state,
                )
                .await
            }
        }

        mod test_escrow_public_withdraw {
            use super::*;

            #[test_context(TestState)]
            #[tokio::test]
            async fn test_public_withdraw_tokens_by_recipient(test_state: &mut TestState) {
                common_escrow_tests::test_public_withdraw_tokens(
                    test_state,
                    test_state.recipient_wallet.keypair.insecure_clone(),
                )
                .await
            }

            #[test_context(TestState)]
            #[tokio::test]
            async fn test_public_withdraw_tokens_by_any_account(test_state: &mut TestState) {
                let withdrawer = Keypair::new();
                transfer_lamports(
                    &mut test_state.context,
                    WALLET_DEFAULT_LAMPORTS,
                    &test_state.payer_kp,
                    &withdrawer.pubkey(),
                )
                .await;
                common_escrow_tests::test_public_withdraw_tokens(test_state, withdrawer).await
            }

            #[test_context(TestState)]
            #[tokio::test]
            async fn test_public_withdraw_fails_with_wrong_secret(test_state: &mut TestState) {
                common_escrow_tests::test_public_withdraw_fails_with_wrong_secret(test_state).await
            }

            #[test_context(TestState)]
            #[tokio::test]
            async fn test_public_withdraw_fails_with_wrong_recipient_ata(
                test_state: &mut TestState,
            ) {
                common_escrow_tests::test_public_withdraw_fails_with_wrong_recipient_ata(test_state)
                    .await
            }

            #[test_context(TestState)]
            #[tokio::test]
            async fn test_public_withdraw_fails_with_wrong_escrow_ata(test_state: &mut TestState) {
                common_escrow_tests::test_public_withdraw_fails_with_wrong_escrow_ata(test_state)
                    .await
            }

            #[test_context(TestState)]
            #[tokio::test]
            async fn test_public_withdraw_fails_before_start_of_public_withdraw(
                test_state: &mut TestState,
            ) {
                common_escrow_tests::test_public_withdraw_fails_before_start_of_public_withdraw(
                    test_state,
                )
                .await
            }

            #[test_context(TestState)]
            #[tokio::test]
            async fn test_public_withdraw_fails_after_cancellation_start(
                test_state: &mut TestState,
            ) {
                common_escrow_tests::test_public_withdraw_fails_after_cancellation_start(test_state)
                    .await
            }
        }

        mod test_escrow_cancel {
            use super::*;

            #[test_context(TestState)]
            #[tokio::test]
            async fn test_cancel(test_state: &mut TestState) {
                common_escrow_tests::test_cancel(test_state).await
            }

            #[test_context(TestState)]
            #[tokio::test]
            async fn test_cannot_cancel_by_non_creator(test_state: &mut TestState) {
                common_escrow_tests::test_cannot_cancel_by_non_creator(test_state).await
            }

            #[test_context(TestState)]
            #[tokio::test]
            async fn test_cannot_cancel_with_wrong_creator_ata(test_state: &mut TestState) {
                common_escrow_tests::test_cannot_cancel_with_wrong_creator_ata(test_state).await
            }

            #[test_context(TestState)]
            #[tokio::test]
            async fn test_cannot_cancel_with_wrong_escrow_ata(test_state: &mut TestState) {
                common_escrow_tests::test_cannot_cancel_with_wrong_escrow_ata(test_state).await
            }

            #[test_context(TestState)]
            #[tokio::test]
            async fn test_cannot_cancel_before_cancellation_start(test_state: &mut TestState) {
                common_escrow_tests::test_cannot_cancel_before_cancellation_start(test_state).await
            }
        }

        mod test_escrow_public_cancel {
            use super::local_helpers::*;
            use super::*;

            #[test_context(TestState)]
            #[tokio::test]
            async fn test_cannot_public_cancel_before_public_cancellation_start(
                test_state: &mut TestState,
            ) {
                let (escrow, escrow_ata) = create_escrow(test_state).await;
                let transaction =
                    create_public_cancel_tx(test_state, &escrow, &escrow_ata, &test_state.payer_kp);

                set_time(
                    &mut test_state.context,
                    test_state.init_timestamp
                        + DEFAULT_PERIOD_DURATION * PeriodType::Cancellation as u32,
                );
                test_state
                    .client
                    .process_transaction(transaction)
                    .await
                    .expect_error((0, ProgramError::Custom(EscrowError::InvalidTime.into())))
            }
        }

        mod test_escrow_rescue_funds {
            use super::*;

            #[test_context(TestState)]
            #[tokio::test]
            async fn test_rescue_all_tokens_and_close_ata(test_state: &mut TestState) {
                common_escrow_tests::test_rescue_all_tokens_and_close_ata(test_state).await
            }

            #[test_context(TestState)]
            #[tokio::test]
            async fn test_rescue_part_of_tokens_and_not_close_ata(test_state: &mut TestState) {
                common_escrow_tests::test_rescue_part_of_tokens_and_not_close_ata(test_state).await
            }

            #[test_context(TestState)]
            #[tokio::test]
            async fn test_cannot_rescue_funds_before_rescue_delay_pass(test_state: &mut TestState) {
                common_escrow_tests::test_cannot_rescue_funds_before_rescue_delay_pass(test_state)
                    .await
            }

            #[test_context(TestState)]
            #[tokio::test]
            async fn test_cannot_rescue_funds_by_non_recipient(test_state: &mut TestState) {
                common_escrow_tests::test_cannot_rescue_funds_by_non_recipient(test_state).await
            }

            #[test_context(TestState)]
            #[tokio::test]
            async fn test_cannot_rescue_funds_with_wrong_recipient_ata(test_state: &mut TestState) {
                common_escrow_tests::test_cannot_rescue_funds_with_wrong_recipient_ata(test_state)
                    .await
            }

            #[test_context(TestState)]
            #[tokio::test]
            async fn test_cannot_rescue_funds_with_wrong_escrow_ata(test_state: &mut TestState) {
                common_escrow_tests::test_cannot_rescue_funds_with_wrong_escrow_ata(test_state)
                    .await
            }
        }
    }
);

mod local_helpers {
    use super::*;

    use anchor_lang::InstructionData;
    use solana_program::instruction::{AccountMeta, Instruction};
    use solana_program::pubkey::Pubkey;
    use solana_program::system_program::ID as system_program_id;
    use solana_sdk::signature::Signer;

    pub fn create_public_cancel_tx<S: TokenVariant>(
        test_state: &TestStateBase<SrcProgram, S>,
        escrow: &Pubkey,
        escrow_ata: &Pubkey,
        canceller: &Keypair,
    ) -> Transaction {
        let instruction_data =
            InstructionData::data(&cross_chain_escrow_src::instruction::PublicCancel {});

        let instruction: Instruction = Instruction {
            program_id: cross_chain_escrow_src::id(),
            accounts: vec![
                AccountMeta::new(test_state.creator_wallet.keypair.pubkey(), false),
                AccountMeta::new_readonly(test_state.token, false),
                AccountMeta::new(canceller.pubkey(), true),
                AccountMeta::new(*escrow, false),
                AccountMeta::new(*escrow_ata, false),
                AccountMeta::new(test_state.creator_wallet.token_account, false),
                AccountMeta::new_readonly(S::get_token_program_id(), false),
                AccountMeta::new_readonly(system_program_id, false),
            ],
            data: instruction_data,
        };

        Transaction::new_signed_with_payer(
            &[instruction],
            Some(&test_state.payer_kp.pubkey()),
            &[&test_state.payer_kp, canceller],
            test_state.context.last_blockhash,
        )
    }
}<|MERGE_RESOLUTION|>--- conflicted
+++ resolved
@@ -1,243 +1,12 @@
-<<<<<<< HEAD
-use anchor_lang::prelude::AccountInfo;
-=======
-use anchor_lang::prelude::ErrorCode;
-use anchor_spl::token::spl_token::state::Account as SplTokenAccount;
->>>>>>> 244ef504
+(??)use anchor_lang::prelude::{AccountInfo, ErrorCode};
+(??)use anchor_spl::token::spl_token::state::Account as SplTokenAccount;
 use common::error::EscrowError;
 use common_tests::helpers::*;
 use common_tests::src_program::SrcProgram;
 use common_tests::tests as common_escrow_tests;
-<<<<<<< HEAD
-use common_tests::{run_for_tokens, wrap_entry};
-use solana_sdk::signer::keypair::Keypair;
-
-use anchor_lang::{InstructionData, Space};
-use anchor_spl::associated_token::ID as spl_associated_token_id;
-use solana_program::{
-    instruction::{AccountMeta, Instruction},
-    program_error::ProgramError,
-    pubkey::Pubkey,
-    system_program::ID as system_program_id,
-    sysvar::rent::ID as rent_id,
-};
-use solana_program_runtime::invoke_context::BuiltinFunctionWithContext;
-use solana_program_test::{processor, tokio};
-use solana_sdk::{signature::Signer, transaction::Transaction};
+
 use test_context::test_context;
 
-struct SrcProgram;
-
-mod traits {
-=======
-use solana_program::{program_error::ProgramError, program_pack::Pack};
-use solana_program_test::tokio;
-use solana_sdk::{signature::Signer, signer::keypair::Keypair, transaction::Transaction};
-
-use test_context::test_context;
-
-type TestState = TestStateBase<SrcProgram>;
-
-mod test_escrow_creation {
-    use super::*;
-
-    #[test_context(TestState)]
-    #[tokio::test]
-    async fn test_escrow_creation(test_state: &mut TestState) {
-        common_escrow_tests::test_escrow_creation(test_state).await
-    }
-
-    #[test_context(TestState)]
-    #[tokio::test]
-    async fn test_escrow_creation_fail_with_zero_amount(test_state: &mut TestState) {
-        common_escrow_tests::test_escrow_creation_fail_with_zero_amount(test_state).await
-    }
-
-    #[test_context(TestState)]
-    #[tokio::test]
-    async fn test_escrow_creation_fail_with_zero_safety_deposit(test_state: &mut TestState) {
-        common_escrow_tests::test_escrow_creation_fail_with_zero_safety_deposit(test_state).await
-    }
-
-    #[test_context(TestState)]
-    #[tokio::test]
-    async fn test_escrow_creation_fail_with_insufficient_funds(test_state: &mut TestState) {
-        common_escrow_tests::test_escrow_creation_fail_with_insufficient_funds(test_state).await
-    }
-
-    #[test_context(TestState)]
-    #[tokio::test]
-    async fn test_escrow_creation_fail_with_insufficient_tokens(test_state: &mut TestState) {
-        common_escrow_tests::test_escrow_creation_fail_with_insufficient_tokens(test_state).await
-    }
-
-    #[test_context(TestState)]
-    #[tokio::test]
-    async fn test_escrow_creation_fail_with_existing_order_hash(test_state: &mut TestState) {
-        common_escrow_tests::test_escrow_creation_fail_with_existing_order_hash(test_state).await
-    }
-
-    #[test_context(TestState)]
-    #[tokio::test]
-    async fn test_escrow_creation_fail_if_finality_duration_overflows(test_state: &mut TestState) {
-        common_escrow_tests::test_escrow_creation_fail_if_finality_duration_overflows(test_state)
-            .await
-    }
-
-    #[test_context(TestState)]
-    #[tokio::test]
-    async fn test_escrow_creation_fail_if_withdrawal_duration_overflows(
-        test_state: &mut TestState,
-    ) {
-        common_escrow_tests::test_escrow_creation_fail_if_withdrawal_duration_overflows(test_state)
-            .await
-    }
-
-    #[test_context(TestState)]
-    #[tokio::test]
-    async fn test_escrow_creation_fail_if_public_withdrawal_duration_overflows(
-        test_state: &mut TestState,
-    ) {
-        common_escrow_tests::test_escrow_creation_fail_if_public_withdrawal_duration_overflows(
-            test_state,
-        )
-        .await
-    }
-
-    #[test_context(TestState)]
-    #[tokio::test]
-    pub async fn test_escrow_creation_fail_if_cancellation_duration_overflows(
-        test_state: &mut TestState,
-    ) {
-        test_state.test_arguments.cancellation_duration = u32::MAX;
-        let (_, _, transaction) = create_escrow_data(test_state);
-        test_state
-            .client
-            .process_transaction(transaction)
-            .await
-            .expect_error((0, ProgramError::ArithmeticOverflow));
-    }
-
-    #[test_context(TestState)]
-    #[tokio::test]
-    async fn test_escrow_creation_fail_with_invalid_rescue_start(test_state: &mut TestState) {
-        common_escrow_tests::test_escrow_creation_fail_with_invalid_rescue_start(test_state).await
-    }
-}
-
-mod test_escrow_withdraw {
-    use super::*;
-
-    #[test_context(TestState)]
-    #[tokio::test]
-    pub async fn test_withdraw(test_state: &mut TestStateBase<SrcProgram>) {
-        common_escrow_tests::test_withdraw(test_state).await
-    }
-
-    #[test_context(TestState)]
-    #[tokio::test]
-    pub async fn test_withdraw_does_not_work_with_wrong_secret(
-        test_state: &mut TestStateBase<SrcProgram>,
-    ) {
-        common_escrow_tests::test_withdraw_does_not_work_with_wrong_secret(test_state).await
-    }
-
-    #[test_context(TestState)]
-    #[tokio::test]
-    pub async fn test_withdraw_does_not_work_with_non_recipient(
-        test_state: &mut TestStateBase<SrcProgram>,
-    ) {
-        common_escrow_tests::test_withdraw_does_not_work_with_non_recipient(test_state).await
-    }
-
-    #[test_context(TestState)]
-    #[tokio::test]
-    async fn test_withdraw_does_not_work_with_wrong_recipient_ata(test_state: &mut TestState) {
-        common_escrow_tests::test_withdraw_does_not_work_with_wrong_recipient_ata(test_state).await
-    }
-
-    #[test_context(TestState)]
-    #[tokio::test]
-    async fn test_withdraw_does_not_work_with_wrong_escrow_ata(test_state: &mut TestState) {
-        common_escrow_tests::test_withdraw_does_not_work_with_wrong_escrow_ata(test_state).await
-    }
-
-    #[test_context(TestState)]
-    #[tokio::test]
-    async fn test_withdraw_does_not_work_before_withdrawal_start(test_state: &mut TestState) {
-        common_escrow_tests::test_withdraw_does_not_work_before_withdrawal_start(test_state).await
-    }
-
-    #[test_context(TestState)]
-    #[tokio::test]
-    async fn test_withdraw_does_not_work_after_cancellation_start(test_state: &mut TestState) {
-        common_escrow_tests::test_withdraw_does_not_work_after_cancellation_start(test_state).await
-    }
-}
-
-mod test_escrow_public_withdraw {
-    use super::*;
-
-    #[test_context(TestState)]
-    #[tokio::test]
-    async fn test_public_withdraw_tokens_by_recipient(test_state: &mut TestState) {
-        common_escrow_tests::test_public_withdraw_tokens(
-            test_state,
-            test_state.recipient_wallet.keypair.insecure_clone(),
-        )
-        .await
-    }
-
-    #[test_context(TestState)]
-    #[tokio::test]
-    async fn test_public_withdraw_tokens_by_any_account(test_state: &mut TestState) {
-        let withdrawer = Keypair::new();
-        transfer_lamports(
-            &mut test_state.context,
-            WALLET_DEFAULT_LAMPORTS,
-            &test_state.payer_kp,
-            &withdrawer.pubkey(),
-        )
-        .await;
-        common_escrow_tests::test_public_withdraw_tokens(test_state, withdrawer).await
-    }
-
-    #[test_context(TestState)]
-    #[tokio::test]
-    async fn test_public_withdraw_fails_with_wrong_secret(test_state: &mut TestState) {
-        common_escrow_tests::test_public_withdraw_fails_with_wrong_secret(test_state).await
-    }
-
-    #[test_context(TestState)]
-    #[tokio::test]
-    async fn test_public_withdraw_fails_with_wrong_recipient_ata(test_state: &mut TestState) {
-        common_escrow_tests::test_public_withdraw_fails_with_wrong_recipient_ata(test_state).await
-    }
-
-    #[test_context(TestState)]
-    #[tokio::test]
-    async fn test_public_withdraw_fails_with_wrong_escrow_ata(test_state: &mut TestState) {
-        common_escrow_tests::test_public_withdraw_fails_with_wrong_escrow_ata(test_state).await
-    }
-
-    #[test_context(TestState)]
-    #[tokio::test]
-    async fn test_public_withdraw_fails_before_start_of_public_withdraw(
-        test_state: &mut TestState,
-    ) {
-        common_escrow_tests::test_public_withdraw_fails_before_start_of_public_withdraw(test_state)
-            .await
-    }
-
-    #[test_context(TestState)]
-    #[tokio::test]
-    async fn test_public_withdraw_fails_after_cancellation_start(test_state: &mut TestState) {
-        common_escrow_tests::test_public_withdraw_fails_after_cancellation_start(test_state).await
-    }
-}
-
-mod test_escrow_cancel {
->>>>>>> 244ef504
     use super::*;
 
     type TestState<S> = TestStateBase<SrcProgram, S>;
