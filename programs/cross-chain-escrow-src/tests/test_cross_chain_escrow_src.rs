use anchor_lang::prelude::AccountInfo;
use common::error::EscrowError;
use common_tests::helpers::*;
use common_tests::tests as common_escrow_tests;
use common_tests::wrap_entry;
use solana_sdk::signer::keypair::Keypair;

use anchor_lang::{InstructionData, Space};
use anchor_spl::{
    associated_token::ID as spl_associated_token_id, token::spl_token::ID as spl_program_id,
};
use solana_program::{
    instruction::{AccountMeta, Instruction},
    program_error::ProgramError,
    pubkey::Pubkey,
    system_program::ID as system_program_id,
    sysvar::rent::ID as rent_id,
};
use solana_program_runtime::invoke_context::BuiltinFunctionWithContext;
use solana_program_test::{processor, tokio};
use solana_sdk::{signature::Signer, transaction::Transaction};
use test_context::test_context;

type TestState = TestStateBase<SrcProgram>;

struct SrcProgram;

impl EscrowVariant for SrcProgram {
    fn get_program_spec() -> (Pubkey, Option<BuiltinFunctionWithContext>) {
        (
            cross_chain_escrow_src::id(),
            wrap_entry!(cross_chain_escrow_src::entry),
        )
    }
    fn get_public_withdraw_tx(
        test_state: &TestState,
        escrow: &Pubkey,
        escrow_ata: &Pubkey,
<<<<<<< HEAD
        withdrawer: Pubkey,
    ) -> Instruction {
=======
    ) -> Transaction {
>>>>>>> c3f583d1
        let instruction_data =
            InstructionData::data(&cross_chain_escrow_src::instruction::PublicWithdraw {
                secret: test_state.secret,
            });

        let instruction: Instruction = Instruction {
            program_id: cross_chain_escrow_src::id(),
            accounts: vec![
                AccountMeta::new(test_state.creator_wallet.keypair.pubkey(), false),
                AccountMeta::new_readonly(test_state.recipient_wallet.keypair.pubkey(), false),
                AccountMeta::new(withdrawer, true),
                AccountMeta::new_readonly(test_state.token, false),
                AccountMeta::new(*escrow, false),
                AccountMeta::new(*escrow_ata, false),
                AccountMeta::new(test_state.recipient_wallet.token_account, false),
                AccountMeta::new_readonly(spl_program_id, false),
                AccountMeta::new_readonly(system_program_id, false),
            ],
            data: instruction_data,
        };

        Transaction::new_signed_with_payer(
            &[instruction],
            Some(&test_state.payer_kp.pubkey()),
            &[&test_state.payer_kp],
            test_state.context.last_blockhash,
        )
    }

    fn get_cancel_tx(
        test_state: &TestStateBase<SrcProgram>,
        escrow: &Pubkey,
        escrow_ata: &Pubkey,
    ) -> Transaction {
        let instruction_data =
            InstructionData::data(&cross_chain_escrow_src::instruction::Cancel {});

        let instruction: Instruction = Instruction {
            program_id: cross_chain_escrow_src::id(),
            accounts: vec![
                AccountMeta::new(test_state.creator_wallet.keypair.pubkey(), true),
                AccountMeta::new_readonly(test_state.token, false),
                AccountMeta::new(*escrow, false),
                AccountMeta::new(*escrow_ata, false),
                AccountMeta::new(test_state.creator_wallet.token_account, false),
                AccountMeta::new_readonly(spl_program_id, false),
                AccountMeta::new_readonly(system_program_id, false),
            ],
            data: instruction_data,
        };

        Transaction::new_signed_with_payer(
            &[instruction],
            Some(&test_state.payer_kp.pubkey()),
            &[
                &test_state.context.payer,
                &test_state.creator_wallet.keypair,
            ],
            test_state.context.last_blockhash,
        )
    }

    fn get_create_tx(
        test_state: &TestStateBase<SrcProgram>,
        escrow: &Pubkey,
        escrow_ata: &Pubkey,
    ) -> Transaction {
        let instruction_data =
            InstructionData::data(&cross_chain_escrow_src::instruction::Create {
                amount: test_state.test_arguments.escrow_amount,
                order_hash: test_state.order_hash.to_bytes(),
                hashlock: test_state.hashlock.to_bytes(),
                recipient: test_state.recipient_wallet.keypair.pubkey(),
                safety_deposit: test_state.test_arguments.safety_deposit,
                cancellation_duration: test_state.test_arguments.cancellation_duration,
                finality_duration: test_state.test_arguments.finality_duration,
                public_withdrawal_duration: test_state.test_arguments.public_withdrawal_duration,
                withdrawal_duration: test_state.test_arguments.withdrawal_duration,
                rescue_start: test_state.test_arguments.rescue_start,
            });

        let instruction: Instruction = Instruction {
            program_id: cross_chain_escrow_src::id(),
            accounts: vec![
                AccountMeta::new(test_state.payer_kp.pubkey(), true),
                AccountMeta::new(test_state.creator_wallet.keypair.pubkey(), true),
                AccountMeta::new_readonly(test_state.token, false),
                AccountMeta::new(test_state.creator_wallet.token_account, false),
                AccountMeta::new(*escrow, false),
                AccountMeta::new(*escrow_ata, false),
                AccountMeta::new_readonly(spl_associated_token_id, false),
                AccountMeta::new_readonly(spl_program_id, false),
                AccountMeta::new_readonly(rent_id, false),
                AccountMeta::new_readonly(system_program_id, false),
            ],
            data: instruction_data,
        };
        Transaction::new_signed_with_payer(
            &[instruction],
            Some(&test_state.payer_kp.pubkey()),
            &[
                &test_state.context.payer,
                &test_state.creator_wallet.keypair,
            ],
            test_state.context.last_blockhash,
        )
    }

    fn get_withdraw_tx(
        test_state: &TestState,
        escrow: &Pubkey,
        escrow_ata: &Pubkey,
    ) -> Transaction {
        let instruction_data =
            InstructionData::data(&cross_chain_escrow_src::instruction::Withdraw {
                secret: test_state.secret,
            });

        let instruction: Instruction = Instruction {
            program_id: cross_chain_escrow_src::id(),
            accounts: vec![
                AccountMeta::new(test_state.creator_wallet.keypair.pubkey(), false),
                AccountMeta::new_readonly(test_state.recipient_wallet.keypair.pubkey(), true),
                AccountMeta::new_readonly(test_state.token, false),
                AccountMeta::new(*escrow, false),
                AccountMeta::new(*escrow_ata, false),
                AccountMeta::new(test_state.recipient_wallet.token_account, false),
                AccountMeta::new_readonly(spl_program_id, false),
                AccountMeta::new_readonly(system_program_id, false),
            ],
            data: instruction_data,
        };

        Transaction::new_signed_with_payer(
            &[instruction],
            Some(&test_state.payer_kp.pubkey()),
            &[
                &test_state.context.payer,
                &test_state.recipient_wallet.keypair,
            ],
            test_state.context.last_blockhash,
        )
    }

    fn get_rescue_funds_tx(
        test_state: &TestState,
        escrow: &Pubkey,
        token_to_rescue: &Pubkey,
        escrow_ata: &Pubkey,
        recipient_ata: &Pubkey,
    ) -> Transaction {
        let instruction_data =
            InstructionData::data(&cross_chain_escrow_src::instruction::RescueFunds {
                hashlock: test_state.hashlock.to_bytes(),
                order_hash: test_state.order_hash.to_bytes(),
                escrow_creator: test_state.creator_wallet.keypair.pubkey(),
                escrow_mint: test_state.token,
                escrow_amount: test_state.test_arguments.escrow_amount,
                safety_deposit: test_state.test_arguments.safety_deposit,
                rescue_start: test_state.test_arguments.rescue_start,
                rescue_amount: test_state.test_arguments.rescue_amount,
            });

        let instruction: Instruction = Instruction {
            program_id: cross_chain_escrow_src::id(),
            accounts: vec![
                AccountMeta::new(test_state.recipient_wallet.keypair.pubkey(), true),
                AccountMeta::new_readonly(*token_to_rescue, false),
                AccountMeta::new(*escrow, false),
                AccountMeta::new(*escrow_ata, false),
                AccountMeta::new(*recipient_ata, false),
                AccountMeta::new_readonly(spl_program_id, false),
                AccountMeta::new_readonly(system_program_id, false),
            ],
            data: instruction_data,
        };

        Transaction::new_signed_with_payer(
            &[instruction],
            Some(&test_state.payer_kp.pubkey()),
            &[
                &test_state.context.payer,
                &test_state.recipient_wallet.keypair,
            ],
            test_state.context.last_blockhash,
        )
    }

    fn get_escrow_data_len() -> usize {
        cross_chain_escrow_src::constants::DISCRIMINATOR
            + cross_chain_escrow_src::EscrowSrc::INIT_SPACE
    }
}

mod test_escrow_creation {
    use super::*;

    #[test_context(TestState)]
    #[tokio::test]
    async fn test_escrow_creation(test_state: &mut TestState) {
        common_escrow_tests::test_escrow_creation(test_state).await
    }

    #[test_context(TestState)]
    #[tokio::test]
    async fn test_escrow_creation_fail_with_zero_amount(test_state: &mut TestState) {
        common_escrow_tests::test_escrow_creation_fail_with_zero_amount(test_state).await
    }

    #[test_context(TestState)]
    #[tokio::test]
    async fn test_escrow_creation_fail_with_zero_safety_deposit(test_state: &mut TestState) {
        common_escrow_tests::test_escrow_creation_fail_with_zero_safety_deposit(test_state).await
    }

    #[test_context(TestState)]
    #[tokio::test]
    async fn test_escrow_creation_fail_with_insufficient_funds(test_state: &mut TestState) {
        common_escrow_tests::test_escrow_creation_fail_with_insufficient_funds(test_state).await
    }

    #[test_context(TestState)]
    #[tokio::test]
    async fn test_escrow_creation_fail_with_insufficient_tokens(test_state: &mut TestState) {
        common_escrow_tests::test_escrow_creation_fail_with_insufficient_tokens(test_state).await
    }

    #[test_context(TestState)]
    #[tokio::test]
    async fn test_escrow_creation_fail_with_existing_order_hash(test_state: &mut TestState) {
        common_escrow_tests::test_escrow_creation_fail_with_existing_order_hash(test_state).await
    }

    #[test_context(TestState)]
    #[tokio::test]
    async fn test_escrow_creation_fail_if_finality_duration_overflows(test_state: &mut TestState) {
        common_escrow_tests::test_escrow_creation_fail_if_finality_duration_overflows(test_state)
            .await
    }

    #[test_context(TestState)]
    #[tokio::test]
    async fn test_escrow_creation_fail_if_withdrawal_duration_overflows(
        test_state: &mut TestState,
    ) {
        common_escrow_tests::test_escrow_creation_fail_if_withdrawal_duration_overflows(test_state)
            .await
    }

    #[test_context(TestState)]
    #[tokio::test]
    async fn test_escrow_creation_fail_if_public_withdrawal_duration_overflows(
        test_state: &mut TestState,
    ) {
        common_escrow_tests::test_escrow_creation_fail_if_public_withdrawal_duration_overflows(
            test_state,
        )
        .await
    }

    #[test_context(TestState)]
    #[tokio::test]
    pub async fn test_escrow_creation_fail_if_cancellation_duration_overflows(
        test_state: &mut TestState,
    ) {
        test_state.test_arguments.cancellation_duration = u32::MAX;
        let (_, _, transaction) = create_escrow_data(test_state);
        test_state
            .client
            .process_transaction(transaction)
            .await
            .expect_error((0, ProgramError::ArithmeticOverflow));
    }

    #[test_context(TestState)]
    #[tokio::test]
    async fn test_escrow_creation_fail_with_invalid_rescue_start(test_state: &mut TestState) {
        common_escrow_tests::test_escrow_creation_fail_with_invalid_rescue_start(test_state).await
    }
}

mod test_escrow_withdraw {
    use super::*;

    #[test_context(TestState)]
    #[tokio::test]
    pub async fn test_withdraw(test_state: &mut TestStateBase<SrcProgram>) {
        common_escrow_tests::test_withdraw(test_state).await
    }

    #[test_context(TestState)]
    #[tokio::test]
    pub async fn test_withdraw_does_not_work_with_wrong_secret(
        test_state: &mut TestStateBase<SrcProgram>,
    ) {
        common_escrow_tests::test_withdraw_does_not_work_with_wrong_secret(test_state).await
    }

    #[test_context(TestState)]
    #[tokio::test]
    pub async fn test_withdraw_does_not_work_with_non_recipient(
        test_state: &mut TestStateBase<SrcProgram>,
    ) {
        common_escrow_tests::test_withdraw_does_not_work_with_non_recipient(test_state).await
    }

    #[test_context(TestState)]
    #[tokio::test]
    async fn test_withdraw_does_not_work_with_wrong_recipient_ata(test_state: &mut TestState) {
        common_escrow_tests::test_withdraw_does_not_work_with_wrong_recipient_ata(test_state).await
    }

    #[test_context(TestState)]
    #[tokio::test]
    async fn test_withdraw_does_not_work_with_wrong_escrow_ata(test_state: &mut TestState) {
        common_escrow_tests::test_withdraw_does_not_work_with_wrong_escrow_ata(test_state).await
    }

    #[test_context(TestState)]
    #[tokio::test]
    async fn test_withdraw_does_not_work_before_withdrawal_start(test_state: &mut TestState) {
        common_escrow_tests::test_withdraw_does_not_work_before_withdrawal_start(test_state).await
    }

    #[test_context(TestState)]
    #[tokio::test]
    async fn test_withdraw_does_not_work_after_cancellation_start(test_state: &mut TestState) {
        common_escrow_tests::test_withdraw_does_not_work_after_cancellation_start(test_state).await
    }
}

mod test_escrow_public_withdraw {
    use super::*;

    #[test_context(TestState)]
    #[tokio::test]
    async fn test_public_withdraw_tokens_by_recipient(test_state: &mut TestState) {
        common_escrow_tests::test_public_withdraw_tokens(
            test_state,
            test_state.recipient_wallet.keypair.insecure_clone(),
        )
        .await
    }

    #[test_context(TestState)]
    #[tokio::test]
    async fn test_public_withdraw_tokens_by_any_account(test_state: &mut TestState) {
        let withdrawer = Keypair::new();
        transfer_lamports(
            &mut test_state.context,
            WALLET_DEFAULT_LAMPORTS,
            &test_state.payer_kp,
            &withdrawer.pubkey(),
        )
        .await;
        common_escrow_tests::test_public_withdraw_tokens(test_state, withdrawer).await
    }

    #[test_context(TestState)]
    #[tokio::test]
    async fn test_public_withdraw_fails_with_wrong_secret(test_state: &mut TestState) {
        common_escrow_tests::test_public_withdraw_fails_with_wrong_secret(test_state).await
    }

    #[test_context(TestState)]
    #[tokio::test]
    async fn test_public_withdraw_fails_with_wrong_recipient_ata(test_state: &mut TestState) {
        common_escrow_tests::test_public_withdraw_fails_with_wrong_recipient_ata(test_state).await
    }

    #[test_context(TestState)]
    #[tokio::test]
    async fn test_public_withdraw_fails_with_wrong_escrow_ata(test_state: &mut TestState) {
        common_escrow_tests::test_public_withdraw_fails_with_wrong_escrow_ata(test_state).await
    }

    #[test_context(TestState)]
    #[tokio::test]
    async fn test_public_withdraw_fails_before_start_of_public_withdraw(
        test_state: &mut TestState,
    ) {
        common_escrow_tests::test_public_withdraw_fails_before_start_of_public_withdraw(test_state)
            .await
    }

    #[test_context(TestState)]
    #[tokio::test]
    async fn test_public_withdraw_fails_after_cancellation_start(test_state: &mut TestState) {
        common_escrow_tests::test_public_withdraw_fails_after_cancellation_start(test_state).await
    }
}

mod test_escrow_cancel {
    use super::*;

    #[test_context(TestState)]
    #[tokio::test]
    async fn test_cancel(test_state: &mut TestState) {
        common_escrow_tests::test_cancel(test_state).await
    }

    #[test_context(TestState)]
    #[tokio::test]
    async fn test_cannot_cancel_by_non_creator(test_state: &mut TestState) {
        common_escrow_tests::test_cannot_cancel_by_non_creator(test_state).await
    }

    #[test_context(TestState)]
    #[tokio::test]
    async fn test_cannot_cancel_with_wrong_creator_ata(test_state: &mut TestState) {
        common_escrow_tests::test_cannot_cancel_with_wrong_creator_ata(test_state).await
    }

    #[test_context(TestState)]
    #[tokio::test]
    async fn test_cannot_cancel_with_wrong_escrow_ata(test_state: &mut TestState) {
        common_escrow_tests::test_cannot_cancel_with_wrong_escrow_ata(test_state).await
    }

    #[test_context(TestState)]
    #[tokio::test]
    async fn test_cannot_cancel_before_cancellation_start(test_state: &mut TestState) {
        common_escrow_tests::test_cannot_cancel_before_cancellation_start(test_state).await
    }
}

mod test_escrow_public_cancel {
    use super::*;
    use local_helpers::*;

    #[test_context(TestState)]
    #[tokio::test]
    async fn test_cannot_public_cancel_before_public_cancellation_start(
        test_state: &mut TestState,
    ) {
        let (escrow, escrow_ata) = create_escrow(test_state).await;
        let transaction = create_public_cancel_tx(test_state, &escrow, &escrow_ata);

        set_time(
            &mut test_state.context,
            test_state.init_timestamp + DEFAULT_PERIOD_DURATION * PeriodType::Cancellation as u32,
        );
        test_state
            .client
            .process_transaction(transaction)
            .await
            .expect_error((0, ProgramError::Custom(EscrowError::InvalidTime.into())))
    }
}

mod test_escrow_rescue_funds {
    use super::*;

    #[test_context(TestState)]
    #[tokio::test]
    async fn test_rescue_all_tokens_and_close_ata(test_state: &mut TestState) {
        common_escrow_tests::test_rescue_all_tokens_and_close_ata(test_state).await
    }

    #[test_context(TestState)]
    #[tokio::test]
    async fn test_rescue_part_of_tokens_and_not_close_ata(test_state: &mut TestState) {
        common_escrow_tests::test_rescue_part_of_tokens_and_not_close_ata(test_state).await
    }

    #[test_context(TestState)]
    #[tokio::test]
    async fn test_cannot_rescue_funds_before_rescue_delay_pass(test_state: &mut TestState) {
        common_escrow_tests::test_cannot_rescue_funds_before_rescue_delay_pass(test_state).await
    }

    #[test_context(TestState)]
    #[tokio::test]
    async fn test_cannot_rescue_funds_by_non_recipient(test_state: &mut TestState) {
        common_escrow_tests::test_cannot_rescue_funds_by_non_recipient(test_state).await
    }

    #[test_context(TestState)]
    #[tokio::test]
    async fn test_cannot_rescue_funds_with_wrong_recipient_ata(test_state: &mut TestState) {
        common_escrow_tests::test_cannot_rescue_funds_with_wrong_recipient_ata(test_state).await
    }

    #[test_context(TestState)]
    #[tokio::test]
    async fn test_cannot_rescue_funds_with_wrong_escrow_ata(test_state: &mut TestState) {
        common_escrow_tests::test_cannot_rescue_funds_with_wrong_escrow_ata(test_state).await
    }
}

mod local_helpers {
    use super::*;

    use anchor_lang::InstructionData;
    use anchor_spl::token::spl_token::ID as spl_program_id;
    use solana_program::instruction::{AccountMeta, Instruction};
    use solana_program::pubkey::Pubkey;
    use solana_program::system_program::ID as system_program_id;
    use solana_sdk::signature::Signer;

    pub fn create_public_cancel_tx(
        test_state: &TestState,
        escrow: &Pubkey,
        escrow_ata: &Pubkey,
    ) -> Transaction {
        let instruction_data =
            InstructionData::data(&cross_chain_escrow_src::instruction::PublicCancel {});

        let instruction: Instruction = Instruction {
            program_id: cross_chain_escrow_src::id(),
            accounts: vec![
                AccountMeta::new(test_state.creator_wallet.keypair.pubkey(), false),
                AccountMeta::new_readonly(test_state.token, false),
                AccountMeta::new_readonly(test_state.context.payer.pubkey(), true),
                AccountMeta::new(*escrow, false),
                AccountMeta::new(*escrow_ata, false),
                AccountMeta::new(test_state.creator_wallet.token_account, false),
                AccountMeta::new_readonly(spl_program_id, false),
                AccountMeta::new_readonly(system_program_id, false),
            ],
            data: instruction_data,
        };

        Transaction::new_signed_with_payer(
            &[instruction],
            Some(&test_state.payer_kp.pubkey()),
            &[&test_state.payer_kp],
            test_state.context.last_blockhash,
        )
    }
}<|MERGE_RESOLUTION|>--- conflicted
+++ resolved
@@ -36,12 +36,8 @@
         test_state: &TestState,
         escrow: &Pubkey,
         escrow_ata: &Pubkey,
-<<<<<<< HEAD
-        withdrawer: Pubkey,
-    ) -> Instruction {
-=======
+        withdrawer: &Keypair,
     ) -> Transaction {
->>>>>>> c3f583d1
         let instruction_data =
             InstructionData::data(&cross_chain_escrow_src::instruction::PublicWithdraw {
                 secret: test_state.secret,
@@ -52,7 +48,7 @@
             accounts: vec![
                 AccountMeta::new(test_state.creator_wallet.keypair.pubkey(), false),
                 AccountMeta::new_readonly(test_state.recipient_wallet.keypair.pubkey(), false),
-                AccountMeta::new(withdrawer, true),
+                AccountMeta::new(withdrawer.pubkey(), true),
                 AccountMeta::new_readonly(test_state.token, false),
                 AccountMeta::new(*escrow, false),
                 AccountMeta::new(*escrow_ata, false),
@@ -65,8 +61,10 @@
 
         Transaction::new_signed_with_payer(
             &[instruction],
-            Some(&test_state.payer_kp.pubkey()),
-            &[&test_state.payer_kp],
+            Some(&test_state.payer_kp.pubkey()), // so that withdrawer does not incurr transaction
+            // charges and mess up computation of withdrawer's
+            // balance expectation.
+            &[withdrawer, &test_state.payer_kp],
             test_state.context.last_blockhash,
         )
     }
