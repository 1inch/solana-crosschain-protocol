use anchor_lang::{error::ErrorCode, prelude::ProgramError};
use anchor_spl::token::spl_token::native_mint::ID as NATIVE_MINT;
use anchor_spl::token::spl_token::state::Account as SplTokenAccount;
use common::error::EscrowError;
use common_tests::helpers::*;
use common_tests::run_for_tokens;
use common_tests::src_program::{
    create_order, create_order_data, get_cancel_order_by_resolver_tx, get_cancel_order_tx,
    get_create_order_tx, get_order_addresses, get_order_data_len, SrcProgram,
};
use common_tests::tests as common_escrow_tests;
use cross_chain_escrow_src::calculate_premium;
use solana_program_test::tokio;
use solana_sdk::clock::Clock;
use solana_sdk::signature::Signer;
use solana_sdk::signer::keypair::Keypair;
use test_context::test_context;

mod merkle_tree_test_helpers;
use merkle_tree_test_helpers::{get_proof, get_root};

run_for_tokens!(
    (TokenSPL, token_spl_tests),
    (Token2022, token_2022_tests) | SrcProgram,
    mod token_module {

        use super::*;

        mod test_order_creation {
            use super::*;

            #[test_context(TestState)]
            #[tokio::test]
            async fn test_order_creation(test_state: &mut TestState) {
                local_helpers::test_order_creation(test_state).await;
            }

            #[test_context(TestState)]
            #[tokio::test]
            async fn test_order_creation_fails_with_zero_amount(test_state: &mut TestState) {
                test_state.test_arguments.order_amount = 0;
                let (_, _, transaction) = create_order_data(test_state);

                test_state
                    .client
                    .process_transaction(transaction)
                    .await
                    .expect_error((
                        0,
                        ProgramError::Custom(EscrowError::ZeroAmountOrDeposit.into()),
                    ));
            }

            #[test_context(TestState)]
            #[tokio::test]
            async fn test_order_creation_fails_with_zero_safety_deposit(
                test_state: &mut TestState,
            ) {
                test_state.test_arguments.safety_deposit = 0;
                let (_, _, transaction) = create_order_data(test_state);

                test_state
                    .client
                    .process_transaction(transaction)
                    .await
                    .expect_error((
                        0,
                        ProgramError::Custom(EscrowError::ZeroAmountOrDeposit.into()),
                    ));
            }

            #[test_context(TestState)]
            #[tokio::test]
            async fn test_order_creation_fails_with_insufficient_funds(test_state: &mut TestState) {
                test_state.test_arguments.safety_deposit = WALLET_DEFAULT_LAMPORTS + 1;

                let (_, _, transaction) = create_order_data(test_state);

                test_state
                    .client
                    .process_transaction(transaction)
                    .await
                    .expect_error((
                        0,
                        ProgramError::Custom(EscrowError::SafetyDepositTooLarge.into()),
                    ));
            }

            #[test_context(TestState)]
            #[tokio::test]
            async fn test_order_creation_fails_with_existing_order_hash(
                test_state: &mut TestState,
            ) {
                let (_, _, mut transaction) = create_order_data(test_state);

                // Send the transaction.
                test_state
                    .client
                    .process_transaction(transaction.clone())
                    .await
                    .expect_success();
                let new_hash = test_state.context.get_new_latest_blockhash().await.unwrap();

                if transaction.signatures.len() == 1 {
                    transaction.sign(&[&test_state.creator_wallet.keypair], new_hash);
                }
                if transaction.signatures.len() == 2 {
                    transaction.sign(
                        &[
                            &test_state.creator_wallet.keypair,
                            &test_state.context.payer,
                        ],
                        new_hash,
                    );
                }
                test_state
                    .client
                    .process_transaction(transaction)
                    .await
                    .expect_error((
                        0,
                        ProgramError::Custom(
                            solana_sdk::system_instruction::SystemError::AccountAlreadyInUse as u32,
                        ),
                    ));
            }

            #[test_context(TestState)]
            #[tokio::test]
            async fn test_order_creation_fails_with_zero_expiration_duration(
                test_state: &mut TestState,
            ) {
                test_state.test_arguments.expiration_duration = 0;
                let (order, order_ata, tx) = create_order_data(test_state);

                test_state
                    .client
                    .process_transaction(tx)
                    .await
                    .expect_error((0, ProgramError::Custom(EscrowError::InvalidTime.into())));

                // Check that the order accounts have not been created.
                let acc_lookup_result = test_state.client.get_account(order).await.unwrap();
                assert!(acc_lookup_result.is_none());

                let acc_lookup_result = test_state.client.get_account(order_ata).await.unwrap();
                assert!(acc_lookup_result.is_none());
            }

            #[test_context(TestState)]
            #[tokio::test]
            async fn test_order_creation_fails_if_fee_is_greater_than_lamport_balance(
                test_state: &mut TestState,
            ) {
                let (order, order_ata) = get_order_addresses(test_state);

                let token_account_rent = get_min_rent_for_size(
                    &mut test_state.client,
                    local_helpers::get_token_account_len(std::marker::PhantomData::<TestState>),
                )
                .await;

                test_state.test_arguments.max_cancellation_premium = token_account_rent + 1;

                let transaction = get_create_order_tx(test_state, &order, &order_ata);

                test_state
                    .client
                    .process_transaction(transaction)
                    .await
                    .expect_error((
                        0,
                        ProgramError::Custom(EscrowError::InvalidCancellationFee.into()),
                    ));
            }

            #[test_context(TestState)]
            #[tokio::test]
            async fn test_order_creation_fails_with_incorrect_parts_without_allow_multiples_fills(
                test_state: &mut TestState,
            ) {
                test_state.test_arguments.order_parts_amount = 2;
                let (_, _, transaction) = create_order_data(test_state);

                test_state
                    .client
                    .process_transaction(transaction)
                    .await
                    .expect_error((
                        0,
                        ProgramError::Custom(EscrowError::InvalidPartsAmount.into()),
                    ));
            }

            #[test_context(TestState)]
            #[tokio::test]
            async fn test_order_creation_fails_with_zero_parts_without_allow_multiples_fills(
                test_state: &mut TestState,
            ) {
                test_state.test_arguments.order_parts_amount = 0;
                let (_, _, transaction) = create_order_data(test_state);

                test_state
                    .client
                    .process_transaction(transaction)
                    .await
                    .expect_error((
                        0,
                        ProgramError::Custom(EscrowError::InvalidPartsAmount.into()),
                    ));
            }

            #[test_context(TestState)]
            #[tokio::test]
            async fn test_order_creation_fails_with_zero_parts_for_allow_multiples_fills(
                test_state: &mut TestState,
            ) {
                test_state.test_arguments.order_parts_amount = 0;
                test_state.test_arguments.allow_multiple_fills = true;
                let (_, _, transaction) = create_order_data(test_state);

                test_state
                    .client
                    .process_transaction(transaction)
                    .await
                    .expect_error((
                        0,
                        ProgramError::Custom(EscrowError::InvalidPartsAmount.into()),
                    ));
            }
        }

        mod test_escrow_creation {
            use super::*;

            const AUCTION_START_OFFSET: u32 = 250;
            const AUCTION_DURATION: u32 = 1000;
            const INITIAL_RATE_BUMP: u16 = 10_000; // 10%
            const INTERMEDIATE_RATE_BUMP: u16 = 9_000; // 9%
            const INTERMEDIATE_TIME_DELTA: u16 = 500;
            const EXPECTED_MULTIPLIER_NUMERATOR: u64 = 1095;
            const EXPECTED_MULTIPLIER_DENOMINATOR: u64 = 1000;

            #[test_context(TestState)]
            #[tokio::test]
            async fn test_escrow_creation(test_state: &mut TestState) {
                create_order(test_state).await;
                common_escrow_tests::test_escrow_creation(test_state).await;
            }

            #[test_context(TestState)]
            #[tokio::test]
            async fn test_escrow_creation_with_dutch_auction_params(test_state: &mut TestState) {
                test_state.test_arguments.dutch_auction_data =
                    cross_chain_escrow_src::AuctionData {
                        start_time: test_state.init_timestamp - AUCTION_START_OFFSET,
                        duration: AUCTION_DURATION,
                        initial_rate_bump: INITIAL_RATE_BUMP,
                        points_and_time_deltas: vec![
                            cross_chain_escrow_src::auction::PointAndTimeDelta {
                                rate_bump: INTERMEDIATE_RATE_BUMP,
                                time_delta: INTERMEDIATE_TIME_DELTA,
                            },
                        ],
                    };

                create_order(test_state).await;
                common_escrow_tests::test_escrow_creation(test_state).await
            }

            #[test_context(TestState)]
            #[tokio::test]
            async fn test_escrow_creation_with_excess_tokens(test_state: &mut TestState) {
                local_helpers::test_escrow_creation_with_excess_tokens(test_state).await;
            }

            #[test_context(TestState)]
            #[tokio::test]
            async fn test_escrow_creation_fails_with_wrong_dutch_auction_hash(
                test_state: &mut TestState,
            ) {
                test_state.test_arguments.dutch_auction_data =
                    cross_chain_escrow_src::AuctionData {
                        start_time: test_state.init_timestamp - AUCTION_START_OFFSET,
                        duration: AUCTION_DURATION,
                        initial_rate_bump: INITIAL_RATE_BUMP,
                        points_and_time_deltas: vec![
                            cross_chain_escrow_src::auction::PointAndTimeDelta {
                                rate_bump: INTERMEDIATE_RATE_BUMP,
                                time_delta: INTERMEDIATE_TIME_DELTA,
                            },
                        ],
                    };

                create_order(test_state).await;
                test_state.test_arguments.dutch_auction_data =
                    cross_chain_escrow_src::AuctionData {
                        start_time: test_state.init_timestamp - AUCTION_START_OFFSET,
                        duration: AUCTION_DURATION,
                        initial_rate_bump: INITIAL_RATE_BUMP,
                        points_and_time_deltas: vec![
                            cross_chain_escrow_src::auction::PointAndTimeDelta {
                                rate_bump: INTERMEDIATE_RATE_BUMP * 2, // Incorrect rate bump
                                time_delta: INTERMEDIATE_TIME_DELTA,
                            },
                        ],
                    };
                let (_, _, tx) = create_escrow_data(test_state);
                test_state
                    .client
                    .process_transaction(tx)
                    .await
                    .expect_error((
                        0,
                        ProgramError::Custom(EscrowError::DutchAuctionDataHashMismatch.into()),
                    ));
            }

            #[test_context(TestState)]
            #[tokio::test]
            async fn test_calculation_of_dutch_auction_params(test_state: &mut TestState) {
                test_state.test_arguments.dutch_auction_data =
                    cross_chain_escrow_src::AuctionData {
                        start_time: test_state.init_timestamp - AUCTION_START_OFFSET,
                        duration: AUCTION_DURATION,
                        initial_rate_bump: INITIAL_RATE_BUMP,
                        points_and_time_deltas: vec![
                            cross_chain_escrow_src::auction::PointAndTimeDelta {
                                rate_bump: INTERMEDIATE_RATE_BUMP, // 9%
                                time_delta: INTERMEDIATE_TIME_DELTA,
                            },
                        ],
                    };

                create_order(test_state).await;

                let (escrow, _) = create_escrow(test_state).await;
                let escrow_account_data = test_state
                    .client
                    .get_account(escrow)
                    .await
                    .unwrap()
                    .unwrap()
                    .data;
                let dst_amount = local_helpers::get_dst_amount(&escrow_account_data)
                    .expect("Failed to read dst_amount from escrow account data");

                assert_eq!(
                    dst_amount,
                    test_state.test_arguments.dst_amount * EXPECTED_MULTIPLIER_NUMERATOR
                        / EXPECTED_MULTIPLIER_DENOMINATOR,
                );
            }

            #[test_context(TestState)]
            #[tokio::test]
            async fn test_escrow_creation_fails_with_empty_order_account(
                test_state: &mut TestState,
            ) {
                // Create an escrow account without existing order account.
                let (escrow, escrow_ata, tx) = create_escrow_data(test_state);

                test_state
                    .client
                    .process_transaction(tx)
                    .await
                    .expect_error((
                        0,
                        ProgramError::Custom(ErrorCode::AccountNotInitialized.into()),
                    ));

                // Check that the order accounts have not been created.
                let acc_lookup_result = test_state.client.get_account(escrow).await.unwrap();
                assert!(acc_lookup_result.is_none());

                let acc_lookup_result = test_state.client.get_account(escrow_ata).await.unwrap();
                assert!(acc_lookup_result.is_none());
            }

            #[test_context(TestState)]
            #[tokio::test]
            async fn test_escrow_creation_fails_if_finality_duration_overflows(
                test_state: &mut TestState,
            ) {
                test_state.test_arguments.finality_duration = u32::MAX;
                create_order(test_state).await;
                common_escrow_tests::test_escrow_creation_fails_if_finality_duration_overflows(
                    test_state,
                )
                .await
            }

            #[test_context(TestState)]
            #[tokio::test]
            async fn test_escrow_creation_fails_if_withdrawal_duration_overflows(
                test_state: &mut TestState,
            ) {
                test_state.test_arguments.withdrawal_duration = u32::MAX;
                create_order(test_state).await;
                common_escrow_tests::test_escrow_creation_fails_if_withdrawal_duration_overflows(
                    test_state,
                )
                .await
            }

            #[test_context(TestState)]
            #[tokio::test]
            async fn test_escrow_creation_fails_if_public_withdrawal_duration_overflows(
                test_state: &mut TestState,
            ) {
                test_state.test_arguments.public_withdrawal_duration = u32::MAX;
                create_order(test_state).await;
                common_escrow_tests::test_escrow_creation_fails_if_public_withdrawal_duration_overflows(
                    test_state,
                )
                    .await
            }

            #[test_context(TestState)]
            #[tokio::test]
            async fn test_escrow_creation_fails_if_cancellation_duration_overflows(
                test_state: &mut TestState,
            ) {
                test_state.test_arguments.cancellation_duration = u32::MAX;
                create_order(test_state).await;
                let (_, _, transaction) = create_escrow_data(test_state);

                test_state
                    .client
                    .process_transaction(transaction)
                    .await
                    .expect_error((0, ProgramError::ArithmeticOverflow));
            }

            #[test_context(TestState)]
            #[tokio::test]
            async fn test_escrow_creation_fails_with_expired_order(test_state: &mut TestState) {
                create_order(test_state).await;

                set_time(
                    &mut test_state.context,
                    test_state.init_timestamp + test_state.test_arguments.expiration_duration + 1,
                );

                let (_, _, transaction) = create_escrow_data(test_state);

                test_state
                    .client
                    .process_transaction(transaction)
                    .await
                    .expect_error((0, ProgramError::Custom(EscrowError::OrderHasExpired.into())));
            }

            #[test_context(TestState)]
            #[tokio::test]
            async fn test_escrow_creation_fails_when_escrow_amount_is_too_large(
                test_state: &mut TestState,
            ) {
                create_order(test_state).await;
                test_state.test_arguments.escrow_amount =
                    test_state.test_arguments.order_amount + 1;
                let (_, _, transaction) = create_escrow_data(test_state);

                test_state
                    .client
                    .process_transaction(transaction)
                    .await
                    .expect_error((0, ProgramError::Custom(EscrowError::InvalidAmount.into())));
            }
        }

        mod test_escrow_withdraw {
            use super::*;
            #[test_context(TestState)]
            #[tokio::test]
            async fn test_withdraw_only(test_state: &mut TestState) {
                create_order(test_state).await;
                let rent_recipient = test_state.recipient_wallet.keypair.pubkey();
                common_escrow_tests::test_withdraw(test_state, rent_recipient).await
            }

            #[test_context(TestState)]
            #[tokio::test]
            async fn test_withdraw_with_excess_tokens(test_state: &mut TestState) {
                create_order(test_state).await;
                let (escrow, escrow_ata) = create_escrow(test_state).await;
                let transaction = SrcProgram::get_withdraw_tx(test_state, &escrow, &escrow_ata);

                set_time(
                    &mut test_state.context,
                    test_state.init_timestamp
                        + DEFAULT_PERIOD_DURATION * PeriodType::Withdrawal as u32,
                );

                let (_, recipient_ata) = find_user_ata(test_state);

                let excess_amount = 1000;
                // Send excess tokens to the escrow account
                local_helpers::mint_excess_tokens(test_state, &escrow_ata, excess_amount).await;
                test_state
                    .expect_balance_change(
                        transaction,
                        &[token_change(
                            recipient_ata,
                            test_state.test_arguments.escrow_amount + excess_amount,
                        )],
                    )
                    .await;

                // Assert escrow was closed
                assert!(test_state
                    .client
                    .get_account(escrow)
                    .await
                    .unwrap()
                    .is_none());

                // Assert escrow_ata was closed
                assert!(test_state
                    .client
                    .get_account(escrow_ata)
                    .await
                    .unwrap()
                    .is_none());
            }

            #[test_context(TestState)]
            #[tokio::test]
            async fn test_withdraw_does_not_work_with_wrong_secret(test_state: &mut TestState) {
                create_order(test_state).await;
                common_escrow_tests::test_withdraw_does_not_work_with_wrong_secret(test_state).await
            }

            #[test_context(TestState)]
            #[tokio::test]
            async fn test_withdraw_does_not_work_with_non_recipient(test_state: &mut TestState) {
                create_order(test_state).await;
                common_escrow_tests::test_withdraw_does_not_work_with_non_recipient(test_state)
                    .await
            }

            #[test_context(TestState)]
            #[tokio::test]
            async fn test_withdraw_does_not_work_with_wrong_recipient_ata(
                test_state: &mut TestState,
            ) {
                create_order(test_state).await;
                common_escrow_tests::test_withdraw_does_not_work_with_wrong_recipient_ata(
                    test_state,
                )
                .await
            }

            #[test_context(TestState)]
            #[tokio::test]
            async fn test_withdraw_does_not_work_with_wrong_escrow_ata(test_state: &mut TestState) {
                let diff_amount = 1;
                let new_amount = test_state.test_arguments.order_amount + diff_amount;
                test_state.test_arguments.order_amount = new_amount;
                create_order(test_state).await;
                test_state.test_arguments.order_amount -= diff_amount;
                create_order(test_state).await;
                common_escrow_tests::test_withdraw_does_not_work_with_wrong_escrow_ata(
                    test_state, new_amount,
                )
                .await
            }

            #[test_context(TestState)]
            #[tokio::test]
            async fn test_withdraw_does_not_work_before_withdrawal_start(
                test_state: &mut TestState,
            ) {
                create_order(test_state).await;
                common_escrow_tests::test_withdraw_does_not_work_before_withdrawal_start(test_state)
                    .await
            }

            #[test_context(TestState)]
            #[tokio::test]
            async fn test_withdraw_does_not_work_after_cancellation_start(
                test_state: &mut TestState,
            ) {
                create_order(test_state).await;
                common_escrow_tests::test_withdraw_does_not_work_after_cancellation_start(
                    test_state,
                )
                .await
            }
        }

        mod test_order_public_withdraw {
            use super::*;

            #[test_context(TestState)]
            #[tokio::test]
            async fn test_public_withdraw_tokens_by_recipient(test_state: &mut TestState) {
                create_order(test_state).await;
                let rent_recipient = test_state.recipient_wallet.keypair.pubkey();
                common_escrow_tests::test_public_withdraw_tokens(
                    test_state,
                    test_state.recipient_wallet.keypair.insecure_clone(),
                    rent_recipient,
                )
                .await
            }

            #[test_context(TestState)]
            #[tokio::test]
            async fn test_public_withdraw_tokens_by_any_account(test_state: &mut TestState) {
                create_order(test_state).await;
                let withdrawer = Keypair::new();
                transfer_lamports(
                    &mut test_state.context,
                    WALLET_DEFAULT_LAMPORTS,
                    &test_state.payer_kp,
                    &withdrawer.pubkey(),
                )
                .await;
                let rent_recipient = test_state.recipient_wallet.keypair.pubkey();
                common_escrow_tests::test_public_withdraw_tokens(
                    test_state,
                    withdrawer,
                    rent_recipient,
                )
                .await
            }

            #[test_context(TestState)]
            #[tokio::test]
            async fn test_public_withdraw_fails_with_wrong_secret(test_state: &mut TestState) {
                create_order(test_state).await;
                common_escrow_tests::test_public_withdraw_fails_with_wrong_secret(test_state).await
            }

            #[test_context(TestState)]
            #[tokio::test]
            async fn test_public_withdraw_fails_with_wrong_recipient_ata(
                test_state: &mut TestState,
            ) {
                create_order(test_state).await;
                common_escrow_tests::test_public_withdraw_fails_with_wrong_recipient_ata(test_state)
                    .await
            }

            #[test_context(TestState)]
            #[tokio::test]
            async fn test_public_withdraw_fails_with_wrong_escrow_ata(test_state: &mut TestState) {
                let diff = 1;
                let new_amount = test_state.test_arguments.order_amount + diff;
                test_state.test_arguments.order_amount = new_amount;
                create_order(test_state).await;
                test_state.test_arguments.order_amount -= diff;
                create_order(test_state).await;
                common_escrow_tests::test_public_withdraw_fails_with_wrong_escrow_ata(
                    test_state, new_amount,
                )
                .await
            }

            #[test_context(TestState)]
            #[tokio::test]
            async fn test_public_withdraw_fails_before_start_of_public_withdraw(
                test_state: &mut TestState,
            ) {
                create_order(test_state).await;
                common_escrow_tests::test_public_withdraw_fails_before_start_of_public_withdraw(
                    test_state,
                )
                .await
            }

            #[test_context(TestState)]
            #[tokio::test]
            async fn test_public_withdraw_fails_after_cancellation_start(
                test_state: &mut TestState,
            ) {
                create_order(test_state).await;
                common_escrow_tests::test_public_withdraw_fails_after_cancellation_start(test_state)
                    .await
            }
        }

        mod test_escrow_cancel {
            use super::*;

            #[test_context(TestState)]
            #[tokio::test]
            async fn test_cancel(test_state: &mut TestState) {
                create_order(test_state).await;
                common_escrow_tests::test_cancel(test_state).await
            }

            #[test_context(TestState)]
            #[tokio::test]
            async fn test_cancel_with_excess_tokens(test_state: &mut TestState) {
                create_order(test_state).await;

                let (escrow, escrow_ata) = create_escrow(test_state).await;
                let transaction = SrcProgram::get_cancel_tx(test_state, &escrow, &escrow_ata);

                set_time(
                    &mut test_state.context,
                    test_state.init_timestamp
                        + DEFAULT_PERIOD_DURATION * PeriodType::Cancellation as u32,
                );

                let (creator_ata, _) = find_user_ata(test_state);

                let excess_amount = 1000;
                // Send excess tokens to the escrow account
                local_helpers::mint_excess_tokens(test_state, &escrow_ata, excess_amount).await;

                test_state
                    .expect_balance_change(
                        transaction,
                        &[token_change(
                            creator_ata,
                            test_state.test_arguments.escrow_amount + excess_amount,
                        )],
                    )
                    .await;

                let acc_lookup_result = test_state.client.get_account(escrow_ata).await.unwrap();
                assert!(acc_lookup_result.is_none());

                let acc_lookup_result = test_state.client.get_account(escrow).await.unwrap();
                assert!(acc_lookup_result.is_none());
            }

            #[test_context(TestState)]
            #[tokio::test]
            async fn test_cannot_cancel_by_non_creator(test_state: &mut TestState) {
                create_order(test_state).await;
                common_escrow_tests::test_cannot_cancel_by_non_creator(test_state).await
            }

            #[test_context(TestState)]
            #[tokio::test]
            async fn test_cannot_cancel_with_wrong_creator_ata(test_state: &mut TestState) {
                create_order(test_state).await;
                common_escrow_tests::test_cannot_cancel_with_wrong_creator_ata(test_state).await
            }

            #[test_context(TestState)]
            #[tokio::test]
            async fn test_cannot_cancel_with_wrong_escrow_ata(test_state: &mut TestState) {
                create_order(test_state).await;
                let (escrow, _) = create_escrow(test_state).await;

                test_state.test_arguments.order_amount += 1;
                test_state.test_arguments.escrow_amount += 1;
                create_order(test_state).await;

                let (_, escrow_ata_2) = create_escrow(test_state).await;

                let transaction = SrcProgram::get_cancel_tx(test_state, &escrow, &escrow_ata_2);

                test_state
                    .client
                    .process_transaction(transaction)
                    .await
                    .expect_error((
                        0,
                        ProgramError::Custom(ErrorCode::ConstraintTokenOwner.into()),
                    ))
            }

            #[test_context(TestState)]
            #[tokio::test]
            async fn test_cannot_cancel_before_cancellation_start(test_state: &mut TestState) {
                create_order(test_state).await;
                common_escrow_tests::test_cannot_cancel_before_cancellation_start(test_state).await
            }
        }

        mod test_order_cancel {
            use super::*;

            #[test_context(TestState)]
            #[tokio::test]
            async fn test_order_cancel(test_state: &mut TestState) {
                local_helpers::test_order_cancel(test_state).await;
            }
        }

        mod test_order_cancel_with_excess_tokens {
            use super::*;

            #[test_context(TestState)]
            #[tokio::test]
            async fn test_order_cancel(test_state: &mut TestState) {
                let (order, order_ata) = create_order(test_state).await;
                let transaction = get_cancel_order_tx(test_state, &order, &order_ata, None);

                let (creator_ata, _) = find_user_ata(test_state);

                let excess_amount = 1000;
                // Send excess tokens to the order account
                local_helpers::mint_excess_tokens(test_state, &order_ata, excess_amount).await;

                let balance_changes: Vec<BalanceChange> = vec![token_change(
                    creator_ata,
                    test_state.test_arguments.order_amount + excess_amount,
                )];

                test_state
                    .expect_balance_change(transaction, &balance_changes)
                    .await;

                let acc_lookup_result = test_state.client.get_account(order).await.unwrap();
                assert!(acc_lookup_result.is_none());

                let acc_lookup_result = test_state.client.get_account(order_ata).await.unwrap();
                assert!(acc_lookup_result.is_none());
            }
        }

        mod test_order_cancel_by_resolver {
            use super::*;

            #[test_context(TestState)]
            #[tokio::test]
            async fn test_cancel_by_resolver_for_free_at_the_auction_start(
                test_state: &mut TestState,
            ) {
                local_helpers::test_cancel_by_resolver_for_free_at_the_auction_start(test_state)
                    .await;
            }

            #[test_context(TestState)]
            #[tokio::test]
            async fn test_cancel_by_resolver_for_free_at_the_auction_start_with_excess_tokens(
                test_state: &mut TestState,
            ) {
                let (order, order_ata) = create_order(test_state).await;
                let transaction =
                    get_cancel_order_by_resolver_tx(test_state, &order, &order_ata, None);

                set_time(
                    &mut test_state.context,
                    test_state.init_timestamp + test_state.test_arguments.expiration_duration,
                );

                let (creator_ata, _) = find_user_ata(test_state);

                let excess_amount = 1000;
                // Send excess tokens to the order account
                local_helpers::mint_excess_tokens(test_state, &order_ata, excess_amount).await;

                let balance_changes: Vec<BalanceChange> = vec![token_change(
                    creator_ata,
                    test_state.test_arguments.order_amount + excess_amount,
                )];

                test_state
                    .expect_balance_change(transaction, &balance_changes)
                    .await;

                let acc_lookup_result = test_state.client.get_account(order).await.unwrap();
                assert!(acc_lookup_result.is_none());

                let acc_lookup_result = test_state.client.get_account(order_ata).await.unwrap();
                assert!(acc_lookup_result.is_none());
            }

            #[test_context(TestState)]
            #[tokio::test]
            async fn test_cancel_by_resolver_at_different_points(test_state: &mut TestState) {
                local_helpers::test_cancel_by_resolver_at_different_points(test_state, false, None)
                    .await;
            }

            #[test_context(TestState)]
            #[tokio::test]
            async fn test_cancel_by_resolver_after_auction(test_state: &mut TestState) {
                local_helpers::test_cancel_by_resolver_after_auction(test_state).await;
            }

            #[test_context(TestState)]
            #[tokio::test]
            async fn test_cancel_by_resolver_reward_less_then_auction_calculated(
                test_state: &mut TestState,
            ) {
                local_helpers::test_cancel_by_resolver_reward_less_then_auction_calculated(
                    test_state,
                )
                .await;
            }

            #[test_context(TestState)]
            #[tokio::test]
            async fn test_cancel_by_resolver_fails_if_order_is_not_expired(
                test_state: &mut TestState,
            ) {
                let (order, order_ata) = create_order(test_state).await;

                let transaction =
                    get_cancel_order_by_resolver_tx(test_state, &order, &order_ata, None);

                test_state
                    .client
                    .process_transaction(transaction)
                    .await
                    .expect_error((0, ProgramError::Custom(EscrowError::OrderNotExpired.into())));
            }
        }

        mod test_order_public_cancel {
            use super::local_helpers::*;
            use super::*;

            #[test_context(TestState)]
            #[tokio::test]
            async fn test_public_cancel_by_taker(test_state: &mut TestState) {
                test_public_cancel_escrow(
                    test_state,
                    &test_state.recipient_wallet.keypair.insecure_clone(),
                )
                .await;
            }

            #[test_context(TestState)]
            #[tokio::test]
            async fn test_public_cancel_by_any_account(test_state: &mut TestState) {
                let canceller = Keypair::new();
                transfer_lamports(
                    &mut test_state.context,
                    WALLET_DEFAULT_LAMPORTS,
                    &test_state.payer_kp,
                    &canceller.pubkey(),
                )
                .await;

                test_public_cancel_escrow(test_state, &canceller).await;
            }

            #[test_context(TestState)]
            #[tokio::test]
            async fn test_cannot_public_cancel_before_public_cancellation_start(
                test_state: &mut TestState,
            ) {
                create_order(test_state).await;
                let (escrow, escrow_ata) = create_escrow(test_state).await;
                let transaction = create_public_escrow_cancel_tx(
                    test_state,
                    &escrow,
                    &escrow_ata,
                    &test_state.payer_kp,
                );

                set_time(
                    &mut test_state.context,
                    test_state.init_timestamp
                        + DEFAULT_PERIOD_DURATION * PeriodType::Cancellation as u32,
                );
                test_state
                    .client
                    .process_transaction(transaction)
                    .await
                    .expect_error((0, ProgramError::Custom(EscrowError::InvalidTime.into())))
            }
        }

        mod test_order_rescue_funds_for_order {
            use super::*;

            #[test_context(TestState)]
            #[tokio::test]
            async fn test_rescue_all_tokens_from_order_and_close_ata(test_state: &mut TestState) {
                local_helpers::test_rescue_all_tokens_from_order_and_close_ata(test_state).await
            }

            #[test_context(TestState)]
            #[tokio::test]
            async fn test_rescue_part_of_tokens_from_order_and_not_close_ata(
                test_state: &mut TestState,
            ) {
                local_helpers::test_rescue_part_of_tokens_from_order_and_not_close_ata(test_state)
                    .await
            }

            #[test_context(TestState)]
            #[tokio::test]
            async fn test_cannot_rescue_funds_from_order_before_rescue_delay_pass(
                test_state: &mut TestState,
            ) {
                local_helpers::test_cannot_rescue_funds_from_order_before_rescue_delay_pass(
                    test_state,
                )
                .await
            }

            // #[test_context(TestState)]
            // #[tokio::test]
            // async fn test_cannot_rescue_funds_from_order_by_non_recipient(test_state: &mut TestState) { // TODO: return after implement whitelist
            //     local_helpers::test_cannot_rescue_funds_from_order_by_non_recipient(test_state).await
            // }

            #[test_context(TestState)]
            #[tokio::test]
            async fn test_cannot_rescue_funds_from_order_with_wrong_recipient_ata(
                test_state: &mut TestState,
            ) {
                local_helpers::test_cannot_rescue_funds_from_order_with_wrong_recipient_ata(
                    test_state,
                )
                .await
            }

            #[test_context(TestState)]
            #[tokio::test]
            async fn test_cannot_rescue_funds_from_order_with_wrong_order_ata(
                test_state: &mut TestState,
            ) {
                local_helpers::test_cannot_rescue_funds_from_order_with_wrong_orders_ata(test_state)
                    .await
            }
        }

        mod test_order_rescue_funds_for_escrow {
            use super::*;

            #[test_context(TestState)]
            #[tokio::test]
            async fn test_rescue_all_tokens_and_close_ata(test_state: &mut TestState) {
                create_order(test_state).await;
                common_escrow_tests::test_rescue_all_tokens_and_close_ata(test_state).await
            }

            #[test_context(TestState)]
            #[tokio::test]
            async fn test_rescue_part_of_tokens_and_not_close_ata(test_state: &mut TestState) {
                create_order(test_state).await;
                common_escrow_tests::test_rescue_part_of_tokens_and_not_close_ata(test_state).await
            }

            #[test_context(TestState)]
            #[tokio::test]
            async fn test_cannot_rescue_funds_before_rescue_delay_pass(test_state: &mut TestState) {
                create_order(test_state).await;
                common_escrow_tests::test_cannot_rescue_funds_before_rescue_delay_pass(test_state)
                    .await
            }

            #[test_context(TestState)]
            #[tokio::test]
            async fn test_cannot_rescue_funds_by_non_recipient(test_state: &mut TestState) {
                create_order(test_state).await;
                common_escrow_tests::test_cannot_rescue_funds_by_non_recipient(test_state).await
            }

            #[test_context(TestState)]
            #[tokio::test]
            async fn test_cannot_rescue_funds_with_wrong_recipient_ata(test_state: &mut TestState) {
                create_order(test_state).await;
                common_escrow_tests::test_cannot_rescue_funds_with_wrong_recipient_ata(test_state)
                    .await
            }

            #[test_context(TestState)]
            #[tokio::test]
            async fn test_cannot_rescue_funds_with_wrong_order_ata(test_state: &mut TestState) {
                create_order(test_state).await;
                common_escrow_tests::test_cannot_rescue_funds_with_wrong_escrow_ata(test_state)
                    .await
            }
        }

        mod test_order_creation_cost {
            use super::*;

            #[test_context(TestState)]
            #[tokio::test]
            async fn test_order_creation_tx_cost(test_state: &mut TestState) {
                common_escrow_tests::test_escrow_creation_tx_cost(test_state).await
            }
        }

        mod test_partial_fill_escrow_creation {
            use crate::local_helpers::{
                compute_merkle_leaves, create_escrow_for_partial_fill_data,
                create_order_for_partial_fill, get_index_for_escrow_amount,
                test_escrow_creation_for_partial_fill,
            };

            use super::*;
            use cross_chain_escrow_src::merkle_tree::MerkleProof;
            use solana_sdk::keccak::{hashv, Hash};

            #[test_context(TestState)]
            #[tokio::test]
            async fn test_create_escrow_with_merkle_proof_and_leaf_validation(
                test_state: &mut TestState,
            ) {
                let (order, order_ata) = create_order_for_partial_fill(test_state).await;

                let escrow_amount = DEFAULT_ESCROW_AMOUNT / DEFAULT_PARTS_AMOUNT_FOR_MULTIPLE * 3;
                test_escrow_creation_for_partial_fill(test_state, escrow_amount).await;

                // Check that the order accounts have not been closed.
                let acc_lookup_result = test_state.client.get_account(order).await.unwrap();
                assert!(acc_lookup_result.is_some());

                let acc_lookup_result = test_state.client.get_account(order_ata).await.unwrap();
                assert!(acc_lookup_result.is_some());
            }

            #[test_context(TestState)]
            #[tokio::test]
            async fn test_create_two_escrows_for_separate_parts(test_state: &mut TestState) {
                let (order, order_ata) = create_order_for_partial_fill(test_state).await;

                let escrow_amount = DEFAULT_ESCROW_AMOUNT / DEFAULT_PARTS_AMOUNT_FOR_MULTIPLE;
                test_escrow_creation_for_partial_fill(test_state, escrow_amount).await;
                test_escrow_creation_for_partial_fill(test_state, escrow_amount).await;

                // Check that the order accounts have not been closed.
                let acc_lookup_result = test_state.client.get_account(order).await.unwrap();
                assert!(acc_lookup_result.is_some());

                let acc_lookup_result = test_state.client.get_account(order_ata).await.unwrap();
                assert!(acc_lookup_result.is_some());
            }

            #[test_context(TestState)]
            #[tokio::test]
            async fn test_create_escrow_with_merkle_proof_and_leaf_validation_for_full_fill(
                test_state: &mut TestState,
            ) {
                let (order, order_ata) = create_order_for_partial_fill(test_state).await;

                test_escrow_creation_for_partial_fill(test_state, DEFAULT_ESCROW_AMOUNT).await;

                // Check that the order accounts have been closed.
                let acc_lookup_result = test_state.client.get_account(order).await.unwrap();
                assert!(acc_lookup_result.is_none());

                let acc_lookup_result = test_state.client.get_account(order_ata).await.unwrap();
                assert!(acc_lookup_result.is_none());
            }

            #[test_context(TestState)]
            #[tokio::test]
            async fn test_create_two_escrows_for_full_order(test_state: &mut TestState) {
                let (order, order_ata) = create_order_for_partial_fill(test_state).await;

                let escrow_amount = DEFAULT_ESCROW_AMOUNT / DEFAULT_PARTS_AMOUNT_FOR_MULTIPLE;
                test_escrow_creation_for_partial_fill(test_state, escrow_amount).await;
                test_escrow_creation_for_partial_fill(
                    test_state,
                    DEFAULT_ESCROW_AMOUNT - escrow_amount, // full fill
                )
                .await;

                // Check that the order accounts have been closed.
                let acc_lookup_result = test_state.client.get_account(order).await.unwrap();
                assert!(acc_lookup_result.is_none());

                let acc_lookup_result = test_state.client.get_account(order_ata).await.unwrap();
                assert!(acc_lookup_result.is_none());
            }

            #[test_context(TestState)]
            #[tokio::test]
            async fn test_create_escrow_fails_if_second_escrow_amount_too_large(
                test_state: &mut TestState,
            ) {
                create_order_for_partial_fill(test_state).await;
                let escrow_amount = DEFAULT_ESCROW_AMOUNT / DEFAULT_PARTS_AMOUNT_FOR_MULTIPLE * 3;
                test_escrow_creation_for_partial_fill(test_state, escrow_amount).await;
                let (_, _, transaction) = create_escrow_for_partial_fill_data(
                    test_state,
                    DEFAULT_ESCROW_AMOUNT - escrow_amount + 1,
                )
                .await;

                test_state
                    .client
                    .process_transaction(transaction)
                    .await
                    .expect_error((0, ProgramError::Custom(EscrowError::InvalidAmount.into())));
            }

            #[test_context(TestState)]
            #[tokio::test]
            async fn test_create_escrow_fails_if_second_escrow_have_same_proof_index(
                test_state: &mut TestState,
            ) {
                create_order_for_partial_fill(test_state).await;

                let escrow_amount = DEFAULT_ESCROW_AMOUNT / DEFAULT_PARTS_AMOUNT_FOR_MULTIPLE + 1;
                test_escrow_creation_for_partial_fill(test_state, escrow_amount).await;
                let so_small_escrow_amount = 1;
                let (_, _, transaction) =
                    create_escrow_for_partial_fill_data(test_state, so_small_escrow_amount).await;

                test_state
                    .client
                    .process_transaction(transaction)
                    .await
                    .expect_error((
                        0,
                        ProgramError::Custom(EscrowError::InvalidPartialFill.into()),
                    ));
            }

            #[test_context(TestState)]
            #[tokio::test]
            async fn test_create_escrow_fails_with_incorrect_merkle_root(
                test_state: &mut TestState,
            ) {
                test_state.test_arguments.order_parts_amount = DEFAULT_PARTS_AMOUNT_FOR_MULTIPLE;
                let merkle_hashes = compute_merkle_leaves(test_state);
                test_state.hashlock = hashv(&[b"incorrect_root"]);
                test_state.test_arguments.allow_multiple_fills = true;
                create_order(test_state).await;

                test_state.test_arguments.escrow_amount =
                    DEFAULT_ESCROW_AMOUNT / DEFAULT_PARTS_AMOUNT_FOR_MULTIPLE;
                let index_to_validate = get_index_for_escrow_amount(
                    test_state,
                    test_state.test_arguments.escrow_amount,
                );
                let hashed_secret = merkle_hashes.hashed_secrets[index_to_validate];
                let proof_hashes = get_proof(merkle_hashes.leaves.clone(), index_to_validate);
                let proof = MerkleProof {
                    proof: proof_hashes,
                    index: index_to_validate as u32,
                    hashed_secret,
                };
                test_state.test_arguments.merkle_proof = Some(proof);
                let (_, _, transaction) = create_escrow_data(test_state);

                test_state
                    .client
                    .process_transaction(transaction)
                    .await
                    .expect_error((
                        0,
                        ProgramError::Custom(EscrowError::InvalidMerkleProof.into()),
                    ));
            }

            #[test_context(TestState)]
            #[tokio::test]
            async fn test_create_escrow_fails_with_incorrect_merkle_proof(
                test_state: &mut TestState,
            ) {
                create_order_for_partial_fill(test_state).await;

                let merkle_hashes = compute_merkle_leaves(test_state);
                test_state.test_arguments.escrow_amount =
                    DEFAULT_ESCROW_AMOUNT / DEFAULT_PARTS_AMOUNT_FOR_MULTIPLE;
                let index_to_validate = get_index_for_escrow_amount(
                    test_state,
                    test_state.test_arguments.escrow_amount,
                );
                let hashed_secret = merkle_hashes.hashed_secrets[index_to_validate];

                let incorrect_proof_hashes =
                    get_proof(merkle_hashes.leaves.clone(), index_to_validate + 1);

                let proof = MerkleProof {
                    proof: incorrect_proof_hashes,
                    index: index_to_validate as u32,
                    hashed_secret,
                };
                test_state.test_arguments.merkle_proof = Some(proof);
                let (_, _, transaction) = create_escrow_data(test_state);

                test_state
                    .client
                    .process_transaction(transaction)
                    .await
                    .expect_error((
                        0,
                        ProgramError::Custom(EscrowError::InvalidMerkleProof.into()),
                    ));
            }

            #[test_context(TestState)]
            #[tokio::test]
            async fn test_create_escrow_fails_with_incorrect_secret_for_leaf(
                test_state: &mut TestState,
            ) {
                create_order_for_partial_fill(test_state).await;

                let merkle_hashes = compute_merkle_leaves(test_state);
                test_state.test_arguments.escrow_amount =
                    DEFAULT_ESCROW_AMOUNT / DEFAULT_PARTS_AMOUNT_FOR_MULTIPLE * 2;
                let index_to_validate = get_index_for_escrow_amount(
                    test_state,
                    test_state.test_arguments.escrow_amount,
                );
                let proof_hashes = get_proof(merkle_hashes.leaves.clone(), index_to_validate);

                // Incorrect hashed_secret
                let proof = MerkleProof {
                    proof: proof_hashes,
                    index: index_to_validate as u32,
                    hashed_secret: merkle_hashes.hashed_secrets[index_to_validate + 1],
                };
                test_state.test_arguments.merkle_proof = Some(proof);
                let (_, _, transaction) = create_escrow_data(test_state);

                test_state
                    .client
                    .process_transaction(transaction)
                    .await
                    .expect_error((
                        0,
                        ProgramError::Custom(EscrowError::InvalidMerkleProof.into()),
                    ));
            }

            #[test_context(TestState)]
            #[tokio::test]
            async fn test_create_escrow_fails_without_merkle_proof(test_state: &mut TestState) {
                create_order_for_partial_fill(test_state).await;

                // test_state.test_arguments.merkle_proof is none
                let (_, _, transaction) = create_escrow_data(test_state);

                test_state
                    .client
                    .process_transaction(transaction)
                    .await
                    .expect_error((
                        0,
                        ProgramError::Custom(EscrowError::InconsistentMerkleProofTrait.into()),
                    ));
            }

            #[test_context(TestState)]
            #[tokio::test]
            async fn test_create_escrow_fails_if_multiple_fills_are_false_and_merkle_proof_is_provided(
                test_state: &mut TestState,
            ) {
                test_state.test_arguments.order_parts_amount = DEFAULT_PARTS_AMOUNT_FOR_MULTIPLE;
                let merkle_hashes = compute_merkle_leaves(test_state);
                test_state.test_arguments.order_parts_amount = DEFAULT_PARTS_AMOUNT;
                let root = get_root(merkle_hashes.leaves.clone());
                test_state.hashlock = Hash::new_from_array(root);
                // test_state.test_arguments.allow_multiple_fills is false;
                create_order(test_state).await;

                let index_to_validate = get_index_for_escrow_amount(
                    test_state,
                    test_state.test_arguments.escrow_amount,
                ); // fill the full order
                let hashed_secret = merkle_hashes.hashed_secrets[index_to_validate];
                let proof_hashes = get_proof(merkle_hashes.leaves.clone(), index_to_validate);
                let proof = MerkleProof {
                    proof: proof_hashes,
                    index: index_to_validate as u32,
                    hashed_secret,
                };
                test_state.test_arguments.merkle_proof = Some(proof);
                let (_, _, transaction) = create_escrow_data(test_state);

                test_state
                    .client
                    .process_transaction(transaction)
                    .await
                    .expect_error((
                        0,
                        ProgramError::Custom(EscrowError::InconsistentMerkleProofTrait.into()),
                    ));
            }
        }
    }
);

mod local_helpers {
    use super::*;

    use anchor_lang::InstructionData;
    use cross_chain_escrow_src::merkle_tree::MerkleProof;
    use solana_program::instruction::{AccountMeta, Instruction};
    use solana_program::pubkey::Pubkey;
    use solana_program::system_program::ID as system_program_id;
    use solana_sdk::keccak::{hashv, Hash};
    use solana_sdk::signature::Signer;
    use solana_sdk::transaction::Transaction;

    /// Byte offset in the escrow account data where the `dst_amount` field is located
    const DST_AMOUNT_OFFSET: usize = 205;
    const U64_SIZE: usize = size_of::<u64>();

    pub fn create_public_escrow_cancel_tx<S: TokenVariant>(
        test_state: &TestStateBase<SrcProgram, S>,
        escrow: &Pubkey,
        escrow_ata: &Pubkey,
        canceller: &Keypair,
    ) -> Transaction {
        let instruction_data =
            InstructionData::data(&cross_chain_escrow_src::instruction::PublicCancelEscrow {});

        let (creator_ata, _) = find_user_ata(test_state);

        let instruction: Instruction = Instruction {
            program_id: cross_chain_escrow_src::id(),
            accounts: vec![
                AccountMeta::new(test_state.recipient_wallet.keypair.pubkey(), false),
                AccountMeta::new(test_state.creator_wallet.keypair.pubkey(), false),
                AccountMeta::new_readonly(test_state.token, false),
                AccountMeta::new(canceller.pubkey(), true),
                AccountMeta::new(*escrow, false),
                AccountMeta::new(*escrow_ata, false),
                AccountMeta::new(creator_ata, false),
                AccountMeta::new_readonly(S::get_token_program_id(), false),
                AccountMeta::new_readonly(system_program_id, false),
            ],
            data: instruction_data,
        };

        Transaction::new_signed_with_payer(
            &[instruction],
            Some(&test_state.payer_kp.pubkey()),
            &[&test_state.payer_kp, canceller],
            test_state.context.last_blockhash,
        )
    }

    /// Reads the `dst_amount` field (u64) directly from the raw account data.
    pub fn get_dst_amount(data: &[u8]) -> Option<u64> {
        let end = DST_AMOUNT_OFFSET + U64_SIZE;
        let slice = data.get(DST_AMOUNT_OFFSET..end)?;
        let mut arr = [0u8; U64_SIZE];
        arr.copy_from_slice(slice);
        Some(u64::from_le_bytes(arr))
    }

    pub async fn test_order_creation<S: TokenVariant>(
        test_state: &mut TestStateBase<SrcProgram, S>,
    ) {
        let (order, order_ata, transaction) = create_order_data(test_state);

        test_state
            .client
            .process_transaction(transaction)
            .await
            .expect_success();

        let (creator_ata, _) = find_user_ata(test_state);

        // Check token balance for the order is as expected.
        assert_eq!(
            DEFAULT_ESCROW_AMOUNT,
            get_token_balance(&mut test_state.context, &order_ata).await
        );

        // Check the lamport balance of order account is as expected.
        let order_data_len = get_order_data_len();
        let rent_lamports = get_min_rent_for_size(&mut test_state.client, order_data_len).await;

        let order_ata_lamports =
            get_min_rent_for_size(&mut test_state.client, S::get_token_account_size()).await;
        assert_eq!(
            rent_lamports,
            test_state.client.get_balance(order).await.unwrap()
        );

        // Check the token or lamport balance of creator account is as expected.
        if !test_state.test_arguments.asset_is_native {
            assert_eq!(
                WALLET_DEFAULT_TOKENS - DEFAULT_ESCROW_AMOUNT,
                get_token_balance(&mut test_state.context, &creator_ata).await
            );
        } else {
            // Check native balance for the creator is as expected.
            assert_eq!(
                WALLET_DEFAULT_LAMPORTS
                    - DEFAULT_ESCROW_AMOUNT
                    - order_ata_lamports
                    - rent_lamports,
                // The pure lamport balance of the creator wallet after the transaction.
                test_state
                    .client
                    .get_balance(test_state.creator_wallet.keypair.pubkey())
                    .await
                    .unwrap()
            );
        }

        // Calculate the wrapped SOL amount if the token is NATIVE_MINT to adjust the escrow ATA balance.
        let wrapped_sol = if test_state.token == NATIVE_MINT {
            test_state.test_arguments.order_amount
        } else {
            0
        };

        assert_eq!(
            order_ata_lamports,
            test_state.client.get_balance(order_ata).await.unwrap() - wrapped_sol
        );
    }

    pub async fn test_public_cancel_escrow<S: TokenVariant>(
        test_state: &mut TestStateBase<SrcProgram, S>,
        canceller: &Keypair,
    ) {
        create_order(test_state).await;
        let (escrow, escrow_ata) = create_escrow(test_state).await;

        let transaction =
            create_public_escrow_cancel_tx(test_state, &escrow, &escrow_ata, canceller);

        set_time(
            &mut test_state.context,
            test_state.init_timestamp
                + DEFAULT_PERIOD_DURATION * PeriodType::PublicCancellation as u32,
        );

        let escrow_data_len = <SrcProgram as EscrowVariant<Token2022>>::get_escrow_data_len();
        let rent_lamports = get_min_rent_for_size(&mut test_state.client, escrow_data_len).await;

        let token_account_rent =
            get_min_rent_for_size(&mut test_state.client, S::get_token_account_size()).await;

        let (creator_ata, _) = find_user_ata(test_state);

        let balance_changes: Vec<BalanceChange> = if canceller
            != &test_state.recipient_wallet.keypair
        {
            [
                token_change(creator_ata, DEFAULT_ESCROW_AMOUNT),
                native_change(canceller.pubkey(), test_state.test_arguments.safety_deposit),
                native_change(
                    test_state.recipient_wallet.keypair.pubkey(),
                    rent_lamports + token_account_rent - test_state.test_arguments.safety_deposit,
                ),
            ]
            .to_vec()
        } else {
            [
                token_change(creator_ata, DEFAULT_ESCROW_AMOUNT),
                native_change(
                    test_state.recipient_wallet.keypair.pubkey(),
                    rent_lamports + token_account_rent,
                ),
            ]
            .to_vec()
        };

        test_state
            .expect_balance_change(transaction, &balance_changes)
            .await;

        // Assert accounts were closed
        assert!(test_state
            .client
            .get_account(escrow)
            .await
            .unwrap()
            .is_none());

        // Assert escrow_ata was closed
        assert!(test_state
            .client
            .get_account(escrow_ata)
            .await
            .unwrap()
            .is_none());
    }

    fn get_rescue_funds_from_order_tx<S: TokenVariant>(
        test_state: &mut TestStateBase<SrcProgram, S>,
        order: &Pubkey,
        order_ata: &Pubkey,
        token_to_rescue: &Pubkey,
        recipient_ata: &Pubkey,
    ) -> Transaction {
        let instruction_data =
            InstructionData::data(&cross_chain_escrow_src::instruction::RescueFundsForOrder {
                hashlock: test_state.hashlock.to_bytes(),
                order_hash: test_state.order_hash.to_bytes(),
                order_creator: test_state.creator_wallet.keypair.pubkey(),
                order_mint: test_state.token,
                order_amount: test_state.test_arguments.order_amount,
                safety_deposit: test_state.test_arguments.safety_deposit,
                rescue_start: test_state.test_arguments.rescue_start,
                rescue_amount: test_state.test_arguments.rescue_amount,
            });

        let instruction: Instruction = Instruction {
            program_id: cross_chain_escrow_src::id(),
            accounts: vec![
                AccountMeta::new(test_state.recipient_wallet.keypair.pubkey(), true),
                AccountMeta::new_readonly(*token_to_rescue, false),
                AccountMeta::new(*order, false),
                AccountMeta::new(*order_ata, false),
                AccountMeta::new(*recipient_ata, false),
                AccountMeta::new_readonly(S::get_token_program_id(), false),
                AccountMeta::new_readonly(system_program_id, false),
            ],
            data: instruction_data,
        };

        Transaction::new_signed_with_payer(
            &[instruction],
            Some(&test_state.payer_kp.pubkey()),
            &[
                &test_state.context.payer,
                &test_state.recipient_wallet.keypair,
            ],
            test_state.context.last_blockhash,
        )
    }

    pub async fn test_rescue_all_tokens_from_order_and_close_ata<S: TokenVariant>(
        test_state: &mut TestStateBase<SrcProgram, S>,
    ) {
        let (order, _) = create_order(test_state).await;

        let token_to_rescue = S::deploy_spl_token(&mut test_state.context).await.pubkey();
        let order_ata =
            S::initialize_spl_associated_account(&mut test_state.context, &token_to_rescue, &order)
                .await;
        let recipient_ata = S::initialize_spl_associated_account(
            &mut test_state.context,
            &token_to_rescue,
            &test_state.recipient_wallet.keypair.pubkey(),
        )
        .await;

        S::mint_spl_tokens(
            &mut test_state.context,
            &token_to_rescue,
            &order_ata,
            &test_state.payer_kp.pubkey(),
            &test_state.payer_kp,
            test_state.test_arguments.rescue_amount,
        )
        .await;

        let transaction = get_rescue_funds_from_order_tx(
            test_state,
            &order,
            &order_ata,
            &token_to_rescue,
            &recipient_ata,
        );

        let token_account_rent =
            get_min_rent_for_size(&mut test_state.client, S::get_token_account_size()).await;

        set_time(
            &mut test_state.context,
            test_state.init_timestamp + common::constants::RESCUE_DELAY + 100,
        );
        test_state
            .expect_balance_change(
                transaction,
                &[
                    native_change(
                        test_state.recipient_wallet.keypair.pubkey(),
                        token_account_rent,
                    ),
                    token_change(recipient_ata, test_state.test_arguments.rescue_amount),
                ],
            )
            .await;

        // Assert escrow_ata was closed
        assert!(test_state
            .client
            .get_account(order_ata)
            .await
            .unwrap()
            .is_none());
    }

    pub async fn test_rescue_part_of_tokens_from_order_and_not_close_ata<S: TokenVariant>(
        test_state: &mut TestStateBase<SrcProgram, S>,
    ) {
        let (order, _) = create_order(test_state).await;

        let token_to_rescue = S::deploy_spl_token(&mut test_state.context).await.pubkey();
        let order_ata =
            S::initialize_spl_associated_account(&mut test_state.context, &token_to_rescue, &order)
                .await;
        let recipient_ata = S::initialize_spl_associated_account(
            &mut test_state.context,
            &token_to_rescue,
            &test_state.recipient_wallet.keypair.pubkey(),
        )
        .await;

        S::mint_spl_tokens(
            &mut test_state.context,
            &token_to_rescue,
            &order_ata,
            &test_state.payer_kp.pubkey(),
            &test_state.payer_kp,
            test_state.test_arguments.rescue_amount,
        )
        .await;

        // Rescue only half of tokens from order ata.
        test_state.test_arguments.rescue_amount /= 2;
        let transaction = get_rescue_funds_from_order_tx(
            test_state,
            &order,
            &order_ata,
            &token_to_rescue,
            &recipient_ata,
        );

        set_time(
            &mut test_state.context,
            test_state.init_timestamp + common::constants::RESCUE_DELAY + 100,
        );

        test_state
            .expect_balance_change(
                transaction,
                &[token_change(
                    recipient_ata,
                    test_state.test_arguments.rescue_amount,
                )],
            )
            .await;

        // Assert order_ata was not closed
        assert!(test_state
            .client
            .get_account(order_ata)
            .await
            .unwrap()
            .is_some());
    }

    pub async fn test_cannot_rescue_funds_from_order_before_rescue_delay_pass<S: TokenVariant>(
        test_state: &mut TestStateBase<SrcProgram, S>,
    ) {
        let (order, _) = create_order(test_state).await;

        let token_to_rescue = S::deploy_spl_token(&mut test_state.context).await.pubkey();
        let order_ata =
            S::initialize_spl_associated_account(&mut test_state.context, &token_to_rescue, &order)
                .await;
        let recipient_ata = S::initialize_spl_associated_account(
            &mut test_state.context,
            &token_to_rescue,
            &test_state.recipient_wallet.keypair.pubkey(),
        )
        .await;

        S::mint_spl_tokens(
            &mut test_state.context,
            &token_to_rescue,
            &order_ata,
            &test_state.payer_kp.pubkey(),
            &test_state.payer_kp,
            test_state.test_arguments.rescue_amount,
        )
        .await;

        let transaction = get_rescue_funds_from_order_tx(
            test_state,
            &order,
            &order_ata,
            &token_to_rescue,
            &recipient_ata,
        );

        set_time(
            &mut test_state.context,
            test_state.init_timestamp + common::constants::RESCUE_DELAY - 100,
        );

        test_state
            .client
            .process_transaction(transaction)
            .await
            .expect_error((0, ProgramError::Custom(EscrowError::InvalidTime.into())));
    }

    pub async fn _test_cannot_rescue_funds_from_order_by_non_recipient<S: TokenVariant>(
        // TODO: use after implement whitelist
        test_state: &mut TestStateBase<SrcProgram, S>,
    ) {
        let (order, _) = create_order(test_state).await;

        let token_to_rescue = S::deploy_spl_token(&mut test_state.context).await.pubkey();
        let order_ata =
            S::initialize_spl_associated_account(&mut test_state.context, &token_to_rescue, &order)
                .await;
        test_state.recipient_wallet = test_state.creator_wallet.clone(); // Use different wallet as recipient
        let recipient_ata = S::initialize_spl_associated_account(
            &mut test_state.context,
            &token_to_rescue,
            &test_state.recipient_wallet.keypair.pubkey(),
        )
        .await;

        S::mint_spl_tokens(
            &mut test_state.context,
            &token_to_rescue,
            &order_ata,
            &test_state.payer_kp.pubkey(),
            &test_state.payer_kp,
            test_state.test_arguments.rescue_amount,
        )
        .await;

        let transaction = get_rescue_funds_from_order_tx(
            test_state,
            &order,
            &order_ata,
            &token_to_rescue,
            &recipient_ata,
        );

        set_time(
            &mut test_state.context,
            test_state.init_timestamp + common::constants::RESCUE_DELAY + 100,
        );

        test_state
            .client
            .process_transaction(transaction)
            .await
            .expect_error((0, ProgramError::Custom(ErrorCode::ConstraintSeeds.into())))
    }

    pub async fn test_cannot_rescue_funds_from_order_with_wrong_recipient_ata<S: TokenVariant>(
        test_state: &mut TestStateBase<SrcProgram, S>,
    ) {
        let (order, _) = create_order(test_state).await;

        let token_to_rescue = S::deploy_spl_token(&mut test_state.context).await.pubkey();
        let order_ata =
            S::initialize_spl_associated_account(&mut test_state.context, &token_to_rescue, &order)
                .await;

        S::mint_spl_tokens(
            &mut test_state.context,
            &token_to_rescue,
            &order_ata,
            &test_state.payer_kp.pubkey(),
            &test_state.payer_kp,
            test_state.test_arguments.rescue_amount,
        )
        .await;

        let wrong_recipient_ata = S::initialize_spl_associated_account(
            &mut test_state.context,
            &token_to_rescue,
            &test_state.creator_wallet.keypair.pubkey(),
        )
        .await;

        let transaction = get_rescue_funds_from_order_tx(
            test_state,
            &order,
            &order_ata,
            &token_to_rescue,
            &wrong_recipient_ata,
        );

        set_time(
            &mut test_state.context,
            test_state.init_timestamp + common::constants::RESCUE_DELAY + 100,
        );

        test_state
            .client
            .process_transaction(transaction)
            .await
            .expect_error((
                0,
                ProgramError::Custom(ErrorCode::ConstraintTokenOwner.into()),
            ))
    }

    pub async fn test_cannot_rescue_funds_from_order_with_wrong_orders_ata<S: TokenVariant>(
        test_state: &mut TestStateBase<SrcProgram, S>,
    ) {
        let (order, order_ata) = create_order(test_state).await;

        let token_to_rescue = S::deploy_spl_token(&mut test_state.context).await.pubkey();
        let recipient_ata = S::initialize_spl_associated_account(
            &mut test_state.context,
            &token_to_rescue,
            &test_state.recipient_wallet.keypair.pubkey(),
        )
        .await;

        let transaction = get_rescue_funds_from_order_tx(
            test_state,
            &order,
            &order_ata, // Use order ata for order mint, but not for token to rescue
            &token_to_rescue,
            &recipient_ata,
        );

        set_time(
            &mut test_state.context,
            test_state.init_timestamp + common::constants::RESCUE_DELAY + 100,
        );

        test_state
            .client
            .process_transaction(transaction)
            .await
            .expect_error((
                0,
                ProgramError::Custom(ErrorCode::ConstraintAssociated.into()),
            ))
    }

    pub async fn test_order_cancel<S: TokenVariant>(test_state: &mut TestStateBase<SrcProgram, S>) {
        let (order, order_ata) = create_order(test_state).await;
        let transaction = get_cancel_order_tx(test_state, &order, &order_ata, None);

        let token_account_rent =
            get_min_rent_for_size(&mut test_state.client, S::get_token_account_size()).await;
        let order_rent = get_min_rent_for_size(&mut test_state.client, get_order_data_len()).await;

        let (creator_ata, _) = find_user_ata(test_state);

        let balance_changes: Vec<BalanceChange> = if test_state.test_arguments.asset_is_native {
            vec![native_change(
                test_state.creator_wallet.keypair.pubkey(),
                token_account_rent + order_rent + test_state.test_arguments.order_amount,
            )]
        } else {
            vec![
                token_change(creator_ata, test_state.test_arguments.order_amount),
                native_change(
                    test_state.creator_wallet.keypair.pubkey(),
                    token_account_rent + order_rent,
                ),
            ]
        };

        test_state
            .expect_balance_change(transaction, &balance_changes)
            .await;

        let acc_lookup_result = test_state.client.get_account(order).await.unwrap();
        assert!(acc_lookup_result.is_none());

        let acc_lookup_result = test_state.client.get_account(order_ata).await.unwrap();
        assert!(acc_lookup_result.is_none());
    }

    pub async fn test_cancel_by_resolver_for_free_at_the_auction_start<S: TokenVariant>(
        test_state: &mut TestStateBase<SrcProgram, S>,
    ) {
        let (order, order_ata) = create_order(test_state).await;
        let transaction = get_cancel_order_by_resolver_tx(test_state, &order, &order_ata, None);

        set_time(
            &mut test_state.context,
            test_state.init_timestamp + test_state.test_arguments.expiration_duration,
        );

        let token_account_rent =
            get_min_rent_for_size(&mut test_state.client, S::get_token_account_size()).await;

        let order_rent = get_min_rent_for_size(&mut test_state.client, get_order_data_len()).await;

        let (creator_ata, _) = find_user_ata(test_state);

        let balance_changes: Vec<BalanceChange> = if test_state.test_arguments.asset_is_native {
            vec![native_change(
                test_state.creator_wallet.keypair.pubkey(),
                token_account_rent + order_rent + test_state.test_arguments.order_amount,
            )]
        } else {
            vec![
                token_change(creator_ata, test_state.test_arguments.order_amount),
                native_change(
                    test_state.creator_wallet.keypair.pubkey(),
                    token_account_rent + order_rent,
                ),
            ]
        };

        test_state
            .expect_balance_change(transaction, &balance_changes)
            .await;

        let acc_lookup_result = test_state.client.get_account(order).await.unwrap();
        assert!(acc_lookup_result.is_none());

        let acc_lookup_result = test_state.client.get_account(order_ata).await.unwrap();
        assert!(acc_lookup_result.is_none());
    }

    pub async fn test_cancel_by_resolver_at_different_points<S: TokenVariant>(
        init_test_state: &mut TestStateBase<SrcProgram, S>,
        asset_is_native: bool,
        native_mint: Option<Pubkey>,
    ) {
        let token_account_rent = get_min_rent_for_size(
            &mut init_test_state.client,
            local_helpers::get_token_account_len(PhantomData::<TestState>),
        )
        .await;

        let cancellation_points: Vec<u32> = vec![10, 25, 50, 100]
            .into_iter()
            .map(|percentage| {
                (init_test_state.test_arguments.expiration_duration
                    + init_test_state.init_timestamp)
                    + (init_test_state.test_arguments.cancellation_auction_duration
                        * (percentage * 100))
                        / (100 * 100)
            })
            .collect();

        for &cancellation_point in &cancellation_points {
            let max_cancellation_premiums: Vec<f64> = vec![1.0, 2.5, 7.5]
                .into_iter()
                .map(|percentage| {
                    (token_account_rent as f64 * (percentage * 100_f64)) / (100_f64 * 100_f64)
                })
                .collect();

            for &max_cancellation_premium in &max_cancellation_premiums {
                // Create a new test state for each cancellation point and premium
                let mut test_state =
                    local_helpers::reset_test_state(PhantomData::<TestState>).await;

                // Set max cancellation premium
                test_state.test_arguments.max_cancellation_premium =
                    max_cancellation_premium as u64;

                // Ensure reward limit is equal to max cancellation premium
                test_state.test_arguments.reward_limit = max_cancellation_premium as u64;
                if native_mint.is_some() {
                    test_state.token = native_mint.unwrap();
                }
                test_state.test_arguments.asset_is_native = asset_is_native;

                let (order, order_ata) = create_order(&test_state).await;
                let transaction =
                    get_cancel_order_by_resolver_tx(&test_state, &order, &order_ata, None);

                set_time(&mut test_state.context, cancellation_point);

                let expiratione_time =
                    test_state.test_arguments.expiration_duration + test_state.init_timestamp;

                let order_rent =
                    get_min_rent_for_size(&mut test_state.client, get_order_data_len()).await;

                let clock: Clock = test_state
                    .client
                    .get_sysvar::<Clock>()
                    .await
                    .expect("Failed to get Clock sysvar");

                let resolver_premium = calculate_premium(
                    clock.unix_timestamp as u32,
                    expiratione_time,
                    test_state.test_arguments.cancellation_auction_duration,
                    max_cancellation_premium as u64,
                );

                let (creator_ata, _) = find_user_ata(&test_state);

                let balance_changes: Vec<BalanceChange> =
                    if test_state.test_arguments.asset_is_native {
                        vec![
                            native_change(
                                test_state.creator_wallet.keypair.pubkey(),
                                token_account_rent + order_rent - resolver_premium
                                    + test_state.test_arguments.order_amount,
                            ),
                            native_change(
                                test_state.recipient_wallet.keypair.pubkey(),
                                resolver_premium,
                            ),
                        ]
                    } else {
                        vec![
                            token_change(creator_ata, test_state.test_arguments.order_amount),
                            native_change(
                                test_state.creator_wallet.keypair.pubkey(),
                                token_account_rent + order_rent - resolver_premium,
                            ),
                            native_change(
                                test_state.recipient_wallet.keypair.pubkey(),
                                resolver_premium,
                            ),
                        ]
                    };

                test_state
                    .expect_balance_change(transaction, &balance_changes)
                    .await;

                let order_acc = test_state.client.get_account(order).await.unwrap();
                assert!(order_acc.is_none());

                let ata_acc = test_state.client.get_account(order_ata).await.unwrap();
                assert!(ata_acc.is_none());
            }
        }
    }

    pub async fn test_cancel_by_resolver_after_auction<S: TokenVariant>(
        test_state: &mut TestStateBase<SrcProgram, S>,
    ) {
        let (order, order_ata) = create_order(test_state).await;

        let transaction = get_cancel_order_by_resolver_tx(test_state, &order, &order_ata, None);

        let expiratione_time =
            test_state.test_arguments.expiration_duration + test_state.init_timestamp;

        set_time(
            &mut test_state.context,
            expiratione_time + test_state.test_arguments.cancellation_auction_duration + 1,
        );

        let resolver_premium = test_state.test_arguments.max_cancellation_premium;

        let token_account_rent =
            get_min_rent_for_size(&mut test_state.client, S::get_token_account_size()).await;

        let order_rent = get_min_rent_for_size(&mut test_state.client, get_order_data_len()).await;

        let (creator_ata, _) = find_user_ata(test_state);

        let balance_changes: Vec<BalanceChange> = if test_state.test_arguments.asset_is_native {
            vec![
                native_change(
                    test_state.creator_wallet.keypair.pubkey(),
                    token_account_rent + order_rent - resolver_premium
                        + test_state.test_arguments.order_amount,
                ),
                native_change(
                    test_state.recipient_wallet.keypair.pubkey(),
                    resolver_premium,
                ),
            ]
        } else {
            vec![
                token_change(creator_ata, test_state.test_arguments.order_amount),
                native_change(
                    test_state.creator_wallet.keypair.pubkey(),
                    token_account_rent + order_rent - resolver_premium,
                ),
                native_change(
                    test_state.recipient_wallet.keypair.pubkey(),
                    resolver_premium,
                ),
            ]
        };

        test_state
            .expect_balance_change(transaction, &balance_changes)
            .await;
    }

    pub async fn test_cancel_by_resolver_reward_less_then_auction_calculated<S: TokenVariant>(
        test_state: &mut TestStateBase<SrcProgram, S>,
    ) {
        let (order, order_ata) = create_order(test_state).await;

        let resolver_premium: u64 = 1;

        test_state.test_arguments.reward_limit = resolver_premium;

        let transaction = get_cancel_order_by_resolver_tx(test_state, &order, &order_ata, None);

        let expiratione_time =
            test_state.test_arguments.expiration_duration + test_state.init_timestamp;

        set_time(
            &mut test_state.context,
            expiratione_time + test_state.test_arguments.cancellation_auction_duration + 1,
        );

        let token_account_rent =
            get_min_rent_for_size(&mut test_state.client, S::get_token_account_size()).await;

        let order_rent = get_min_rent_for_size(&mut test_state.client, get_order_data_len()).await;

        let (creator_ata, _) = find_user_ata(test_state);

        let balance_changes: Vec<BalanceChange> = if test_state.test_arguments.asset_is_native {
            vec![
                native_change(
                    test_state.creator_wallet.keypair.pubkey(),
                    token_account_rent + order_rent - resolver_premium
                        + test_state.test_arguments.order_amount,
                ),
                native_change(
                    test_state.recipient_wallet.keypair.pubkey(),
                    resolver_premium,
                ),
            ]
        } else {
            vec![
                token_change(creator_ata, test_state.test_arguments.order_amount),
                native_change(
                    test_state.creator_wallet.keypair.pubkey(),
                    token_account_rent + order_rent - resolver_premium,
                ),
                native_change(
                    test_state.recipient_wallet.keypair.pubkey(),
                    resolver_premium,
                ),
            ]
        };

        test_state
            .expect_balance_change(transaction, &balance_changes)
            .await;
    }

<<<<<<< HEAD
    pub async fn create_order_for_partial_fill<S: TokenVariant>(
        test_state: &mut TestStateBase<SrcProgram, S>,
    ) -> (Pubkey, Pubkey) {
=======
    pub async fn test_escrow_creation_with_excess_tokens<S: TokenVariant>(
        test_state: &mut TestStateBase<SrcProgram, S>,
    ) {
        let (_, order_ata) = create_order(test_state).await;
        let excess_amount = 1000;
        // Send excess tokens to the order ATA.
        S::mint_spl_tokens(
            &mut test_state.context,
            &test_state.token,
            &order_ata,
            &test_state.payer_kp.pubkey(),
            &test_state.payer_kp,
            excess_amount,
        )
        .await;
        let (_, escrow_ata) = create_escrow(test_state).await;

        // Check that the escrow ATA was created with the correct amount.
        assert_eq!(
            test_state.test_arguments.escrow_amount + excess_amount,
            get_token_balance(&mut test_state.context, &escrow_ata).await
        );

        // Check that the order ATA was closed.
        let order_ata_account = test_state.client.get_account(order_ata).await.unwrap();
        assert!(order_ata_account.is_none());
    }

    pub async fn mint_excess_tokens<S: TokenVariant>(
        test_state: &mut TestStateBase<SrcProgram, S>,
        escrow_ata: &Pubkey,
        excess_amount: u64,
    ) {
        S::mint_spl_tokens(
            &mut test_state.context,
            &test_state.token,
            escrow_ata,
            &test_state.payer_kp.pubkey(),
            &test_state.payer_kp,
            excess_amount,
        )
        .await;
    }

    pub async fn create_order_for_partial_fill(test_state: &mut TestState) -> (Pubkey, Pubkey) {
>>>>>>> 1432207c
        test_state.test_arguments.order_parts_amount = DEFAULT_PARTS_AMOUNT_FOR_MULTIPLE;
        let merkle_hashes = compute_merkle_leaves(test_state);
        let root = get_root(merkle_hashes.leaves.clone());
        test_state.hashlock = Hash::new_from_array(root);
        test_state.test_arguments.allow_multiple_fills = true;
        create_order(test_state).await
    }

    pub async fn create_escrow_for_partial_fill_data<S: TokenVariant>(
        test_state: &mut TestStateBase<SrcProgram, S>,
        escrow_amount: u64,
    ) -> (Pubkey, Pubkey, Transaction) {
        let merkle_hashes = compute_merkle_leaves(test_state);
        let index_to_validate = get_index_for_escrow_amount(test_state, escrow_amount);
        test_state.test_arguments.escrow_amount = escrow_amount;

        let hashed_secret = merkle_hashes.hashed_secrets[index_to_validate];
        let proof_hashes = get_proof(merkle_hashes.leaves.clone(), index_to_validate);
        let proof = MerkleProof {
            proof: proof_hashes,
            index: index_to_validate as u32,
            hashed_secret,
        };

        test_state.test_arguments.merkle_proof = Some(proof);
        create_escrow_data(test_state)
    }

    pub async fn test_escrow_creation_for_partial_fill<S: TokenVariant>(
        test_state: &mut TestStateBase<SrcProgram, S>,
        escrow_amount: u64,
    ) -> (Pubkey, Pubkey) {
        let (escrow, escrow_ata, transaction) =
            create_escrow_for_partial_fill_data(test_state, escrow_amount).await;

        test_state
            .client
            .process_transaction(transaction)
            .await
            .expect_success();

        assert_eq!(
            escrow_amount,
            get_token_balance(&mut test_state.context, &escrow_ata).await
        );

        test_state.test_arguments.order_remaining_amount -= escrow_amount;
        (escrow, escrow_ata)
    }

    use std::marker::PhantomData;

    pub fn get_token_account_len<T, S: TokenVariant>(_: PhantomData<TestStateBase<T, S>>) -> usize {
        S::get_token_account_size()
    }

    pub async fn reset_test_state<T, S: TokenVariant>(
        _: PhantomData<TestStateBase<T, S>>,
    ) -> TestStateBase<SrcProgram, S> {
        <TestStateBase<SrcProgram, S> as test_context::AsyncTestContext>::setup().await
    }

    pub struct MerkleHashes {
        pub leaves: Vec<[u8; 32]>,
        pub hashed_secrets: Vec<[u8; 32]>,
    }

    pub fn compute_merkle_leaves<T: EscrowVariant<S>, S: TokenVariant>(
        test_state: &TestStateBase<T, S>,
    ) -> MerkleHashes {
        let secret_amount = (test_state.test_arguments.order_parts_amount + 1) as usize;
        let mut leaves = Vec::with_capacity(secret_amount);
        let mut hashed_secrets = Vec::with_capacity(secret_amount);

        for i in 0..secret_amount {
            let i_bytes = (i as u64).to_be_bytes();
            let hashed_bytes = hashv(&[&i_bytes]).0;
            let hashed_secret = hashv(&[&hashed_bytes]).0;
            hashed_secrets.push(hashed_secret);

            let pair_data = [&i_bytes[..], &hashed_secret[..]];
            let hashed_pair = hashv(&pair_data).0;
            leaves.push(hashed_pair);
        }

        MerkleHashes {
            leaves,
            hashed_secrets,
        }
    }

    pub fn get_index_for_escrow_amount<T: EscrowVariant<S>, S: TokenVariant>(
        test_state: &TestStateBase<T, S>,
        escrow_amount: u64,
    ) -> usize {
        if escrow_amount == test_state.test_arguments.order_remaining_amount {
            return test_state.test_arguments.order_parts_amount as usize;
        }
        ((test_state.test_arguments.order_amount
            - test_state.test_arguments.order_remaining_amount
            + escrow_amount
            - 1)
            * test_state.test_arguments.order_parts_amount
            / test_state.test_arguments.order_amount) as usize
    }
}

// Native Mint (wrapped SOL) is always owned by the SPL Token program
type TestState = TestStateBase<SrcProgram, TokenSPL>;

mod test_native_src {
    use solana_program_pack::Pack;

    use super::*;
    use crate::local_helpers::create_public_escrow_cancel_tx;

    #[test_context(TestState)]
    #[tokio::test]
    async fn test_order_creation(test_state: &mut TestState) {
        test_state.token = NATIVE_MINT;
        test_state.test_arguments.asset_is_native = true;
        local_helpers::test_order_creation(test_state).await;
    }

    #[test_context(TestState)]
    #[tokio::test]
    async fn test_escrow_creation(test_state: &mut TestState) {
        test_state.token = NATIVE_MINT;
        test_state.test_arguments.asset_is_native = true;
        create_order(test_state).await;
        common_escrow_tests::test_escrow_creation_native(
            test_state,
            test_state.recipient_wallet.keypair.pubkey(),
        )
        .await
    }

    #[test_context(TestState)]
    #[tokio::test]
    async fn test_order_creation_fails_if_token_is_not_native(test_state: &mut TestState) {
        test_state.test_arguments.asset_is_native = true;
        let (_, _, tx) = create_order_data(test_state);
        test_state
            .client
            .process_transaction(tx)
            .await
            .expect_error((
                0,
                ProgramError::Custom(EscrowError::InconsistentNativeTrait.into()),
            ));
    }

    #[test_context(TestState)]
    #[tokio::test]
    async fn test_withdraw(test_state: &mut TestState) {
        test_state.token = NATIVE_MINT;
        test_state.test_arguments.asset_is_native = true;
        create_order(test_state).await;
        let rent_recipient = test_state.recipient_wallet.keypair.pubkey();
        common_escrow_tests::test_withdraw(test_state, rent_recipient).await
    }

    #[test_context(TestState)]
    #[tokio::test]
    async fn test_public_withdraw_by_resolver(test_state: &mut TestState) {
        test_state.token = NATIVE_MINT;
        test_state.test_arguments.asset_is_native = true;
        create_order(test_state).await;
        let withdrawer = test_state.recipient_wallet.keypair.insecure_clone();
        let rent_recipient = test_state.recipient_wallet.keypair.pubkey();
        common_escrow_tests::test_public_withdraw_tokens(test_state, withdrawer, rent_recipient)
            .await
    }

    #[test_context(TestState)]
    #[tokio::test]
    async fn test_public_withdraw_by_any_account(test_state: &mut TestState) {
        test_state.token = NATIVE_MINT;
        test_state.test_arguments.asset_is_native = true;
        create_order(test_state).await;
        let withdrawer = Keypair::new();
        let payer_kp = &test_state.payer_kp;
        let context = &mut test_state.context;

        transfer_lamports(
            context,
            WALLET_DEFAULT_LAMPORTS,
            payer_kp,
            &withdrawer.pubkey(),
        )
        .await;
        let rent_recipient = test_state.recipient_wallet.keypair.pubkey();
        common_escrow_tests::test_public_withdraw_tokens(test_state, withdrawer, rent_recipient)
            .await
    }

    #[test_context(TestState)]
    #[tokio::test]
    async fn test_order_cancel(test_state: &mut TestState) {
        test_state.token = NATIVE_MINT;
        test_state.test_arguments.asset_is_native = true;
        local_helpers::test_order_cancel(test_state).await;
    }

    #[test_context(TestState)]
    #[tokio::test]
    async fn test_order_cancel_fails_if_maker_ata_is_provided(test_state: &mut TestState) {
        test_state.token = NATIVE_MINT;
        test_state.test_arguments.asset_is_native = true;
        let (order, order_ata) = create_order(test_state).await;
        let transaction = get_cancel_order_tx(
            test_state,
            &order,
            &order_ata,
            Some(&test_state.creator_wallet.native_token_account),
        );

        set_time(
            &mut test_state.context,
            test_state.init_timestamp + DEFAULT_PERIOD_DURATION * PeriodType::Cancellation as u32,
        );

        test_state
            .client
            .process_transaction(transaction)
            .await
            .expect_error((
                0,
                ProgramError::Custom(EscrowError::InconsistentNativeTrait.into()),
            ));
    }

    #[test_context(TestState)]
    #[tokio::test]
    async fn test_cancel_by_resolver_for_free_at_the_auction_start(test_state: &mut TestState) {
        test_state.token = NATIVE_MINT;
        test_state.test_arguments.asset_is_native = true;
        local_helpers::test_cancel_by_resolver_for_free_at_the_auction_start(test_state).await;
    }

    #[test_context(TestState)]
    #[tokio::test]
    async fn test_cancel_by_resolver_at_different_points(test_state: &mut TestState) {
        local_helpers::test_cancel_by_resolver_at_different_points(
            test_state,
            true,
            Some(NATIVE_MINT),
        )
        .await;
    }

    #[test_context(TestState)]
    #[tokio::test]
    async fn test_cancel_by_resolver_after_auction(test_state: &mut TestState) {
        test_state.token = NATIVE_MINT;
        test_state.test_arguments.asset_is_native = true;
        local_helpers::test_cancel_by_resolver_after_auction(test_state).await;
    }

    #[test_context(TestState)]
    #[tokio::test]
    async fn test_cancel_by_resolver_reward_less_then_auction_calculated(
        test_state: &mut TestState,
    ) {
        test_state.token = NATIVE_MINT;
        test_state.test_arguments.asset_is_native = true;
        local_helpers::test_cancel_by_resolver_reward_less_then_auction_calculated(test_state)
            .await;
    }

    #[test_context(TestState)]
    #[tokio::test]
    async fn test_cancel_by_resolver_fails_if_native_and_maker_ata_provided(
        test_state: &mut TestState,
    ) {
        test_state.token = NATIVE_MINT;
        test_state.test_arguments.asset_is_native = true;
        let (order, order_ata) = create_order(test_state).await;

        set_time(
            &mut test_state.context,
            test_state.init_timestamp + test_state.test_arguments.expiration_duration,
        );

        let transaction = get_cancel_order_by_resolver_tx(
            test_state,
            &order,
            &order_ata,
            Some(&test_state.creator_wallet.native_token_account),
        );

        test_state
            .client
            .process_transaction(transaction)
            .await
            .expect_error((
                0,
                ProgramError::Custom(EscrowError::InconsistentNativeTrait.into()),
            ));
    }

    #[test_context(TestState)]
    #[tokio::test]
    async fn test_cancel(test_state: &mut TestState) {
        test_state.token = NATIVE_MINT;
        test_state.test_arguments.asset_is_native = true;
        create_order(test_state).await;
        common_escrow_tests::test_cancel_native(test_state).await
    }

    #[test_context(TestState)]
    #[tokio::test]
    async fn test_public_cancel_by_any_account(test_state: &mut TestState) {
        test_state.token = NATIVE_MINT;
        test_state.test_arguments.asset_is_native = true;
        create_order(test_state).await;
        let (escrow, escrow_ata) = create_escrow(test_state).await;

        let canceller = Keypair::new();
        transfer_lamports(
            &mut test_state.context,
            WALLET_DEFAULT_LAMPORTS,
            &test_state.payer_kp,
            &canceller.pubkey(),
        )
        .await;

        let transaction =
            create_public_escrow_cancel_tx(test_state, &escrow, &escrow_ata, &canceller);

        set_time(
            &mut test_state.context,
            test_state.init_timestamp
                + DEFAULT_PERIOD_DURATION * PeriodType::PublicCancellation as u32,
        );

        let escrow_data_len = <SrcProgram as EscrowVariant<Token2022>>::get_escrow_data_len();
        let rent_lamports = get_min_rent_for_size(&mut test_state.client, escrow_data_len).await;

        let token_account_rent =
            get_min_rent_for_size(&mut test_state.client, SplTokenAccount::LEN).await;

        test_state
            .expect_balance_change(
                transaction,
                &[
                    native_change(canceller.pubkey(), test_state.test_arguments.safety_deposit),
                    native_change(
                        test_state.creator_wallet.keypair.pubkey(),
                        test_state.test_arguments.escrow_amount,
                    ),
                    native_change(
                        test_state.recipient_wallet.keypair.pubkey(),
                        rent_lamports + token_account_rent
                            - test_state.test_arguments.safety_deposit,
                    ),
                ],
            )
            .await;

        // Assert accounts were closed
        assert!(test_state
            .client
            .get_account(escrow)
            .await
            .unwrap()
            .is_none());

        // Assert escrow_ata was closed
        assert!(test_state
            .client
            .get_account(escrow_ata)
            .await
            .unwrap()
            .is_none());
    }

    #[test_context(TestState)]
    #[tokio::test]
    async fn test_rescue_all_tokens_and_close_ata(test_state: &mut TestState) {
        test_state.token = NATIVE_MINT;
        test_state.test_arguments.asset_is_native = true;
        create_order(test_state).await;
        common_escrow_tests::test_rescue_all_tokens_and_close_ata(test_state).await
    }

    #[test_context(TestState)]
    #[tokio::test]
    async fn test_rescue_part_of_tokens_and_not_close_ata(test_state: &mut TestState) {
        test_state.token = NATIVE_MINT;
        test_state.test_arguments.asset_is_native = true;
        create_order(test_state).await;
        common_escrow_tests::test_rescue_part_of_tokens_and_not_close_ata(test_state).await
    }

    #[test_context(TestState)]
    #[tokio::test]
    async fn test_rescue_all_tokens_from_order_and_close_ata(test_state: &mut TestState) {
        test_state.token = NATIVE_MINT;
        test_state.test_arguments.asset_is_native = true;
        local_helpers::test_rescue_all_tokens_from_order_and_close_ata(test_state).await
    }

    #[test_context(TestState)]
    #[tokio::test]
    async fn test_rescue_part_of_tokens_from_order_and_not_close_ata(test_state: &mut TestState) {
        test_state.token = NATIVE_MINT;
        test_state.test_arguments.asset_is_native = true;
        local_helpers::test_rescue_part_of_tokens_from_order_and_not_close_ata(test_state).await
    }
}

mod test_wrapped_native {
    use solana_program_pack::Pack;

    use super::*;
    use crate::local_helpers::create_public_escrow_cancel_tx;

    #[test_context(TestState)]
    #[tokio::test]
    async fn test_order_creation(test_state: &mut TestState) {
        test_state.token = NATIVE_MINT;
        local_helpers::test_order_creation(test_state).await
    }

    #[test_context(TestState)]
    #[tokio::test]
    async fn test_escrow_creation(test_state: &mut TestState) {
        test_state.token = NATIVE_MINT;
        create_order(test_state).await;
        common_escrow_tests::test_escrow_creation(test_state).await
    }

    #[test_context(TestState)]
    #[tokio::test]
    async fn test_withdraw(test_state: &mut TestState) {
        test_state.token = NATIVE_MINT;
        create_order(test_state).await;
        let rent_recipient = test_state.recipient_wallet.keypair.pubkey();
        common_escrow_tests::test_withdraw(test_state, rent_recipient).await
    }

    #[test_context(TestState)]
    #[tokio::test]
    async fn test_public_withdraw_by_resolver(test_state: &mut TestState) {
        test_state.token = NATIVE_MINT;
        create_order(test_state).await;
        let withdrawer = test_state.recipient_wallet.keypair.insecure_clone();
        let rent_recipient = test_state.recipient_wallet.keypair.pubkey();
        common_escrow_tests::test_public_withdraw_tokens(test_state, withdrawer, rent_recipient)
            .await
    }

    #[test_context(TestState)]
    #[tokio::test]
    async fn test_public_withdraw_by_any_account(test_state: &mut TestState) {
        test_state.token = NATIVE_MINT;
        create_order(test_state).await;
        let withdrawer = Keypair::new();
        let payer_kp = &test_state.payer_kp;
        let context = &mut test_state.context;

        transfer_lamports(
            context,
            WALLET_DEFAULT_LAMPORTS,
            payer_kp,
            &withdrawer.pubkey(),
        )
        .await;
        let rent_recipient = test_state.recipient_wallet.keypair.pubkey();
        common_escrow_tests::test_public_withdraw_tokens(test_state, withdrawer, rent_recipient)
            .await
    }

    #[test_context(TestState)]
    #[tokio::test]
    async fn test_order_cancel(test_state: &mut TestState) {
        test_state.token = NATIVE_MINT;
        local_helpers::test_order_cancel(test_state).await;
    }

    #[test_context(TestState)]
    #[tokio::test]
    async fn test_order_cancel_fails_if_maker_ata_is_not_provided(test_state: &mut TestState) {
        test_state.token = NATIVE_MINT;
        let (order, order_ata) = create_order(test_state).await;
        let transaction = get_cancel_order_tx(
            test_state,
            &order,
            &order_ata,
            Some(&cross_chain_escrow_src::id()),
        );

        set_time(
            &mut test_state.context,
            test_state.init_timestamp + DEFAULT_PERIOD_DURATION * PeriodType::Cancellation as u32,
        );

        test_state
            .client
            .process_transaction(transaction)
            .await
            .expect_error((
                0,
                ProgramError::Custom(EscrowError::InconsistentNativeTrait.into()),
            ));
    }

    #[test_context(TestState)]
    #[tokio::test]
    async fn test_cancel_by_resolver_for_free_at_the_auction_start(test_state: &mut TestState) {
        test_state.token = NATIVE_MINT;
        local_helpers::test_cancel_by_resolver_for_free_at_the_auction_start(test_state).await;
    }

    #[test_context(TestState)]
    #[tokio::test]
    async fn test_cancel_by_resolver_at_different_points(test_state: &mut TestState) {
        local_helpers::test_cancel_by_resolver_at_different_points(
            test_state,
            false,
            Some(NATIVE_MINT),
        )
        .await;
    }

    #[test_context(TestState)]
    #[tokio::test]
    async fn test_cancel_by_resolver_after_auction(test_state: &mut TestState) {
        test_state.token = NATIVE_MINT;
        local_helpers::test_cancel_by_resolver_after_auction(test_state).await;
    }

    #[test_context(TestState)]
    #[tokio::test]
    async fn test_cancel_by_resolver_reward_less_then_auction_calculated(
        test_state: &mut TestState,
    ) {
        test_state.token = NATIVE_MINT;
        local_helpers::test_cancel_by_resolver_reward_less_then_auction_calculated(test_state)
            .await;
    }

    #[test_context(TestState)]
    #[tokio::test]
    async fn test_cancel_by_resolver_fails_if_wrapped_and_maker_ata_not_provided(
        test_state: &mut TestState,
    ) {
        test_state.token = NATIVE_MINT;
        let (order, order_ata) = create_order(test_state).await;

        set_time(
            &mut test_state.context,
            test_state.init_timestamp + test_state.test_arguments.expiration_duration,
        );

        let transaction = get_cancel_order_by_resolver_tx(
            test_state,
            &order,
            &order_ata,
            Some(&cross_chain_escrow_src::id()),
        );

        test_state
            .client
            .process_transaction(transaction)
            .await
            .expect_error((
                0,
                ProgramError::Custom(EscrowError::InconsistentNativeTrait.into()),
            ));
    }

    #[test_context(TestState)]
    #[tokio::test]
    async fn test_cancel(test_state: &mut TestState) {
        test_state.token = NATIVE_MINT;
        create_order(test_state).await;
        common_escrow_tests::test_cancel(test_state).await
    }

    #[test_context(TestState)]
    #[tokio::test]
    async fn test_public_cancel_by_any_account(test_state: &mut TestState) {
        test_state.token = NATIVE_MINT;

        create_order(test_state).await;

        let (escrow, escrow_ata) = create_escrow(test_state).await;

        let canceller = Keypair::new();
        transfer_lamports(
            &mut test_state.context,
            WALLET_DEFAULT_LAMPORTS,
            &test_state.payer_kp,
            &canceller.pubkey(),
        )
        .await;

        let transaction =
            create_public_escrow_cancel_tx(test_state, &escrow, &escrow_ata, &canceller);

        set_time(
            &mut test_state.context,
            test_state.init_timestamp
                + DEFAULT_PERIOD_DURATION * PeriodType::PublicCancellation as u32,
        );

        let escrow_data_len = <SrcProgram as EscrowVariant<Token2022>>::get_escrow_data_len();
        let rent_lamports = get_min_rent_for_size(&mut test_state.client, escrow_data_len).await;

        let token_account_rent =
            get_min_rent_for_size(&mut test_state.client, SplTokenAccount::LEN).await;

        test_state
            .expect_balance_change(
                transaction,
                &[
                    native_change(canceller.pubkey(), test_state.test_arguments.safety_deposit),
                    token_change(
                        test_state.creator_wallet.native_token_account,
                        test_state.test_arguments.escrow_amount,
                    ),
                    native_change(
                        test_state.recipient_wallet.keypair.pubkey(),
                        rent_lamports + token_account_rent
                            - test_state.test_arguments.safety_deposit,
                    ),
                ],
            )
            .await;

        // Assert accounts were closed
        assert!(test_state
            .client
            .get_account(escrow)
            .await
            .unwrap()
            .is_none());

        // Assert escrow_ata was closed
        assert!(test_state
            .client
            .get_account(escrow_ata)
            .await
            .unwrap()
            .is_none());
    }

    #[test_context(TestState)]
    #[tokio::test]
    async fn test_rescue_all_tokens_and_close_ata(test_state: &mut TestState) {
        test_state.token = NATIVE_MINT;
        create_order(test_state).await;
        common_escrow_tests::test_rescue_all_tokens_and_close_ata(test_state).await
    }

    #[test_context(TestState)]
    #[tokio::test]
    async fn test_rescue_part_of_tokens_and_not_close_ata(test_state: &mut TestState) {
        test_state.token = NATIVE_MINT;
        create_order(test_state).await;
        common_escrow_tests::test_rescue_part_of_tokens_and_not_close_ata(test_state).await
    }
<<<<<<< HEAD
=======
}

mod test_partial_fill_escrow_creation {
    use crate::local_helpers::{
        compute_merkle_leaves, create_escrow_for_partial_fill, create_escrow_for_partial_fill_data,
        create_order_for_partial_fill, get_index_for_escrow_amount,
    };

    use super::*;
    use cross_chain_escrow_src::merkle_tree::MerkleProof;
    use solana_sdk::keccak::{hashv, Hash};

    #[test_context(TestState)]
    #[tokio::test]
    async fn test_create_escrow_with_merkle_proof_and_leaf_validation(test_state: &mut TestState) {
        let (order, order_ata) = create_order_for_partial_fill(test_state).await;

        let escrow_amount = DEFAULT_ESCROW_AMOUNT / DEFAULT_PARTS_AMOUNT_FOR_MULTIPLE * 3;
        create_escrow_for_partial_fill(test_state, escrow_amount).await;

        // Check that the order accounts have not been closed.
        let acc_lookup_result = test_state.client.get_account(order).await.unwrap();
        assert!(acc_lookup_result.is_some());

        let acc_lookup_result = test_state.client.get_account(order_ata).await.unwrap();
        assert!(acc_lookup_result.is_some());
    }

    #[test_context(TestState)]
    #[tokio::test]
    async fn test_create_two_escrows_for_separate_parts(test_state: &mut TestState) {
        let (order, order_ata) = create_order_for_partial_fill(test_state).await;

        let escrow_amount = DEFAULT_ESCROW_AMOUNT / DEFAULT_PARTS_AMOUNT_FOR_MULTIPLE;
        create_escrow_for_partial_fill(test_state, escrow_amount).await;
        create_escrow_for_partial_fill(test_state, escrow_amount).await;

        // Check that the order accounts have not been closed.
        let acc_lookup_result = test_state.client.get_account(order).await.unwrap();
        assert!(acc_lookup_result.is_some());

        let acc_lookup_result = test_state.client.get_account(order_ata).await.unwrap();
        assert!(acc_lookup_result.is_some());
    }

    #[test_context(TestState)]
    #[tokio::test]
    async fn test_create_escrow_with_merkle_proof_and_leaf_validation_for_full_fill(
        test_state: &mut TestState,
    ) {
        let (order, order_ata) = create_order_for_partial_fill(test_state).await;

        create_escrow_for_partial_fill(test_state, DEFAULT_ESCROW_AMOUNT).await;

        // Check that the order accounts have been closed.
        let acc_lookup_result = test_state.client.get_account(order).await.unwrap();
        assert!(acc_lookup_result.is_none());

        let acc_lookup_result = test_state.client.get_account(order_ata).await.unwrap();
        assert!(acc_lookup_result.is_none());
    }

    #[test_context(TestState)]
    #[tokio::test]
    async fn test_create_two_escrows_for_full_order(test_state: &mut TestState) {
        let (order, order_ata) = create_order_for_partial_fill(test_state).await;

        let escrow_amount = DEFAULT_ESCROW_AMOUNT / DEFAULT_PARTS_AMOUNT_FOR_MULTIPLE;
        create_escrow_for_partial_fill(test_state, escrow_amount).await;
        create_escrow_for_partial_fill(
            test_state,
            DEFAULT_ESCROW_AMOUNT - escrow_amount, // full fill
        )
        .await;

        // Check that the order accounts have been closed.
        let acc_lookup_result = test_state.client.get_account(order).await.unwrap();
        assert!(acc_lookup_result.is_none());

        let acc_lookup_result = test_state.client.get_account(order_ata).await.unwrap();
        assert!(acc_lookup_result.is_none());
    }

    #[test_context(TestState)]
    #[tokio::test]
    async fn test_create_two_escrows_for_full_order_excess_tokens(test_state: &mut TestState) {
        let (order, order_ata) = create_order_for_partial_fill(test_state).await;

        let escrow_amount = DEFAULT_ESCROW_AMOUNT / DEFAULT_PARTS_AMOUNT_FOR_MULTIPLE;
        create_escrow_for_partial_fill(test_state, escrow_amount).await;

        let excess_amount = 1000;
        // Send excess tokens to the order ATA.
        TokenSPL::mint_spl_tokens(
            &mut test_state.context,
            &test_state.token,
            &order_ata,
            &test_state.payer_kp.pubkey(),
            &test_state.payer_kp,
            excess_amount,
        )
        .await;
        let (_, escrow_ata) = create_escrow_for_partial_fill(
            test_state,
            DEFAULT_ESCROW_AMOUNT - escrow_amount, // full fill
        )
        .await;

        // Check that the escrow ATA was created with the correct amount.
        assert_eq!(
            test_state.test_arguments.escrow_amount + excess_amount,
            get_token_balance(&mut test_state.context, &escrow_ata).await
        );

        // Check that the order accounts have been closed.
        let acc_lookup_result = test_state.client.get_account(order).await.unwrap();
        assert!(acc_lookup_result.is_none());

        let acc_lookup_result = test_state.client.get_account(order_ata).await.unwrap();
        assert!(acc_lookup_result.is_none());
    }

    #[test_context(TestState)]
    #[tokio::test]
    async fn test_create_escrow_fails_if_second_escrow_amount_too_large(
        test_state: &mut TestState,
    ) {
        create_order_for_partial_fill(test_state).await;
        let escrow_amount = DEFAULT_ESCROW_AMOUNT / DEFAULT_PARTS_AMOUNT_FOR_MULTIPLE * 3;
        create_escrow_for_partial_fill(test_state, escrow_amount).await;
        let (_, _, transaction) = create_escrow_for_partial_fill_data(
            test_state,
            DEFAULT_ESCROW_AMOUNT - escrow_amount + 1,
        )
        .await;

        test_state
            .client
            .process_transaction(transaction)
            .await
            .expect_error((0, ProgramError::Custom(EscrowError::InvalidAmount.into())));
    }

    #[test_context(TestState)]
    #[tokio::test]
    async fn test_create_escrow_fails_if_second_escrow_have_same_proof_index(
        test_state: &mut TestState,
    ) {
        create_order_for_partial_fill(test_state).await;

        let escrow_amount = DEFAULT_ESCROW_AMOUNT / DEFAULT_PARTS_AMOUNT_FOR_MULTIPLE + 1;
        create_escrow_for_partial_fill(test_state, escrow_amount).await;
        let so_small_escrow_amount = 1;
        let (_, _, transaction) =
            create_escrow_for_partial_fill_data(test_state, so_small_escrow_amount).await;

        test_state
            .client
            .process_transaction(transaction)
            .await
            .expect_error((
                0,
                ProgramError::Custom(EscrowError::InvalidPartialFill.into()),
            ));
    }

    #[test_context(TestState)]
    #[tokio::test]
    async fn test_create_escrow_fails_with_incorrect_merkle_root(test_state: &mut TestState) {
        test_state.test_arguments.order_parts_amount = DEFAULT_PARTS_AMOUNT_FOR_MULTIPLE;
        let merkle_hashes = compute_merkle_leaves(test_state);
        test_state.hashlock = hashv(&[b"incorrect_root"]);
        test_state.test_arguments.allow_multiple_fills = true;
        create_order(test_state).await;

        test_state.test_arguments.escrow_amount =
            DEFAULT_ESCROW_AMOUNT / DEFAULT_PARTS_AMOUNT_FOR_MULTIPLE;
        let index_to_validate =
            get_index_for_escrow_amount(test_state, test_state.test_arguments.escrow_amount);
        let hashed_secret = merkle_hashes.hashed_secrets[index_to_validate];
        let proof_hashes = get_proof(merkle_hashes.leaves.clone(), index_to_validate);
        let proof = MerkleProof {
            proof: proof_hashes,
            index: index_to_validate as u32,
            hashed_secret,
        };
        test_state.test_arguments.merkle_proof = Some(proof);
        let (_, _, transaction) = create_escrow_data(test_state);

        test_state
            .client
            .process_transaction(transaction)
            .await
            .expect_error((
                0,
                ProgramError::Custom(EscrowError::InvalidMerkleProof.into()),
            ));
    }

    #[test_context(TestState)]
    #[tokio::test]
    async fn test_create_escrow_fails_with_incorrect_merkle_proof(test_state: &mut TestState) {
        create_order_for_partial_fill(test_state).await;

        let merkle_hashes = compute_merkle_leaves(test_state);
        test_state.test_arguments.escrow_amount =
            DEFAULT_ESCROW_AMOUNT / DEFAULT_PARTS_AMOUNT_FOR_MULTIPLE;
        let index_to_validate =
            get_index_for_escrow_amount(test_state, test_state.test_arguments.escrow_amount);
        let hashed_secret = merkle_hashes.hashed_secrets[index_to_validate];

        let incorrect_proof_hashes = get_proof(merkle_hashes.leaves.clone(), index_to_validate + 1);

        let proof = MerkleProof {
            proof: incorrect_proof_hashes,
            index: index_to_validate as u32,
            hashed_secret,
        };
        test_state.test_arguments.merkle_proof = Some(proof);
        let (_, _, transaction) = create_escrow_data(test_state);

        test_state
            .client
            .process_transaction(transaction)
            .await
            .expect_error((
                0,
                ProgramError::Custom(EscrowError::InvalidMerkleProof.into()),
            ));
    }

    #[test_context(TestState)]
    #[tokio::test]
    async fn test_create_escrow_fails_with_incorrect_secret_for_leaf(test_state: &mut TestState) {
        create_order_for_partial_fill(test_state).await;

        let merkle_hashes = compute_merkle_leaves(test_state);
        test_state.test_arguments.escrow_amount =
            DEFAULT_ESCROW_AMOUNT / DEFAULT_PARTS_AMOUNT_FOR_MULTIPLE * 2;
        let index_to_validate =
            get_index_for_escrow_amount(test_state, test_state.test_arguments.escrow_amount);
        let proof_hashes = get_proof(merkle_hashes.leaves.clone(), index_to_validate);

        // Incorrect hashed_secret
        let proof = MerkleProof {
            proof: proof_hashes,
            index: index_to_validate as u32,
            hashed_secret: merkle_hashes.hashed_secrets[index_to_validate + 1],
        };
        test_state.test_arguments.merkle_proof = Some(proof);
        let (_, _, transaction) = create_escrow_data(test_state);

        test_state
            .client
            .process_transaction(transaction)
            .await
            .expect_error((
                0,
                ProgramError::Custom(EscrowError::InvalidMerkleProof.into()),
            ));
    }

    #[test_context(TestState)]
    #[tokio::test]
    async fn test_create_escrow_fails_without_merkle_proof(test_state: &mut TestState) {
        create_order_for_partial_fill(test_state).await;

        // test_state.test_arguments.merkle_proof is none
        let (_, _, transaction) = create_escrow_data(test_state);

        test_state
            .client
            .process_transaction(transaction)
            .await
            .expect_error((
                0,
                ProgramError::Custom(EscrowError::InconsistentMerkleProofTrait.into()),
            ));
    }

    #[test_context(TestState)]
    #[tokio::test]
    async fn test_create_escrow_fails_if_multiple_fills_are_false_and_merkle_proof_is_provided(
        test_state: &mut TestState,
    ) {
        test_state.test_arguments.order_parts_amount = DEFAULT_PARTS_AMOUNT_FOR_MULTIPLE;
        let merkle_hashes = compute_merkle_leaves(test_state);
        test_state.test_arguments.order_parts_amount = DEFAULT_PARTS_AMOUNT;
        let root = get_root(merkle_hashes.leaves.clone());
        test_state.hashlock = Hash::new_from_array(root);
        // test_state.test_arguments.allow_multiple_fills is false;
        create_order(test_state).await;

        let index_to_validate =
            get_index_for_escrow_amount(test_state, test_state.test_arguments.escrow_amount); // fill the full order
        let hashed_secret = merkle_hashes.hashed_secrets[index_to_validate];
        let proof_hashes = get_proof(merkle_hashes.leaves.clone(), index_to_validate);
        let proof = MerkleProof {
            proof: proof_hashes,
            index: index_to_validate as u32,
            hashed_secret,
        };
        test_state.test_arguments.merkle_proof = Some(proof);
        let (_, _, transaction) = create_escrow_data(test_state);

        test_state
            .client
            .process_transaction(transaction)
            .await
            .expect_error((
                0,
                ProgramError::Custom(EscrowError::InconsistentMerkleProofTrait.into()),
            ));
    }
>>>>>>> 1432207c
}<|MERGE_RESOLUTION|>--- conflicted
+++ resolved
@@ -1367,6 +1367,47 @@
                         0,
                         ProgramError::Custom(EscrowError::InconsistentMerkleProofTrait.into()),
                     ));
+            }
+
+            #[test_context(TestState)]
+            #[tokio::test]
+            async fn test_create_two_escrows_for_full_order_excess_tokens(
+                test_state: &mut TestState,
+            ) {
+                let (order, order_ata) = create_order_for_partial_fill(test_state).await;
+
+                let escrow_amount = DEFAULT_ESCROW_AMOUNT / DEFAULT_PARTS_AMOUNT_FOR_MULTIPLE;
+                test_escrow_creation_for_partial_fill(test_state, escrow_amount).await;
+
+                let excess_amount = 1000;
+                // Send excess tokens to the order ATA.
+                TokenSPL::mint_spl_tokens(
+                    &mut test_state.context,
+                    &test_state.token,
+                    &order_ata,
+                    &test_state.payer_kp.pubkey(),
+                    &test_state.payer_kp,
+                    excess_amount,
+                )
+                .await;
+                let (_, escrow_ata) = test_escrow_creation_for_partial_fill(
+                    test_state,
+                    DEFAULT_ESCROW_AMOUNT - escrow_amount, // full fill
+                )
+                .await;
+
+                // Check that the escrow ATA was created with the correct amount.
+                assert_eq!(
+                    test_state.test_arguments.escrow_amount + excess_amount,
+                    get_token_balance(&mut test_state.context, &escrow_ata).await
+                );
+
+                // Check that the order accounts have been closed.
+                let acc_lookup_result = test_state.client.get_account(order).await.unwrap();
+                assert!(acc_lookup_result.is_none());
+
+                let acc_lookup_result = test_state.client.get_account(order_ata).await.unwrap();
+                assert!(acc_lookup_result.is_none());
             }
         }
     }
@@ -2217,11 +2258,6 @@
             .await;
     }
 
-<<<<<<< HEAD
-    pub async fn create_order_for_partial_fill<S: TokenVariant>(
-        test_state: &mut TestStateBase<SrcProgram, S>,
-    ) -> (Pubkey, Pubkey) {
-=======
     pub async fn test_escrow_creation_with_excess_tokens<S: TokenVariant>(
         test_state: &mut TestStateBase<SrcProgram, S>,
     ) {
@@ -2266,8 +2302,9 @@
         .await;
     }
 
-    pub async fn create_order_for_partial_fill(test_state: &mut TestState) -> (Pubkey, Pubkey) {
->>>>>>> 1432207c
+    pub async fn create_order_for_partial_fill<S: TokenVariant>(
+        test_state: &mut TestStateBase<SrcProgram, S>,
+    ) -> (Pubkey, Pubkey) {
         test_state.test_arguments.order_parts_amount = DEFAULT_PARTS_AMOUNT_FOR_MULTIPLE;
         let merkle_hashes = compute_merkle_leaves(test_state);
         let root = get_root(merkle_hashes.leaves.clone());
@@ -2932,321 +2969,4 @@
         create_order(test_state).await;
         common_escrow_tests::test_rescue_part_of_tokens_and_not_close_ata(test_state).await
     }
-<<<<<<< HEAD
-=======
-}
-
-mod test_partial_fill_escrow_creation {
-    use crate::local_helpers::{
-        compute_merkle_leaves, create_escrow_for_partial_fill, create_escrow_for_partial_fill_data,
-        create_order_for_partial_fill, get_index_for_escrow_amount,
-    };
-
-    use super::*;
-    use cross_chain_escrow_src::merkle_tree::MerkleProof;
-    use solana_sdk::keccak::{hashv, Hash};
-
-    #[test_context(TestState)]
-    #[tokio::test]
-    async fn test_create_escrow_with_merkle_proof_and_leaf_validation(test_state: &mut TestState) {
-        let (order, order_ata) = create_order_for_partial_fill(test_state).await;
-
-        let escrow_amount = DEFAULT_ESCROW_AMOUNT / DEFAULT_PARTS_AMOUNT_FOR_MULTIPLE * 3;
-        create_escrow_for_partial_fill(test_state, escrow_amount).await;
-
-        // Check that the order accounts have not been closed.
-        let acc_lookup_result = test_state.client.get_account(order).await.unwrap();
-        assert!(acc_lookup_result.is_some());
-
-        let acc_lookup_result = test_state.client.get_account(order_ata).await.unwrap();
-        assert!(acc_lookup_result.is_some());
-    }
-
-    #[test_context(TestState)]
-    #[tokio::test]
-    async fn test_create_two_escrows_for_separate_parts(test_state: &mut TestState) {
-        let (order, order_ata) = create_order_for_partial_fill(test_state).await;
-
-        let escrow_amount = DEFAULT_ESCROW_AMOUNT / DEFAULT_PARTS_AMOUNT_FOR_MULTIPLE;
-        create_escrow_for_partial_fill(test_state, escrow_amount).await;
-        create_escrow_for_partial_fill(test_state, escrow_amount).await;
-
-        // Check that the order accounts have not been closed.
-        let acc_lookup_result = test_state.client.get_account(order).await.unwrap();
-        assert!(acc_lookup_result.is_some());
-
-        let acc_lookup_result = test_state.client.get_account(order_ata).await.unwrap();
-        assert!(acc_lookup_result.is_some());
-    }
-
-    #[test_context(TestState)]
-    #[tokio::test]
-    async fn test_create_escrow_with_merkle_proof_and_leaf_validation_for_full_fill(
-        test_state: &mut TestState,
-    ) {
-        let (order, order_ata) = create_order_for_partial_fill(test_state).await;
-
-        create_escrow_for_partial_fill(test_state, DEFAULT_ESCROW_AMOUNT).await;
-
-        // Check that the order accounts have been closed.
-        let acc_lookup_result = test_state.client.get_account(order).await.unwrap();
-        assert!(acc_lookup_result.is_none());
-
-        let acc_lookup_result = test_state.client.get_account(order_ata).await.unwrap();
-        assert!(acc_lookup_result.is_none());
-    }
-
-    #[test_context(TestState)]
-    #[tokio::test]
-    async fn test_create_two_escrows_for_full_order(test_state: &mut TestState) {
-        let (order, order_ata) = create_order_for_partial_fill(test_state).await;
-
-        let escrow_amount = DEFAULT_ESCROW_AMOUNT / DEFAULT_PARTS_AMOUNT_FOR_MULTIPLE;
-        create_escrow_for_partial_fill(test_state, escrow_amount).await;
-        create_escrow_for_partial_fill(
-            test_state,
-            DEFAULT_ESCROW_AMOUNT - escrow_amount, // full fill
-        )
-        .await;
-
-        // Check that the order accounts have been closed.
-        let acc_lookup_result = test_state.client.get_account(order).await.unwrap();
-        assert!(acc_lookup_result.is_none());
-
-        let acc_lookup_result = test_state.client.get_account(order_ata).await.unwrap();
-        assert!(acc_lookup_result.is_none());
-    }
-
-    #[test_context(TestState)]
-    #[tokio::test]
-    async fn test_create_two_escrows_for_full_order_excess_tokens(test_state: &mut TestState) {
-        let (order, order_ata) = create_order_for_partial_fill(test_state).await;
-
-        let escrow_amount = DEFAULT_ESCROW_AMOUNT / DEFAULT_PARTS_AMOUNT_FOR_MULTIPLE;
-        create_escrow_for_partial_fill(test_state, escrow_amount).await;
-
-        let excess_amount = 1000;
-        // Send excess tokens to the order ATA.
-        TokenSPL::mint_spl_tokens(
-            &mut test_state.context,
-            &test_state.token,
-            &order_ata,
-            &test_state.payer_kp.pubkey(),
-            &test_state.payer_kp,
-            excess_amount,
-        )
-        .await;
-        let (_, escrow_ata) = create_escrow_for_partial_fill(
-            test_state,
-            DEFAULT_ESCROW_AMOUNT - escrow_amount, // full fill
-        )
-        .await;
-
-        // Check that the escrow ATA was created with the correct amount.
-        assert_eq!(
-            test_state.test_arguments.escrow_amount + excess_amount,
-            get_token_balance(&mut test_state.context, &escrow_ata).await
-        );
-
-        // Check that the order accounts have been closed.
-        let acc_lookup_result = test_state.client.get_account(order).await.unwrap();
-        assert!(acc_lookup_result.is_none());
-
-        let acc_lookup_result = test_state.client.get_account(order_ata).await.unwrap();
-        assert!(acc_lookup_result.is_none());
-    }
-
-    #[test_context(TestState)]
-    #[tokio::test]
-    async fn test_create_escrow_fails_if_second_escrow_amount_too_large(
-        test_state: &mut TestState,
-    ) {
-        create_order_for_partial_fill(test_state).await;
-        let escrow_amount = DEFAULT_ESCROW_AMOUNT / DEFAULT_PARTS_AMOUNT_FOR_MULTIPLE * 3;
-        create_escrow_for_partial_fill(test_state, escrow_amount).await;
-        let (_, _, transaction) = create_escrow_for_partial_fill_data(
-            test_state,
-            DEFAULT_ESCROW_AMOUNT - escrow_amount + 1,
-        )
-        .await;
-
-        test_state
-            .client
-            .process_transaction(transaction)
-            .await
-            .expect_error((0, ProgramError::Custom(EscrowError::InvalidAmount.into())));
-    }
-
-    #[test_context(TestState)]
-    #[tokio::test]
-    async fn test_create_escrow_fails_if_second_escrow_have_same_proof_index(
-        test_state: &mut TestState,
-    ) {
-        create_order_for_partial_fill(test_state).await;
-
-        let escrow_amount = DEFAULT_ESCROW_AMOUNT / DEFAULT_PARTS_AMOUNT_FOR_MULTIPLE + 1;
-        create_escrow_for_partial_fill(test_state, escrow_amount).await;
-        let so_small_escrow_amount = 1;
-        let (_, _, transaction) =
-            create_escrow_for_partial_fill_data(test_state, so_small_escrow_amount).await;
-
-        test_state
-            .client
-            .process_transaction(transaction)
-            .await
-            .expect_error((
-                0,
-                ProgramError::Custom(EscrowError::InvalidPartialFill.into()),
-            ));
-    }
-
-    #[test_context(TestState)]
-    #[tokio::test]
-    async fn test_create_escrow_fails_with_incorrect_merkle_root(test_state: &mut TestState) {
-        test_state.test_arguments.order_parts_amount = DEFAULT_PARTS_AMOUNT_FOR_MULTIPLE;
-        let merkle_hashes = compute_merkle_leaves(test_state);
-        test_state.hashlock = hashv(&[b"incorrect_root"]);
-        test_state.test_arguments.allow_multiple_fills = true;
-        create_order(test_state).await;
-
-        test_state.test_arguments.escrow_amount =
-            DEFAULT_ESCROW_AMOUNT / DEFAULT_PARTS_AMOUNT_FOR_MULTIPLE;
-        let index_to_validate =
-            get_index_for_escrow_amount(test_state, test_state.test_arguments.escrow_amount);
-        let hashed_secret = merkle_hashes.hashed_secrets[index_to_validate];
-        let proof_hashes = get_proof(merkle_hashes.leaves.clone(), index_to_validate);
-        let proof = MerkleProof {
-            proof: proof_hashes,
-            index: index_to_validate as u32,
-            hashed_secret,
-        };
-        test_state.test_arguments.merkle_proof = Some(proof);
-        let (_, _, transaction) = create_escrow_data(test_state);
-
-        test_state
-            .client
-            .process_transaction(transaction)
-            .await
-            .expect_error((
-                0,
-                ProgramError::Custom(EscrowError::InvalidMerkleProof.into()),
-            ));
-    }
-
-    #[test_context(TestState)]
-    #[tokio::test]
-    async fn test_create_escrow_fails_with_incorrect_merkle_proof(test_state: &mut TestState) {
-        create_order_for_partial_fill(test_state).await;
-
-        let merkle_hashes = compute_merkle_leaves(test_state);
-        test_state.test_arguments.escrow_amount =
-            DEFAULT_ESCROW_AMOUNT / DEFAULT_PARTS_AMOUNT_FOR_MULTIPLE;
-        let index_to_validate =
-            get_index_for_escrow_amount(test_state, test_state.test_arguments.escrow_amount);
-        let hashed_secret = merkle_hashes.hashed_secrets[index_to_validate];
-
-        let incorrect_proof_hashes = get_proof(merkle_hashes.leaves.clone(), index_to_validate + 1);
-
-        let proof = MerkleProof {
-            proof: incorrect_proof_hashes,
-            index: index_to_validate as u32,
-            hashed_secret,
-        };
-        test_state.test_arguments.merkle_proof = Some(proof);
-        let (_, _, transaction) = create_escrow_data(test_state);
-
-        test_state
-            .client
-            .process_transaction(transaction)
-            .await
-            .expect_error((
-                0,
-                ProgramError::Custom(EscrowError::InvalidMerkleProof.into()),
-            ));
-    }
-
-    #[test_context(TestState)]
-    #[tokio::test]
-    async fn test_create_escrow_fails_with_incorrect_secret_for_leaf(test_state: &mut TestState) {
-        create_order_for_partial_fill(test_state).await;
-
-        let merkle_hashes = compute_merkle_leaves(test_state);
-        test_state.test_arguments.escrow_amount =
-            DEFAULT_ESCROW_AMOUNT / DEFAULT_PARTS_AMOUNT_FOR_MULTIPLE * 2;
-        let index_to_validate =
-            get_index_for_escrow_amount(test_state, test_state.test_arguments.escrow_amount);
-        let proof_hashes = get_proof(merkle_hashes.leaves.clone(), index_to_validate);
-
-        // Incorrect hashed_secret
-        let proof = MerkleProof {
-            proof: proof_hashes,
-            index: index_to_validate as u32,
-            hashed_secret: merkle_hashes.hashed_secrets[index_to_validate + 1],
-        };
-        test_state.test_arguments.merkle_proof = Some(proof);
-        let (_, _, transaction) = create_escrow_data(test_state);
-
-        test_state
-            .client
-            .process_transaction(transaction)
-            .await
-            .expect_error((
-                0,
-                ProgramError::Custom(EscrowError::InvalidMerkleProof.into()),
-            ));
-    }
-
-    #[test_context(TestState)]
-    #[tokio::test]
-    async fn test_create_escrow_fails_without_merkle_proof(test_state: &mut TestState) {
-        create_order_for_partial_fill(test_state).await;
-
-        // test_state.test_arguments.merkle_proof is none
-        let (_, _, transaction) = create_escrow_data(test_state);
-
-        test_state
-            .client
-            .process_transaction(transaction)
-            .await
-            .expect_error((
-                0,
-                ProgramError::Custom(EscrowError::InconsistentMerkleProofTrait.into()),
-            ));
-    }
-
-    #[test_context(TestState)]
-    #[tokio::test]
-    async fn test_create_escrow_fails_if_multiple_fills_are_false_and_merkle_proof_is_provided(
-        test_state: &mut TestState,
-    ) {
-        test_state.test_arguments.order_parts_amount = DEFAULT_PARTS_AMOUNT_FOR_MULTIPLE;
-        let merkle_hashes = compute_merkle_leaves(test_state);
-        test_state.test_arguments.order_parts_amount = DEFAULT_PARTS_AMOUNT;
-        let root = get_root(merkle_hashes.leaves.clone());
-        test_state.hashlock = Hash::new_from_array(root);
-        // test_state.test_arguments.allow_multiple_fills is false;
-        create_order(test_state).await;
-
-        let index_to_validate =
-            get_index_for_escrow_amount(test_state, test_state.test_arguments.escrow_amount); // fill the full order
-        let hashed_secret = merkle_hashes.hashed_secrets[index_to_validate];
-        let proof_hashes = get_proof(merkle_hashes.leaves.clone(), index_to_validate);
-        let proof = MerkleProof {
-            proof: proof_hashes,
-            index: index_to_validate as u32,
-            hashed_secret,
-        };
-        test_state.test_arguments.merkle_proof = Some(proof);
-        let (_, _, transaction) = create_escrow_data(test_state);
-
-        test_state
-            .client
-            .process_transaction(transaction)
-            .await
-            .expect_error((
-                0,
-                ProgramError::Custom(EscrowError::InconsistentMerkleProofTrait.into()),
-            ));
-    }
->>>>>>> 1432207c
 }