use anchor_lang::{error::ErrorCode, prelude::ProgramError};
use anchor_spl::token::spl_token::native_mint::ID as NATIVE_MINT;
use anchor_spl::token::spl_token::state::Account as SplTokenAccount;
use common::error::EscrowError;
use common_tests::helpers::*;
use common_tests::run_for_tokens;
use common_tests::src_program::{create_order, create_order_data, get_order_data_len, SrcProgram};
use common_tests::tests as common_escrow_tests;
use solana_program_test::tokio;
use solana_sdk::signature::Signer;
use solana_sdk::signer::keypair::Keypair;
use test_context::test_context;

run_for_tokens!(
    (TokenSPL, token_spl_tests),
    (Token2022, token_2022_tests) | SrcProgram,
    mod token_module {

        use super::*;

        mod test_order_creation {
            use super::*;

            #[test_context(TestState)]
            #[tokio::test]
            async fn test_order_creation(test_state: &mut TestState) {
                local_helpers::test_order_creation(test_state).await;
            }

            #[test_context(TestState)]
            #[tokio::test]
            async fn test_order_creation_fails_with_zero_amount(test_state: &mut TestState) {
                test_state.test_arguments.escrow_amount = 0;
                let (order, order_ata, _) = create_order_data(test_state);

                let transaction =
                    common_tests::src_program::get_create_order_tx(test_state, &order, &order_ata);

                test_state
                    .client
                    .process_transaction(transaction)
                    .await
                    .expect_error((
                        0,
                        ProgramError::Custom(EscrowError::ZeroAmountOrDeposit.into()),
                    ));
            }

            #[test_context(TestState)]
            #[tokio::test]
            async fn test_order_creation_fails_with_zero_safety_deposit(
                test_state: &mut TestState,
            ) {
                test_state.test_arguments.safety_deposit = 0;
                let (order, order_ata, _) = create_order_data(test_state);

                let transaction =
                    common_tests::src_program::get_create_order_tx(test_state, &order, &order_ata);

                test_state
                    .client
                    .process_transaction(transaction)
                    .await
                    .expect_error((
                        0,
                        ProgramError::Custom(EscrowError::ZeroAmountOrDeposit.into()),
                    ));
            }

            #[test_context(TestState)]
            #[tokio::test]
            async fn test_order_creation_fails_with_insufficient_funds(test_state: &mut TestState) {
                test_state.test_arguments.safety_deposit = WALLET_DEFAULT_LAMPORTS + 1;

                let (order, order_ata, _) = create_order_data(test_state);

                let transaction =
                    common_tests::src_program::get_create_order_tx(test_state, &order, &order_ata);

                test_state
                    .client
                    .process_transaction(transaction)
                    .await
                    .expect_error((
                        0,
                        ProgramError::Custom(EscrowError::SafetyDepositTooLarge.into()),
                    ));
            }

            #[test_context(TestState)]
            #[tokio::test]
            async fn test_order_creation_fails_with_existing_order_hash(
                test_state: &mut TestState,
            ) {
                let (_, _, mut transaction) = create_order_data(test_state);

                // Send the transaction.
                test_state
                    .client
                    .process_transaction(transaction.clone())
                    .await
                    .expect_success();
                let new_hash = test_state.context.get_new_latest_blockhash().await.unwrap();

                if transaction.signatures.len() == 1 {
                    transaction.sign(&[&test_state.creator_wallet.keypair], new_hash);
                }
                if transaction.signatures.len() == 2 {
                    transaction.sign(
                        &[
                            &test_state.creator_wallet.keypair,
                            &test_state.context.payer,
                        ],
                        new_hash,
                    );
                }
                test_state
                    .client
                    .process_transaction(transaction)
                    .await
                    .expect_error((
                        0,
                        ProgramError::Custom(
                            solana_sdk::system_instruction::SystemError::AccountAlreadyInUse as u32,
                        ),
                    ));
            }

            #[test_context(TestState)]
            #[tokio::test]
            async fn test_order_creation_fails_with_zero_expiration_duration(
                test_state: &mut TestState,
            ) {
                test_state.test_arguments.expiration_duration = 0;
                let (order, order_ata, tx) = create_order_data(test_state);

                test_state
                    .client
                    .process_transaction(tx)
                    .await
                    .expect_error((0, ProgramError::Custom(EscrowError::InvalidTime.into())));

                // Check that the order accounts have not been created.
                let acc_lookup_result = test_state.client.get_account(order).await.unwrap();
                assert!(acc_lookup_result.is_none());

                let acc_lookup_result = test_state.client.get_account(order_ata).await.unwrap();
                assert!(acc_lookup_result.is_none());
            }
        }

        mod test_escrow_creation {
            use super::*;

            const AUCTION_START_OFFSET: u32 = 250;
            const AUCTION_DURATION: u32 = 1000;
            const INITIAL_RATE_BUMP: u16 = 10_000; // 10%
            const INTERMEDIATE_RATE_BUMP: u16 = 9_000; // 9%
            const INTERMEDIATE_TIME_DELTA: u16 = 500;
            const EXPECTED_MULTIPLIER_NUMERATOR: u64 = 1095;
            const EXPECTED_MULTIPLIER_DENOMINATOR: u64 = 1000;

            #[test_context(TestState)]
            #[tokio::test]
            async fn test_escrow_creation(test_state: &mut TestState) {
                create_order(test_state).await;
                common_escrow_tests::test_escrow_creation(test_state).await;
            }

            #[test_context(TestState)]
            #[tokio::test]
            async fn test_escrow_creation_with_dutch_auction_params(test_state: &mut TestState) {
                test_state.test_arguments.dutch_auction_data =
                    cross_chain_escrow_src::AuctionData {
                        start_time: test_state.init_timestamp - AUCTION_START_OFFSET,
                        duration: AUCTION_DURATION,
                        initial_rate_bump: INITIAL_RATE_BUMP,
                        points_and_time_deltas: vec![
                            cross_chain_escrow_src::auction::PointAndTimeDelta {
                                rate_bump: INTERMEDIATE_RATE_BUMP,
                                time_delta: INTERMEDIATE_TIME_DELTA,
                            },
                        ],
                    };

                create_order(test_state).await;
                common_escrow_tests::test_escrow_creation(test_state).await
            }

            #[test_context(TestState)]
            #[tokio::test]
            async fn test_escrow_creation_fails_with_wrong_dutch_auction_hash(
                test_state: &mut TestState,
            ) {
                test_state.test_arguments.dutch_auction_data =
                    cross_chain_escrow_src::AuctionData {
                        start_time: test_state.init_timestamp - AUCTION_START_OFFSET,
                        duration: AUCTION_DURATION,
                        initial_rate_bump: INITIAL_RATE_BUMP,
                        points_and_time_deltas: vec![
                            cross_chain_escrow_src::auction::PointAndTimeDelta {
                                rate_bump: INTERMEDIATE_RATE_BUMP,
                                time_delta: INTERMEDIATE_TIME_DELTA,
                            },
                        ],
                    };

                create_order(test_state).await;
                test_state.test_arguments.dutch_auction_data =
                    cross_chain_escrow_src::AuctionData {
                        start_time: test_state.init_timestamp - AUCTION_START_OFFSET,
                        duration: AUCTION_DURATION,
                        initial_rate_bump: INITIAL_RATE_BUMP,
                        points_and_time_deltas: vec![
                            cross_chain_escrow_src::auction::PointAndTimeDelta {
                                rate_bump: INTERMEDIATE_RATE_BUMP * 2, // Incorrect rate bump
                                time_delta: INTERMEDIATE_TIME_DELTA,
                            },
                        ],
                    };
                let (_, _, tx) = create_escrow_data(test_state);
                test_state
                    .client
                    .process_transaction(tx)
                    .await
                    .expect_error((
                        0,
                        ProgramError::Custom(EscrowError::DutchAuctionDataHashMismatch.into()),
                    ));
            }

            #[test_context(TestState)]
            #[tokio::test]
            async fn test_calculation_of_dutch_auction_params(test_state: &mut TestState) {
                test_state.test_arguments.dutch_auction_data =
                    cross_chain_escrow_src::AuctionData {
                        start_time: test_state.init_timestamp - AUCTION_START_OFFSET,
                        duration: AUCTION_DURATION,
                        initial_rate_bump: INITIAL_RATE_BUMP,
                        points_and_time_deltas: vec![
                            cross_chain_escrow_src::auction::PointAndTimeDelta {
                                rate_bump: INTERMEDIATE_RATE_BUMP, // 9%
                                time_delta: INTERMEDIATE_TIME_DELTA,
                            },
                        ],
                    };

                create_order(test_state).await;

                let (escrow, _) = create_escrow(test_state).await;
                let escrow_account_data = test_state
                    .client
                    .get_account(escrow)
                    .await
                    .unwrap()
                    .unwrap()
                    .data;
                let dst_amount = local_helpers::get_dst_amount(&escrow_account_data)
                    .expect("Failed to read dst_amount from escrow account data");

                assert_eq!(
                    dst_amount,
                    test_state.test_arguments.dst_amount * EXPECTED_MULTIPLIER_NUMERATOR
                        / EXPECTED_MULTIPLIER_DENOMINATOR,
                );
            }

            #[test_context(TestState)]
            #[tokio::test]
            async fn test_escrow_creation_fails_with_empty_order_account(
                test_state: &mut TestState,
            ) {
                // Create an escrow account without existing order account.
                let (escrow, escrow_ata, tx) = create_escrow_data(test_state);

                test_state
                    .client
                    .process_transaction(tx)
                    .await
                    .expect_error((
                        0,
                        ProgramError::Custom(ErrorCode::AccountNotInitialized.into()),
                    ));

                // Check that the order accounts have not been created.
                let acc_lookup_result = test_state.client.get_account(escrow).await.unwrap();
                assert!(acc_lookup_result.is_none());

                let acc_lookup_result = test_state.client.get_account(escrow_ata).await.unwrap();
                assert!(acc_lookup_result.is_none());
            }

            #[test_context(TestState)]
            #[tokio::test]
            async fn test_escrow_creation_fails_if_finality_duration_overflows(
                test_state: &mut TestState,
            ) {
                test_state.test_arguments.finality_duration = u32::MAX;
                create_order(test_state).await;
                common_escrow_tests::test_escrow_creation_fails_if_finality_duration_overflows(
                    test_state,
                )
                .await
            }

            #[test_context(TestState)]
            #[tokio::test]
            async fn test_escrow_creation_fails_if_withdrawal_duration_overflows(
                test_state: &mut TestState,
            ) {
                test_state.test_arguments.withdrawal_duration = u32::MAX;
                create_order(test_state).await;
                common_escrow_tests::test_escrow_creation_fails_if_withdrawal_duration_overflows(
                    test_state,
                )
                .await
            }

            #[test_context(TestState)]
            #[tokio::test]
            async fn test_escrow_creation_fails_if_public_withdrawal_duration_overflows(
                test_state: &mut TestState,
            ) {
                test_state.test_arguments.public_withdrawal_duration = u32::MAX;
                create_order(test_state).await;
                common_escrow_tests::test_escrow_creation_fails_if_public_withdrawal_duration_overflows(
                    test_state,
                )
                    .await
            }

            #[test_context(TestState)]
            #[tokio::test]
            async fn test_escrow_creation_fails_if_cancellation_duration_overflows(
                test_state: &mut TestState,
            ) {
                test_state.test_arguments.cancellation_duration = u32::MAX;
                create_order(test_state).await;
                let (_, _, transaction) = create_escrow_data(test_state);

                test_state
                    .client
                    .process_transaction(transaction)
                    .await
                    .expect_error((0, ProgramError::ArithmeticOverflow));
            }

            #[test_context(TestState)]
            #[tokio::test]
            async fn test_escrow_creation_fails_with_expired_order(test_state: &mut TestState) {
                create_order(test_state).await;

                set_time(
                    &mut test_state.context,
                    test_state.init_timestamp + test_state.test_arguments.expiration_duration + 1,
                );

                let (_, _, transaction) = create_escrow_data(test_state);

                test_state
                    .client
                    .process_transaction(transaction)
                    .await
                    .expect_error((0, ProgramError::Custom(EscrowError::OrderHasExpired.into())));
            }
        }

        mod test_escrow_withdraw {
            use super::*;
            #[test_context(TestState)]
            #[tokio::test]
            async fn test_withdraw_only(test_state: &mut TestState) {
                create_order(test_state).await;
                let rent_recipient = test_state.recipient_wallet.keypair.pubkey();
                common_escrow_tests::test_withdraw(test_state, rent_recipient).await
            }

            #[test_context(TestState)]
            #[tokio::test]
            async fn test_withdraw_does_not_work_with_wrong_secret(test_state: &mut TestState) {
                create_order(test_state).await;
                common_escrow_tests::test_withdraw_does_not_work_with_wrong_secret(test_state).await
            }

            #[test_context(TestState)]
            #[tokio::test]
            async fn test_withdraw_does_not_work_with_non_recipient(test_state: &mut TestState) {
                create_order(test_state).await;
                common_escrow_tests::test_withdraw_does_not_work_with_non_recipient(test_state)
                    .await
            }

            #[test_context(TestState)]
            #[tokio::test]
            async fn test_withdraw_does_not_work_with_wrong_recipient_ata(
                test_state: &mut TestState,
            ) {
                create_order(test_state).await;
                common_escrow_tests::test_withdraw_does_not_work_with_wrong_recipient_ata(
                    test_state,
                )
                .await
            }

            #[test_context(TestState)]
            #[tokio::test]
            async fn test_withdraw_does_not_work_with_wrong_escrow_ata(test_state: &mut TestState) {
                let diff_amount = 1;
                let new_amount = test_state.test_arguments.escrow_amount + diff_amount;
                test_state.test_arguments.escrow_amount = new_amount;
                create_order(test_state).await;
                test_state.test_arguments.escrow_amount -= diff_amount;
                create_order(test_state).await;
                common_escrow_tests::test_withdraw_does_not_work_with_wrong_escrow_ata(
                    test_state, new_amount,
                )
                .await
            }

            #[test_context(TestState)]
            #[tokio::test]
            async fn test_withdraw_does_not_work_before_withdrawal_start(
                test_state: &mut TestState,
            ) {
                create_order(test_state).await;
                common_escrow_tests::test_withdraw_does_not_work_before_withdrawal_start(test_state)
                    .await
            }

            #[test_context(TestState)]
            #[tokio::test]
            async fn test_withdraw_does_not_work_after_cancellation_start(
                test_state: &mut TestState,
            ) {
                create_order(test_state).await;
                common_escrow_tests::test_withdraw_does_not_work_after_cancellation_start(
                    test_state,
                )
                .await
            }
        }

        mod test_order_public_withdraw {
            use super::*;

            #[test_context(TestState)]
            #[tokio::test]
            async fn test_public_withdraw_tokens_by_recipient(test_state: &mut TestState) {
                create_order(test_state).await;
                let rent_recipient = test_state.recipient_wallet.keypair.pubkey();
                common_escrow_tests::test_public_withdraw_tokens(
                    test_state,
                    test_state.recipient_wallet.keypair.insecure_clone(),
                    rent_recipient,
                )
                .await
            }

            #[test_context(TestState)]
            #[tokio::test]
            async fn test_public_withdraw_tokens_by_any_account(test_state: &mut TestState) {
                create_order(test_state).await;
                let withdrawer = Keypair::new();
                transfer_lamports(
                    &mut test_state.context,
                    WALLET_DEFAULT_LAMPORTS,
                    &test_state.payer_kp,
                    &withdrawer.pubkey(),
                )
                .await;
                let rent_recipient = test_state.recipient_wallet.keypair.pubkey();
                common_escrow_tests::test_public_withdraw_tokens(
                    test_state,
                    withdrawer,
                    rent_recipient,
                )
                .await
            }

            #[test_context(TestState)]
            #[tokio::test]
            async fn test_public_withdraw_fails_with_wrong_secret(test_state: &mut TestState) {
                create_order(test_state).await;
                common_escrow_tests::test_public_withdraw_fails_with_wrong_secret(test_state).await
            }

            #[test_context(TestState)]
            #[tokio::test]
            async fn test_public_withdraw_fails_with_wrong_recipient_ata(
                test_state: &mut TestState,
            ) {
                create_order(test_state).await;
                common_escrow_tests::test_public_withdraw_fails_with_wrong_recipient_ata(test_state)
                    .await
            }

            #[test_context(TestState)]
            #[tokio::test]
            async fn test_public_withdraw_fails_with_wrong_escrow_ata(test_state: &mut TestState) {
                let diff = 1;
                let new_amount = test_state.test_arguments.escrow_amount + diff;
                test_state.test_arguments.escrow_amount = new_amount;
                create_order(test_state).await;
                test_state.test_arguments.escrow_amount -= diff;
                create_order(test_state).await;
                common_escrow_tests::test_public_withdraw_fails_with_wrong_escrow_ata(
                    test_state, new_amount,
                )
                .await
            }

            #[test_context(TestState)]
            #[tokio::test]
            async fn test_public_withdraw_fails_before_start_of_public_withdraw(
                test_state: &mut TestState,
            ) {
                create_order(test_state).await;
                common_escrow_tests::test_public_withdraw_fails_before_start_of_public_withdraw(
                    test_state,
                )
                .await
            }

            #[test_context(TestState)]
            #[tokio::test]
            async fn test_public_withdraw_fails_after_cancellation_start(
                test_state: &mut TestState,
            ) {
                create_order(test_state).await;
                common_escrow_tests::test_public_withdraw_fails_after_cancellation_start(test_state)
                    .await
            }
        }

        mod test_escrow_cancel {
            use super::*;

            #[test_context(TestState)]
            #[tokio::test]
            async fn test_cancel(test_state: &mut TestState) {
                create_order(test_state).await;
                common_escrow_tests::test_cancel(test_state).await
            }

            #[test_context(TestState)]
            #[tokio::test]
            async fn test_cannot_cancel_by_non_creator(test_state: &mut TestState) {
                create_order(test_state).await;
                common_escrow_tests::test_cannot_cancel_by_non_creator(test_state).await
            }

            #[test_context(TestState)]
            #[tokio::test]
            async fn test_cannot_cancel_with_wrong_creator_ata(test_state: &mut TestState) {
                create_order(test_state).await;
                common_escrow_tests::test_cannot_cancel_with_wrong_creator_ata(test_state).await
            }

            #[test_context(TestState)]
            #[tokio::test]
            async fn test_cannot_cancel_with_wrong_escrow_ata(test_state: &mut TestState) {
                create_order(test_state).await;
                let (escrow, _) = create_escrow(test_state).await;

                test_state.test_arguments.escrow_amount += 1;
                create_order(test_state).await;

                let (_, escrow_ata_2) = create_escrow(test_state).await;

                let transaction = SrcProgram::get_cancel_tx(test_state, &escrow, &escrow_ata_2);

                test_state
                    .client
                    .process_transaction(transaction)
                    .await
                    .expect_error((
                        0,
                        ProgramError::Custom(ErrorCode::ConstraintTokenOwner.into()),
                    ))
            }

            #[test_context(TestState)]
            #[tokio::test]
            async fn test_cannot_cancel_before_cancellation_start(test_state: &mut TestState) {
                create_order(test_state).await;
                common_escrow_tests::test_cannot_cancel_before_cancellation_start(test_state).await
            }
        }

<<<<<<< HEAD
        mod test_order_cancel_by_resolver {
            use super::*;

            #[test_context(TestState)]
            #[tokio::test]
            async fn test_cancel_by_resolver(test_state: &mut TestState) {
                let (escrow, escrow_ata) = create_escrow(test_state).await;
                let transaction = get_cancel_by_resolver_tx(test_state, &escrow, &escrow_ata);

                set_time(
                    &mut test_state.context,
                    test_state.init_timestamp
                        + DEFAULT_PERIOD_DURATION * PeriodType::Cancellation as u32,
                );

                let token_account_rent = get_min_rent_for_size(
                    &mut test_state.client,
                    get_token_account_len(PhantomData::<TestState>),
                )
                .await;
                let escrow_rent = get_min_rent_for_size(
                    &mut test_state.client,
                    <SrcProgram as EscrowVariant<Token2022>>::get_escrow_data_len(),
                )
                .await;

                let (creator_ata, _) = find_user_ata(test_state);

                test_state
                    .expect_balance_change(
                        transaction,
                        &[
                            native_change(
                                test_state.creator_wallet.keypair.pubkey(),
                                escrow_rent + token_account_rent,
                            ),
                            token_change(creator_ata, test_state.test_arguments.escrow_amount),
                        ],
                    )
                    .await;

                let acc_lookup_result = test_state.client.get_account(escrow_ata).await.unwrap();
                assert!(acc_lookup_result.is_none());

                let acc_lookup_result = test_state.client.get_account(escrow).await.unwrap();
                assert!(acc_lookup_result.is_none());
            }

            use anchor_lang::prelude::AccountMeta;
            use anchor_lang::InstructionData;
            use solana_sdk::instruction::Instruction;
            use solana_sdk::pubkey::Pubkey;
            use solana_sdk::transaction::Transaction;

            use solana_program::system_program::ID as system_program_id;
            use std::marker::PhantomData;

            fn get_token_account_len<T, S: TokenVariant>(
                _: PhantomData<TestStateBase<T, S>>,
            ) -> usize {
                S::get_token_account_size()
            }

            fn get_token_program_id<T, S: TokenVariant>(
                _: PhantomData<TestStateBase<T, S>>,
            ) -> Pubkey {
                S::get_token_program_id()
            }

            fn get_cancel_by_resolver_tx(
                test_state: &TestState,
                escrow: &Pubkey,
                escrow_ata: &Pubkey,
            ) -> Transaction {
                let instruction_data =
                    InstructionData::data(&cross_chain_escrow_src::instruction::CancelByResolver {
                        reward_limit: 100,
                    });

                let (creator_ata, _) = find_user_ata(test_state);

                let instruction: Instruction = Instruction {
                    program_id: cross_chain_escrow_src::id(),
                    accounts: vec![
                        AccountMeta::new(test_state.recipient_wallet.keypair.pubkey(), true),
                        AccountMeta::new(test_state.creator_wallet.keypair.pubkey(), false),
                        AccountMeta::new_readonly(test_state.token, false),
                        AccountMeta::new(*escrow, false),
                        AccountMeta::new(*escrow_ata, false),
                        AccountMeta::new(creator_ata, false),
                        AccountMeta::new_readonly(
                            get_token_program_id(PhantomData::<TestState>),
                            false,
                        ),
                        AccountMeta::new_readonly(system_program_id, false),
                    ],
                    data: instruction_data,
                };

                Transaction::new_signed_with_payer(
                    &[instruction],
                    Some(&test_state.recipient_wallet.keypair.pubkey()),
                    &[&test_state.recipient_wallet.keypair],
                    test_state.context.last_blockhash,
                )
            }
        }

        mod test_order_public_cancel {
=======
        mod test_escrow_public_cancel {
>>>>>>> fa38d1ad
            use super::local_helpers::*;
            use super::*;

            #[test_context(TestState)]
            #[tokio::test]
            async fn test_public_cancel_by_taker(test_state: &mut TestState) {
                test_public_cancel_escrow(
                    test_state,
                    &test_state.recipient_wallet.keypair.insecure_clone(),
                )
                .await;
            }

            #[test_context(TestState)]
            #[tokio::test]
            async fn test_public_cancel_by_any_account(test_state: &mut TestState) {
                let canceller = Keypair::new();
                transfer_lamports(
                    &mut test_state.context,
                    WALLET_DEFAULT_LAMPORTS,
                    &test_state.payer_kp,
                    &canceller.pubkey(),
                )
                .await;

                test_public_cancel_escrow(test_state, &canceller).await;
            }

            #[test_context(TestState)]
            #[tokio::test]
            async fn test_cannot_public_cancel_before_public_cancellation_start(
                test_state: &mut TestState,
            ) {
                create_order(test_state).await;
                let (escrow, escrow_ata) = create_escrow(test_state).await;
                let transaction = create_public_escrow_cancel_tx(
                    test_state,
                    &escrow,
                    &escrow_ata,
                    &test_state.payer_kp,
                );

                set_time(
                    &mut test_state.context,
                    test_state.init_timestamp
                        + DEFAULT_PERIOD_DURATION * PeriodType::Cancellation as u32,
                );
                test_state
                    .client
                    .process_transaction(transaction)
                    .await
                    .expect_error((0, ProgramError::Custom(EscrowError::InvalidTime.into())))
            }
        }

        mod test_order_rescue_funds_for_order {
            use super::*;

            #[test_context(TestState)]
            #[tokio::test]
            async fn test_rescue_all_tokens_from_order_and_close_ata(test_state: &mut TestState) {
                local_helpers::test_rescue_all_tokens_from_order_and_close_ata(test_state).await
            }

            #[test_context(TestState)]
            #[tokio::test]
            async fn test_rescue_part_of_tokens_from_order_and_not_close_ata(
                test_state: &mut TestState,
            ) {
                local_helpers::test_rescue_part_of_tokens_from_order_and_not_close_ata(test_state)
                    .await
            }

            #[test_context(TestState)]
            #[tokio::test]
            async fn test_cannot_rescue_funds_from_order_before_rescue_delay_pass(
                test_state: &mut TestState,
            ) {
                local_helpers::test_cannot_rescue_funds_from_order_before_rescue_delay_pass(
                    test_state,
                )
                .await
            }

            // #[test_context(TestState)]
            // #[tokio::test]
            // async fn test_cannot_rescue_funds_from_order_by_non_recipient(test_state: &mut TestState) { // TODO: return after implement whitelist
            //     local_helpers::test_cannot_rescue_funds_from_order_by_non_recipient(test_state).await
            // }

            #[test_context(TestState)]
            #[tokio::test]
            async fn test_cannot_rescue_funds_from_order_with_wrong_recipient_ata(
                test_state: &mut TestState,
            ) {
                local_helpers::test_cannot_rescue_funds_from_order_with_wrong_recipient_ata(
                    test_state,
                )
                .await
            }

            #[test_context(TestState)]
            #[tokio::test]
            async fn test_cannot_rescue_funds_from_order_with_wrong_order_ata(
                test_state: &mut TestState,
            ) {
                local_helpers::test_cannot_rescue_funds_from_order_with_wrong_orders_ata(test_state)
                    .await
            }
        }

        mod test_order_rescue_funds_for_escrow {
            use super::*;

            #[test_context(TestState)]
            #[tokio::test]
            async fn test_rescue_all_tokens_and_close_ata(test_state: &mut TestState) {
                create_order(test_state).await;
                common_escrow_tests::test_rescue_all_tokens_and_close_ata(test_state).await
            }

            #[test_context(TestState)]
            #[tokio::test]
            async fn test_rescue_part_of_tokens_and_not_close_ata(test_state: &mut TestState) {
                create_order(test_state).await;
                common_escrow_tests::test_rescue_part_of_tokens_and_not_close_ata(test_state).await
            }

            #[test_context(TestState)]
            #[tokio::test]
            async fn test_cannot_rescue_funds_before_rescue_delay_pass(test_state: &mut TestState) {
                create_order(test_state).await;
                common_escrow_tests::test_cannot_rescue_funds_before_rescue_delay_pass(test_state)
                    .await
            }

            #[test_context(TestState)]
            #[tokio::test]
            async fn test_cannot_rescue_funds_by_non_recipient(test_state: &mut TestState) {
                create_order(test_state).await;
                common_escrow_tests::test_cannot_rescue_funds_by_non_recipient(test_state).await
            }

            #[test_context(TestState)]
            #[tokio::test]
            async fn test_cannot_rescue_funds_with_wrong_recipient_ata(test_state: &mut TestState) {
                create_order(test_state).await;
                common_escrow_tests::test_cannot_rescue_funds_with_wrong_recipient_ata(test_state)
                    .await
            }

            #[test_context(TestState)]
            #[tokio::test]
            async fn test_cannot_rescue_funds_with_wrong_order_ata(test_state: &mut TestState) {
                create_order(test_state).await;
                common_escrow_tests::test_cannot_rescue_funds_with_wrong_escrow_ata(test_state)
                    .await
            }
        }

        mod test_order_creation_cost {
            use super::*;

            #[test_context(TestState)]
            #[tokio::test]
            async fn test_order_creation_tx_cost(test_state: &mut TestState) {
                common_escrow_tests::test_escrow_creation_tx_cost(test_state).await
            }
        }
    }
);

mod local_helpers {
    use super::*;

    use anchor_lang::InstructionData;
    use solana_program::instruction::{AccountMeta, Instruction};
    use solana_program::pubkey::Pubkey;
    use solana_program::system_program::ID as system_program_id;
    use solana_sdk::signature::Signer;
    use solana_sdk::transaction::Transaction;

    /// Byte offset in the escrow account data where the `dst_amount` field is located
    const DST_AMOUNT_OFFSET: usize = 205;
    const U64_SIZE: usize = size_of::<u64>();

    pub fn create_public_escrow_cancel_tx<S: TokenVariant>(
        test_state: &TestStateBase<SrcProgram, S>,
        escrow: &Pubkey,
        escrow_ata: &Pubkey,
        canceller: &Keypair,
    ) -> Transaction {
        let instruction_data =
            InstructionData::data(&cross_chain_escrow_src::instruction::PublicCancelEscrow {});

        let (creator_ata, _) = find_user_ata(test_state);

        let instruction: Instruction = Instruction {
            program_id: cross_chain_escrow_src::id(),
            accounts: vec![
                AccountMeta::new(test_state.recipient_wallet.keypair.pubkey(), false),
                AccountMeta::new(test_state.creator_wallet.keypair.pubkey(), false),
                AccountMeta::new_readonly(test_state.token, false),
                AccountMeta::new(canceller.pubkey(), true),
                AccountMeta::new(*escrow, false),
                AccountMeta::new(*escrow_ata, false),
                AccountMeta::new(creator_ata, false),
                AccountMeta::new_readonly(S::get_token_program_id(), false),
                AccountMeta::new_readonly(system_program_id, false),
            ],
            data: instruction_data,
        };

        Transaction::new_signed_with_payer(
            &[instruction],
            Some(&test_state.payer_kp.pubkey()),
            &[&test_state.payer_kp, canceller],
            test_state.context.last_blockhash,
        )
    }

    /// Reads the `dst_amount` field (u64) directly from the raw account data.
    pub fn get_dst_amount(data: &[u8]) -> Option<u64> {
        let end = DST_AMOUNT_OFFSET + U64_SIZE;
        let slice = data.get(DST_AMOUNT_OFFSET..end)?;
        let mut arr = [0u8; U64_SIZE];
        arr.copy_from_slice(slice);
        Some(u64::from_le_bytes(arr))
    }

    pub async fn test_order_creation<S: TokenVariant>(
        test_state: &mut TestStateBase<SrcProgram, S>,
    ) {
        let (order, order_ata, transaction) = create_order_data(test_state);

        test_state
            .client
            .process_transaction(transaction)
            .await
            .expect_success();

        let (creator_ata, _) = find_user_ata(test_state);

        // Check token balance for the order is as expected.
        assert_eq!(
            DEFAULT_ESCROW_AMOUNT,
            get_token_balance(&mut test_state.context, &order_ata).await
        );

        // Check the lamport balance of order account is as expected.
        let order_data_len = get_order_data_len();
        let rent_lamports = get_min_rent_for_size(&mut test_state.client, order_data_len).await;

        let order_ata_lamports =
            get_min_rent_for_size(&mut test_state.client, S::get_token_account_size()).await;
        assert_eq!(
            rent_lamports,
            test_state.client.get_balance(order).await.unwrap()
        );

        // Check the token or lamport balance of creator account is as expected.
        if !test_state.test_arguments.asset_is_native {
            assert_eq!(
                WALLET_DEFAULT_TOKENS - DEFAULT_ESCROW_AMOUNT,
                get_token_balance(&mut test_state.context, &creator_ata).await
            );
        } else {
            // Check native balance for the creator is as expected.
            assert_eq!(
                WALLET_DEFAULT_LAMPORTS
                    - DEFAULT_ESCROW_AMOUNT
                    - order_ata_lamports
                    - rent_lamports,
                // The pure lamport balance of the creator wallet after the transaction.
                test_state
                    .client
                    .get_balance(test_state.creator_wallet.keypair.pubkey())
                    .await
                    .unwrap()
            );
        }

        // Calculate the wrapped SOL amount if the token is NATIVE_MINT to adjust the escrow ATA balance.
        let wrapped_sol = if test_state.token == NATIVE_MINT {
            test_state.test_arguments.escrow_amount
        } else {
            0
        };

        assert_eq!(
            order_ata_lamports,
            test_state.client.get_balance(order_ata).await.unwrap() - wrapped_sol
        );
    }

    pub async fn test_public_cancel_escrow<S: TokenVariant>(
        test_state: &mut TestStateBase<SrcProgram, S>,
        canceller: &Keypair,
    ) {
        create_order(test_state).await;
        let (escrow, escrow_ata) = create_escrow(test_state).await;

        let transaction =
            create_public_escrow_cancel_tx(test_state, &escrow, &escrow_ata, canceller);

        set_time(
            &mut test_state.context,
            test_state.init_timestamp
                + DEFAULT_PERIOD_DURATION * PeriodType::PublicCancellation as u32,
        );

        let escrow_data_len = <SrcProgram as EscrowVariant<Token2022>>::get_escrow_data_len();
        let rent_lamports = get_min_rent_for_size(&mut test_state.client, escrow_data_len).await;

        let token_account_rent =
            get_min_rent_for_size(&mut test_state.client, S::get_token_account_size()).await;

        let (creator_ata, _) = find_user_ata(test_state);

        let balance_changes: Vec<BalanceChange> = if canceller
            != &test_state.recipient_wallet.keypair
        {
            [
                token_change(creator_ata, DEFAULT_ESCROW_AMOUNT),
                native_change(canceller.pubkey(), test_state.test_arguments.safety_deposit),
                native_change(
                    test_state.recipient_wallet.keypair.pubkey(),
                    rent_lamports + token_account_rent - test_state.test_arguments.safety_deposit,
                ),
            ]
            .to_vec()
        } else {
            [
                token_change(creator_ata, DEFAULT_ESCROW_AMOUNT),
                native_change(
                    test_state.recipient_wallet.keypair.pubkey(),
                    rent_lamports + token_account_rent,
                ),
            ]
            .to_vec()
        };

        test_state
            .expect_balance_change(transaction, &balance_changes)
            .await;

        // Assert accounts were closed
        assert!(test_state
            .client
            .get_account(escrow)
            .await
            .unwrap()
            .is_none());

        // Assert escrow_ata was closed
        assert!(test_state
            .client
            .get_account(escrow_ata)
            .await
            .unwrap()
            .is_none());
    }

    fn get_rescue_funds_from_order_tx<S: TokenVariant>(
        test_state: &mut TestStateBase<SrcProgram, S>,
        order: &Pubkey,
        order_ata: &Pubkey,
        token_to_rescue: &Pubkey,
        recipient_ata: &Pubkey,
    ) -> Transaction {
        let instruction_data =
            InstructionData::data(&cross_chain_escrow_src::instruction::RescueFundsForOrder {
                hashlock: test_state.hashlock.to_bytes(),
                order_hash: test_state.order_hash.to_bytes(),
                order_creator: test_state.creator_wallet.keypair.pubkey(),
                order_mint: test_state.token,
                order_amount: test_state.test_arguments.escrow_amount,
                safety_deposit: test_state.test_arguments.safety_deposit,
                rescue_start: test_state.test_arguments.rescue_start,
                rescue_amount: test_state.test_arguments.rescue_amount,
            });

        let instruction: Instruction = Instruction {
            program_id: cross_chain_escrow_src::id(),
            accounts: vec![
                AccountMeta::new(test_state.recipient_wallet.keypair.pubkey(), true),
                AccountMeta::new_readonly(*token_to_rescue, false),
                AccountMeta::new(*order, false),
                AccountMeta::new(*order_ata, false),
                AccountMeta::new(*recipient_ata, false),
                AccountMeta::new_readonly(S::get_token_program_id(), false),
                AccountMeta::new_readonly(system_program_id, false),
            ],
            data: instruction_data,
        };

        Transaction::new_signed_with_payer(
            &[instruction],
            Some(&test_state.payer_kp.pubkey()),
            &[
                &test_state.context.payer,
                &test_state.recipient_wallet.keypair,
            ],
            test_state.context.last_blockhash,
        )
    }

    pub async fn test_rescue_all_tokens_from_order_and_close_ata<S: TokenVariant>(
        test_state: &mut TestStateBase<SrcProgram, S>,
    ) {
        let (order, _) = create_order(test_state).await;

        let token_to_rescue = S::deploy_spl_token(&mut test_state.context).await.pubkey();
        let order_ata =
            S::initialize_spl_associated_account(&mut test_state.context, &token_to_rescue, &order)
                .await;
        let recipient_ata = S::initialize_spl_associated_account(
            &mut test_state.context,
            &token_to_rescue,
            &test_state.recipient_wallet.keypair.pubkey(),
        )
        .await;

        S::mint_spl_tokens(
            &mut test_state.context,
            &token_to_rescue,
            &order_ata,
            &test_state.payer_kp.pubkey(),
            &test_state.payer_kp,
            test_state.test_arguments.rescue_amount,
        )
        .await;

        let transaction = get_rescue_funds_from_order_tx(
            test_state,
            &order,
            &order_ata,
            &token_to_rescue,
            &recipient_ata,
        );

        let token_account_rent =
            get_min_rent_for_size(&mut test_state.client, S::get_token_account_size()).await;

        set_time(
            &mut test_state.context,
            test_state.init_timestamp + common::constants::RESCUE_DELAY + 100,
        );
        test_state
            .expect_balance_change(
                transaction,
                &[
                    native_change(
                        test_state.recipient_wallet.keypair.pubkey(),
                        token_account_rent,
                    ),
                    token_change(recipient_ata, test_state.test_arguments.rescue_amount),
                ],
            )
            .await;

        // Assert escrow_ata was closed
        assert!(test_state
            .client
            .get_account(order_ata)
            .await
            .unwrap()
            .is_none());
    }

    pub async fn test_rescue_part_of_tokens_from_order_and_not_close_ata<S: TokenVariant>(
        test_state: &mut TestStateBase<SrcProgram, S>,
    ) {
        let (order, _) = create_order(test_state).await;

        let token_to_rescue = S::deploy_spl_token(&mut test_state.context).await.pubkey();
        let order_ata =
            S::initialize_spl_associated_account(&mut test_state.context, &token_to_rescue, &order)
                .await;
        let recipient_ata = S::initialize_spl_associated_account(
            &mut test_state.context,
            &token_to_rescue,
            &test_state.recipient_wallet.keypair.pubkey(),
        )
        .await;

        S::mint_spl_tokens(
            &mut test_state.context,
            &token_to_rescue,
            &order_ata,
            &test_state.payer_kp.pubkey(),
            &test_state.payer_kp,
            test_state.test_arguments.rescue_amount,
        )
        .await;

        // Rescue only half of tokens from order ata.
        test_state.test_arguments.rescue_amount /= 2;
        let transaction = get_rescue_funds_from_order_tx(
            test_state,
            &order,
            &order_ata,
            &token_to_rescue,
            &recipient_ata,
        );

        set_time(
            &mut test_state.context,
            test_state.init_timestamp + common::constants::RESCUE_DELAY + 100,
        );

        test_state
            .expect_balance_change(
                transaction,
                &[token_change(
                    recipient_ata,
                    test_state.test_arguments.rescue_amount,
                )],
            )
            .await;

        // Assert order_ata was not closed
        assert!(test_state
            .client
            .get_account(order_ata)
            .await
            .unwrap()
            .is_some());
    }

    pub async fn test_cannot_rescue_funds_from_order_before_rescue_delay_pass<S: TokenVariant>(
        test_state: &mut TestStateBase<SrcProgram, S>,
    ) {
        let (order, _) = create_order(test_state).await;

        let token_to_rescue = S::deploy_spl_token(&mut test_state.context).await.pubkey();
        let order_ata =
            S::initialize_spl_associated_account(&mut test_state.context, &token_to_rescue, &order)
                .await;
        let recipient_ata = S::initialize_spl_associated_account(
            &mut test_state.context,
            &token_to_rescue,
            &test_state.recipient_wallet.keypair.pubkey(),
        )
        .await;

        S::mint_spl_tokens(
            &mut test_state.context,
            &token_to_rescue,
            &order_ata,
            &test_state.payer_kp.pubkey(),
            &test_state.payer_kp,
            test_state.test_arguments.rescue_amount,
        )
        .await;

        let transaction = get_rescue_funds_from_order_tx(
            test_state,
            &order,
            &order_ata,
            &token_to_rescue,
            &recipient_ata,
        );

        set_time(
            &mut test_state.context,
            test_state.init_timestamp + common::constants::RESCUE_DELAY - 100,
        );

        test_state
            .client
            .process_transaction(transaction)
            .await
            .expect_error((0, ProgramError::Custom(EscrowError::InvalidTime.into())));
    }

    pub async fn _test_cannot_rescue_funds_from_order_by_non_recipient<S: TokenVariant>(
        // TODO: use after implement whitelist
        test_state: &mut TestStateBase<SrcProgram, S>,
    ) {
        let (order, _) = create_order(test_state).await;

        let token_to_rescue = S::deploy_spl_token(&mut test_state.context).await.pubkey();
        let order_ata =
            S::initialize_spl_associated_account(&mut test_state.context, &token_to_rescue, &order)
                .await;
        test_state.recipient_wallet = test_state.creator_wallet.clone(); // Use different wallet as recipient
        let recipient_ata = S::initialize_spl_associated_account(
            &mut test_state.context,
            &token_to_rescue,
            &test_state.recipient_wallet.keypair.pubkey(),
        )
        .await;

        S::mint_spl_tokens(
            &mut test_state.context,
            &token_to_rescue,
            &order_ata,
            &test_state.payer_kp.pubkey(),
            &test_state.payer_kp,
            test_state.test_arguments.rescue_amount,
        )
        .await;

        let transaction = get_rescue_funds_from_order_tx(
            test_state,
            &order,
            &order_ata,
            &token_to_rescue,
            &recipient_ata,
        );

        set_time(
            &mut test_state.context,
            test_state.init_timestamp + common::constants::RESCUE_DELAY + 100,
        );

        test_state
            .client
            .process_transaction(transaction)
            .await
            .expect_error((0, ProgramError::Custom(ErrorCode::ConstraintSeeds.into())))
    }

    pub async fn test_cannot_rescue_funds_from_order_with_wrong_recipient_ata<S: TokenVariant>(
        test_state: &mut TestStateBase<SrcProgram, S>,
    ) {
        let (order, _) = create_order(test_state).await;

        let token_to_rescue = S::deploy_spl_token(&mut test_state.context).await.pubkey();
        let order_ata =
            S::initialize_spl_associated_account(&mut test_state.context, &token_to_rescue, &order)
                .await;

        S::mint_spl_tokens(
            &mut test_state.context,
            &token_to_rescue,
            &order_ata,
            &test_state.payer_kp.pubkey(),
            &test_state.payer_kp,
            test_state.test_arguments.rescue_amount,
        )
        .await;

        let wrong_recipient_ata = S::initialize_spl_associated_account(
            &mut test_state.context,
            &token_to_rescue,
            &test_state.creator_wallet.keypair.pubkey(),
        )
        .await;

        let transaction = get_rescue_funds_from_order_tx(
            test_state,
            &order,
            &order_ata,
            &token_to_rescue,
            &wrong_recipient_ata,
        );

        set_time(
            &mut test_state.context,
            test_state.init_timestamp + common::constants::RESCUE_DELAY + 100,
        );

        test_state
            .client
            .process_transaction(transaction)
            .await
            .expect_error((
                0,
                ProgramError::Custom(ErrorCode::ConstraintTokenOwner.into()),
            ))
    }

    pub async fn test_cannot_rescue_funds_from_order_with_wrong_orders_ata<S: TokenVariant>(
        test_state: &mut TestStateBase<SrcProgram, S>,
    ) {
        let (order, order_ata) = create_order(test_state).await;

        let token_to_rescue = S::deploy_spl_token(&mut test_state.context).await.pubkey();
        let recipient_ata = S::initialize_spl_associated_account(
            &mut test_state.context,
            &token_to_rescue,
            &test_state.recipient_wallet.keypair.pubkey(),
        )
        .await;

        let transaction = get_rescue_funds_from_order_tx(
            test_state,
            &order,
            &order_ata, // Use order ata for order mint, but not for token to rescue
            &token_to_rescue,
            &recipient_ata,
        );

        set_time(
            &mut test_state.context,
            test_state.init_timestamp + common::constants::RESCUE_DELAY + 100,
        );

        test_state
            .client
            .process_transaction(transaction)
            .await
            .expect_error((
                0,
                ProgramError::Custom(ErrorCode::ConstraintAssociated.into()),
            ))
    }
}

// Native Mint (wrapped SOL) is always owned by the SPL Token program
type TestState = TestStateBase<SrcProgram, TokenSPL>;

mod test_native_src {
    use solana_program_pack::Pack;

    use super::*;
    use crate::local_helpers::create_public_escrow_cancel_tx;

    #[test_context(TestState)]
    #[tokio::test]
    async fn test_order_creation(test_state: &mut TestState) {
        test_state.token = NATIVE_MINT;
        test_state.test_arguments.asset_is_native = true;
        local_helpers::test_order_creation(test_state).await;
    }

    #[test_context(TestState)]
    #[tokio::test]
    async fn test_escrow_creation(test_state: &mut TestState) {
        test_state.token = NATIVE_MINT;
        test_state.test_arguments.asset_is_native = true;
        create_order(test_state).await;
        common_escrow_tests::test_escrow_creation_native(
            test_state,
            test_state.recipient_wallet.keypair.pubkey(),
        )
        .await
    }

    #[test_context(TestState)]
    #[tokio::test]
    async fn test_order_creation_fails_if_token_is_not_native(test_state: &mut TestState) {
        test_state.test_arguments.asset_is_native = true;
        let (_, _, tx) = create_order_data(test_state);
        test_state
            .client
            .process_transaction(tx)
            .await
            .expect_error((
                0,
                ProgramError::Custom(EscrowError::InconsistentNativeTrait.into()),
            ));
    }

    #[test_context(TestState)]
    #[tokio::test]
    async fn test_withdraw(test_state: &mut TestState) {
        test_state.token = NATIVE_MINT;
        test_state.test_arguments.asset_is_native = true;
        create_order(test_state).await;
        let rent_recipient = test_state.recipient_wallet.keypair.pubkey();
        common_escrow_tests::test_withdraw(test_state, rent_recipient).await
    }

    #[test_context(TestState)]
    #[tokio::test]
    async fn test_public_withdraw_by_resolver(test_state: &mut TestState) {
        test_state.token = NATIVE_MINT;
        test_state.test_arguments.asset_is_native = true;
        create_order(test_state).await;
        let withdrawer = test_state.recipient_wallet.keypair.insecure_clone();
        let rent_recipient = test_state.recipient_wallet.keypair.pubkey();
        common_escrow_tests::test_public_withdraw_tokens(test_state, withdrawer, rent_recipient)
            .await
    }

    #[test_context(TestState)]
    #[tokio::test]
    async fn test_public_withdraw_by_any_account(test_state: &mut TestState) {
        test_state.token = NATIVE_MINT;
        test_state.test_arguments.asset_is_native = true;
        create_order(test_state).await;
        let withdrawer = Keypair::new();
        let payer_kp = &test_state.payer_kp;
        let context = &mut test_state.context;

        transfer_lamports(
            context,
            WALLET_DEFAULT_LAMPORTS,
            payer_kp,
            &withdrawer.pubkey(),
        )
        .await;
        let rent_recipient = test_state.recipient_wallet.keypair.pubkey();
        common_escrow_tests::test_public_withdraw_tokens(test_state, withdrawer, rent_recipient)
            .await
    }

    #[test_context(TestState)]
    #[tokio::test]
    async fn test_cancel(test_state: &mut TestState) {
        test_state.token = NATIVE_MINT;
        test_state.test_arguments.asset_is_native = true;
        create_order(test_state).await;
        common_escrow_tests::test_cancel_native(test_state).await
    }

    #[test_context(TestState)]
    #[tokio::test]
    async fn test_public_cancel_by_any_account(test_state: &mut TestState) {
        test_state.token = NATIVE_MINT;
        test_state.test_arguments.asset_is_native = true;
        create_order(test_state).await;
        let (escrow, escrow_ata) = create_escrow(test_state).await;

        let canceller = Keypair::new();
        transfer_lamports(
            &mut test_state.context,
            WALLET_DEFAULT_LAMPORTS,
            &test_state.payer_kp,
            &canceller.pubkey(),
        )
        .await;

        let transaction =
            create_public_escrow_cancel_tx(test_state, &escrow, &escrow_ata, &canceller);

        set_time(
            &mut test_state.context,
            test_state.init_timestamp
                + DEFAULT_PERIOD_DURATION * PeriodType::PublicCancellation as u32,
        );

        let escrow_data_len = <SrcProgram as EscrowVariant<Token2022>>::get_escrow_data_len();
        let rent_lamports = get_min_rent_for_size(&mut test_state.client, escrow_data_len).await;

        let token_account_rent =
            get_min_rent_for_size(&mut test_state.client, SplTokenAccount::LEN).await;

        test_state
            .expect_balance_change(
                transaction,
                &[
                    native_change(canceller.pubkey(), test_state.test_arguments.safety_deposit),
                    native_change(
                        test_state.creator_wallet.keypair.pubkey(),
                        test_state.test_arguments.escrow_amount,
                    ),
                    native_change(
                        test_state.recipient_wallet.keypair.pubkey(),
                        rent_lamports + token_account_rent
                            - test_state.test_arguments.safety_deposit,
                    ),
                ],
            )
            .await;

        // Assert accounts were closed
        assert!(test_state
            .client
            .get_account(escrow)
            .await
            .unwrap()
            .is_none());

        // Assert escrow_ata was closed
        assert!(test_state
            .client
            .get_account(escrow_ata)
            .await
            .unwrap()
            .is_none());
    }

    #[test_context(TestState)]
    #[tokio::test]
    async fn test_rescue_all_tokens_and_close_ata(test_state: &mut TestState) {
        test_state.token = NATIVE_MINT;
        test_state.test_arguments.asset_is_native = true;
        create_order(test_state).await;
        common_escrow_tests::test_rescue_all_tokens_and_close_ata(test_state).await
    }

    #[test_context(TestState)]
    #[tokio::test]
    async fn test_rescue_part_of_tokens_and_not_close_ata(test_state: &mut TestState) {
        test_state.token = NATIVE_MINT;
        test_state.test_arguments.asset_is_native = true;
        create_order(test_state).await;
        common_escrow_tests::test_rescue_part_of_tokens_and_not_close_ata(test_state).await
    }

    #[test_context(TestState)]
    #[tokio::test]
    async fn test_rescue_all_tokens_from_order_and_close_ata(test_state: &mut TestState) {
        test_state.token = NATIVE_MINT;
        test_state.test_arguments.asset_is_native = true;
        local_helpers::test_rescue_all_tokens_from_order_and_close_ata(test_state).await
    }

    #[test_context(TestState)]
    #[tokio::test]
    async fn test_rescue_part_of_tokens_from_order_and_not_close_ata(test_state: &mut TestState) {
        test_state.token = NATIVE_MINT;
        test_state.test_arguments.asset_is_native = true;
        local_helpers::test_rescue_part_of_tokens_from_order_and_not_close_ata(test_state).await
    }
}

mod test_wrapped_native {
    use solana_program_pack::Pack;

    use super::*;
    use crate::local_helpers::create_public_escrow_cancel_tx;

    #[test_context(TestState)]
    #[tokio::test]
    async fn test_order_creation(test_state: &mut TestState) {
        test_state.token = NATIVE_MINT;
        local_helpers::test_order_creation(test_state).await
    }

    #[test_context(TestState)]
    #[tokio::test]
    async fn test_escrow_creation(test_state: &mut TestState) {
        test_state.token = NATIVE_MINT;
        create_order(test_state).await;
        common_escrow_tests::test_escrow_creation(test_state).await
    }

    #[test_context(TestState)]
    #[tokio::test]
    async fn test_withdraw(test_state: &mut TestState) {
        test_state.token = NATIVE_MINT;
        create_order(test_state).await;
        let rent_recipient = test_state.recipient_wallet.keypair.pubkey();
        common_escrow_tests::test_withdraw(test_state, rent_recipient).await
    }

    #[test_context(TestState)]
    #[tokio::test]
    async fn test_public_withdraw_by_resolver(test_state: &mut TestState) {
        test_state.token = NATIVE_MINT;
        create_order(test_state).await;
        let withdrawer = test_state.recipient_wallet.keypair.insecure_clone();
        let rent_recipient = test_state.recipient_wallet.keypair.pubkey();
        common_escrow_tests::test_public_withdraw_tokens(test_state, withdrawer, rent_recipient)
            .await
    }

    #[test_context(TestState)]
    #[tokio::test]
    async fn test_public_withdraw_by_any_account(test_state: &mut TestState) {
        test_state.token = NATIVE_MINT;
        create_order(test_state).await;
        let withdrawer = Keypair::new();
        let payer_kp = &test_state.payer_kp;
        let context = &mut test_state.context;

        transfer_lamports(
            context,
            WALLET_DEFAULT_LAMPORTS,
            payer_kp,
            &withdrawer.pubkey(),
        )
        .await;
        let rent_recipient = test_state.recipient_wallet.keypair.pubkey();
        common_escrow_tests::test_public_withdraw_tokens(test_state, withdrawer, rent_recipient)
            .await
    }

    #[test_context(TestState)]
    #[tokio::test]
    async fn test_cancel(test_state: &mut TestState) {
        test_state.token = NATIVE_MINT;
        create_order(test_state).await;
        common_escrow_tests::test_cancel(test_state).await
    }

    #[test_context(TestState)]
    #[tokio::test]
    async fn test_public_cancel_by_any_account(test_state: &mut TestState) {
        test_state.token = NATIVE_MINT;

        create_order(test_state).await;

        let (escrow, escrow_ata) = create_escrow(test_state).await;

        let canceller = Keypair::new();
        transfer_lamports(
            &mut test_state.context,
            WALLET_DEFAULT_LAMPORTS,
            &test_state.payer_kp,
            &canceller.pubkey(),
        )
        .await;

        let transaction =
            create_public_escrow_cancel_tx(test_state, &escrow, &escrow_ata, &canceller);

        set_time(
            &mut test_state.context,
            test_state.init_timestamp
                + DEFAULT_PERIOD_DURATION * PeriodType::PublicCancellation as u32,
        );

        let escrow_data_len = <SrcProgram as EscrowVariant<Token2022>>::get_escrow_data_len();
        let rent_lamports = get_min_rent_for_size(&mut test_state.client, escrow_data_len).await;

        let token_account_rent =
            get_min_rent_for_size(&mut test_state.client, SplTokenAccount::LEN).await;

        test_state
            .expect_balance_change(
                transaction,
                &[
                    native_change(canceller.pubkey(), test_state.test_arguments.safety_deposit),
                    token_change(
                        test_state.creator_wallet.native_token_account,
                        test_state.test_arguments.escrow_amount,
                    ),
                    native_change(
                        test_state.recipient_wallet.keypair.pubkey(),
                        rent_lamports + token_account_rent
                            - test_state.test_arguments.safety_deposit,
                    ),
                ],
            )
            .await;

        // Assert accounts were closed
        assert!(test_state
            .client
            .get_account(escrow)
            .await
            .unwrap()
            .is_none());

        // Assert escrow_ata was closed
        assert!(test_state
            .client
            .get_account(escrow_ata)
            .await
            .unwrap()
            .is_none());
    }

    #[test_context(TestState)]
    #[tokio::test]
    async fn test_rescue_all_tokens_and_close_ata(test_state: &mut TestState) {
        test_state.token = NATIVE_MINT;
        create_order(test_state).await;
        common_escrow_tests::test_rescue_all_tokens_and_close_ata(test_state).await
    }

    #[test_context(TestState)]
    #[tokio::test]
    async fn test_rescue_part_of_tokens_and_not_close_ata(test_state: &mut TestState) {
        test_state.token = NATIVE_MINT;
        create_order(test_state).await;
        common_escrow_tests::test_rescue_part_of_tokens_and_not_close_ata(test_state).await
    }
}<|MERGE_RESOLUTION|>--- conflicted
+++ resolved
@@ -587,7 +587,6 @@
             }
         }
 
-<<<<<<< HEAD
         mod test_order_cancel_by_resolver {
             use super::*;
 
@@ -697,9 +696,6 @@
         }
 
         mod test_order_public_cancel {
-=======
-        mod test_escrow_public_cancel {
->>>>>>> fa38d1ad
             use super::local_helpers::*;
             use super::*;
 
