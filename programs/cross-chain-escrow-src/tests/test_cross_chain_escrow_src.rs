use anchor_lang::{error::ErrorCode, prelude::ProgramError};
use anchor_spl::associated_token::{spl_associated_token_account, ID as spl_associated_token_id};
use anchor_spl::token::spl_token::native_mint::ID as NATIVE_MINT;
use anchor_spl::token::spl_token::state::Account as SplTokenAccount;
use common::error::EscrowError;
use common_tests::helpers::*;
use common_tests::run_for_tokens;
use common_tests::src_program::SrcProgram;
use common_tests::tests as common_escrow_tests;
use solana_program_test::tokio;
use solana_sdk::signature::Signer;
use solana_sdk::signer::keypair::Keypair;
use test_context::test_context;

run_for_tokens!(
    (TokenSPL, token_spl_tests),
    (Token2022, token_2022_tests) | SrcProgram,
    mod token_module {

        use super::*;

        mod test_order_creation {
            use super::*;

            const AUCTION_START_OFFSET: u32 = 250;
            const AUCTION_DURATION: u32 = 1000;
            const INITIAL_RATE_BUMP: u16 = 10_000; // 10%
            const INTERMEDIATE_RATE_BUMP: u16 = 9_000; // 9%
            const INTERMEDIATE_TIME_DELTA: u16 = 500;
            const EXPECTED_MULTIPLIER_NUMERATOR: u64 = 1095;
            const EXPECTED_MULTIPLIER_DENOMINATOR: u64 = 1000;

            #[test_context(TestState)]
            #[tokio::test]
            async fn test_order_creation(test_state: &mut TestState) {
                common_escrow_tests::test_escrow_creation(test_state).await
            }

            #[test_context(TestState)]
            #[tokio::test]
            async fn test_escrow_creation_with_dutch_auction_params(test_state: &mut TestState) {
                test_state.test_arguments.dutch_auction_data =
                    cross_chain_escrow_src::AuctionData {
                        start_time: test_state.init_timestamp - AUCTION_START_OFFSET,
                        duration: AUCTION_DURATION,
                        initial_rate_bump: INITIAL_RATE_BUMP,
                        points_and_time_deltas: vec![
                            cross_chain_escrow_src::auction::PointAndTimeDelta {
                                rate_bump: INTERMEDIATE_RATE_BUMP,
                                time_delta: INTERMEDIATE_TIME_DELTA,
                            },
                        ],
                    };
                common_escrow_tests::test_escrow_creation(test_state).await
            }

            #[test_context(TestState)]
            #[tokio::test]
            async fn test_calculation_of_dutch_auction_params(test_state: &mut TestState) {
                test_state.test_arguments.dutch_auction_data =
                    cross_chain_escrow_src::AuctionData {
                        start_time: test_state.init_timestamp - AUCTION_START_OFFSET,
                        duration: AUCTION_DURATION,
                        initial_rate_bump: INITIAL_RATE_BUMP,
                        points_and_time_deltas: vec![
                            cross_chain_escrow_src::auction::PointAndTimeDelta {
                                rate_bump: INTERMEDIATE_RATE_BUMP, // 9%
                                time_delta: INTERMEDIATE_TIME_DELTA,
                            },
                        ],
                    };
                let (escrow, _) = create_escrow(test_state).await;
                let escrow_account_data = test_state
                    .client
                    .get_account(escrow)
                    .await
                    .unwrap()
                    .unwrap()
                    .data;
                let dst_amount = local_helpers::get_dst_amount(&escrow_account_data)
                    .expect("Failed to read dst_amount from escrow account data");

                assert_eq!(
                    dst_amount,
                    test_state.test_arguments.dst_amount * EXPECTED_MULTIPLIER_NUMERATOR
                        / EXPECTED_MULTIPLIER_DENOMINATOR,
                );
            }

            #[test_context(TestState)]
            #[tokio::test]
            async fn test_order_creation_fail_with_zero_amount(test_state: &mut TestState) {
                common_escrow_tests::test_escrow_creation_fail_with_zero_amount(test_state).await
            }

            #[test_context(TestState)]
            #[tokio::test]
            async fn test_order_creation_fail_with_insufficient_funds(test_state: &mut TestState) {
                common_escrow_tests::test_escrow_creation_fail_with_insufficient_funds(test_state)
                    .await
            }

            #[test_context(TestState)]
            #[tokio::test]
            async fn test_order_creation_fail_with_insufficient_tokens(test_state: &mut TestState) {
                common_escrow_tests::test_escrow_creation_fail_with_insufficient_tokens(test_state)
                    .await
            }

            #[test_context(TestState)]
            #[tokio::test]
            async fn test_order_creation_fail_with_existing_order_hash(test_state: &mut TestState) {
                common_escrow_tests::test_escrow_creation_fail_with_existing_order_hash(test_state)
                    .await
            }

            #[test_context(TestState)]
            #[tokio::test]
            async fn test_order_creation_fail_if_finality_duration_overflows(
                test_state: &mut TestState,
            ) {
                common_escrow_tests::test_escrow_creation_fail_if_finality_duration_overflows(
                    test_state,
                )
                .await
            }

            #[test_context(TestState)]
            #[tokio::test]
            async fn test_order_creation_fail_if_withdrawal_duration_overflows(
                test_state: &mut TestState,
            ) {
                common_escrow_tests::test_escrow_creation_fail_if_withdrawal_duration_overflows(
                    test_state,
                )
                .await
            }

            #[test_context(TestState)]
            #[tokio::test]
            async fn test_order_creation_fail_if_public_withdrawal_duration_overflows(
                test_state: &mut TestState,
            ) {
                common_escrow_tests::test_escrow_creation_fail_if_public_withdrawal_duration_overflows(
                    test_state,
                )
                    .await
            }

            #[test_context(TestState)]
            #[tokio::test]
            async fn test_order_creation_fail_if_cancellation_duration_overflows(
                test_state: &mut TestState,
            ) {
                test_state.test_arguments.cancellation_duration = u32::MAX;
                let (_, _, transaction) = create_escrow_data(test_state);

                test_state
                    .client
                    .process_transaction(transaction)
                    .await
                    .expect_error((0, ProgramError::ArithmeticOverflow));
            }
        }

        mod test_escrow_creation {
            use super::*;
            #[test_context(TestState)]
            #[tokio::test]
            async fn test_escrow_creation(test_state: &mut TestState) {
                let (order, order_ata) = create_escrow(test_state).await;
                let (escrow, escrow_ata) = local_helpers::create_taker_escrow(test_state).await;

                // Check token balances for the escrow account and creator are as expected.
                assert_eq!(
                    DEFAULT_ESCROW_AMOUNT,
                    get_token_balance(&mut test_state.context, &escrow_ata).await
                );

                // Check the lamport balance of escrow account is as expected.
                let escrow_data_len =
                    <SrcProgram as EscrowVariant<TokenSPL>>::get_escrow_data_len();
                let rent_lamports =
                    get_min_rent_for_size(&mut test_state.client, escrow_data_len).await;

                assert_eq!(
                    rent_lamports,
                    test_state.client.get_balance(escrow).await.unwrap()
                );

                // Check that orders accounts have been closed.
                let acc_lookup_result = test_state.client.get_account(order).await.unwrap();
                assert!(acc_lookup_result.is_none());

                let acc_lookup_result = test_state.client.get_account(order_ata).await.unwrap();
                assert!(acc_lookup_result.is_none());
            }

            #[test_context(TestState)]
            #[tokio::test]
            async fn test_escrow_creation_fail_with_wrong_token(test_state: &mut TestState) {
                create_escrow(test_state).await;

                test_state.token = solana_sdk::pubkey::Pubkey::new_unique();
                let (escrow, escrow_ata, tx) = local_helpers::create_taker_escrow_data(test_state);

                test_state
                    .client
                    .process_transaction(tx)
                    .await
                    .expect_error((
                        0,
                        ProgramError::Custom(ErrorCode::AccountNotInitialized.into()),
                    ));

                // Check that the order accounts have not been created.
                let acc_lookup_result = test_state.client.get_account(escrow).await.unwrap();
                assert!(acc_lookup_result.is_none());

                let acc_lookup_result = test_state.client.get_account(escrow_ata).await.unwrap();
                assert!(acc_lookup_result.is_none());
            }

            #[test_context(TestState)]
            #[tokio::test]
            async fn test_escrow_creation_fail_with_empty_order_account(
                test_state: &mut TestState,
            ) {
                // Create an escrow account without existing order account.
                let (escrow, escrow_ata, tx) = local_helpers::create_taker_escrow_data(test_state);

                test_state
                    .client
                    .process_transaction(tx)
                    .await
                    .expect_error((
                        0,
                        ProgramError::Custom(ErrorCode::AccountNotInitialized.into()),
                    ));

                // Check that the order accounts have not been created.
                let acc_lookup_result = test_state.client.get_account(escrow).await.unwrap();
                assert!(acc_lookup_result.is_none());

                let acc_lookup_result = test_state.client.get_account(escrow_ata).await.unwrap();
                assert!(acc_lookup_result.is_none());
            }
        }

        mod test_order_withdraw {
            use super::*;
            #[test_context(TestState)]
            #[tokio::test]
            async fn test_order_creation_fail_if_public_withdrawal_duration_overflows(
                test_state: &mut TestState,
            ) {
                common_escrow_tests::test_escrow_creation_fail_if_public_withdrawal_duration_overflows(
                    test_state,
                )
                    .await
            }

            #[test_context(TestState)]
            #[tokio::test]
            async fn test_withdraw_only(test_state: &mut TestState) {
                common_escrow_tests::test_withdraw(test_state).await
            }

            #[test_context(TestState)]
            #[tokio::test]
            async fn test_withdraw_does_not_work_with_wrong_secret(test_state: &mut TestState) {
                common_escrow_tests::test_withdraw_does_not_work_with_wrong_secret(test_state).await
            }

            #[test_context(TestState)]
            #[tokio::test]
            async fn test_withdraw_does_not_work_with_non_recipient(test_state: &mut TestState) {
                common_escrow_tests::test_withdraw_does_not_work_with_non_recipient(test_state)
                    .await
            }

            #[test_context(TestState)]
            #[tokio::test]
            async fn test_withdraw_does_not_work_with_wrong_recipient_ata(
                test_state: &mut TestState,
            ) {
                common_escrow_tests::test_withdraw_does_not_work_with_wrong_recipient_ata(
                    test_state,
                )
                .await
            }

            #[test_context(TestState)]
            #[tokio::test]
            async fn test_withdraw_does_not_work_with_wrong_order_ata(test_state: &mut TestState) {
                common_escrow_tests::test_withdraw_does_not_work_with_wrong_escrow_ata(test_state)
                    .await
            }

            #[test_context(TestState)]
            #[tokio::test]
            async fn test_withdraw_does_not_work_before_withdrawal_start(
                test_state: &mut TestState,
            ) {
                common_escrow_tests::test_withdraw_does_not_work_before_withdrawal_start(test_state)
                    .await
            }

            #[test_context(TestState)]
            #[tokio::test]
            async fn test_withdraw_does_not_work_after_cancellation_start(
                test_state: &mut TestState,
            ) {
                common_escrow_tests::test_withdraw_does_not_work_after_cancellation_start(
                    test_state,
                )
                .await
            }
        }

        mod test_order_public_withdraw {
            use super::*;

            #[test_context(TestState)]
            #[tokio::test]
            async fn test_public_withdraw_tokens_by_recipient(test_state: &mut TestState) {
                common_escrow_tests::test_public_withdraw_tokens(
                    test_state,
                    test_state.recipient_wallet.keypair.insecure_clone(),
                )
                .await
            }

            #[test_context(TestState)]
            #[tokio::test]
            async fn test_public_withdraw_tokens_by_any_account(test_state: &mut TestState) {
                let withdrawer = Keypair::new();
                transfer_lamports(
                    &mut test_state.context,
                    WALLET_DEFAULT_LAMPORTS,
                    &test_state.payer_kp,
                    &withdrawer.pubkey(),
                )
                .await;
                common_escrow_tests::test_public_withdraw_tokens(test_state, withdrawer).await
            }

            #[test_context(TestState)]
            #[tokio::test]
            async fn test_public_withdraw_fails_with_wrong_secret(test_state: &mut TestState) {
                common_escrow_tests::test_public_withdraw_fails_with_wrong_secret(test_state).await
            }

            #[test_context(TestState)]
            #[tokio::test]
            async fn test_public_withdraw_fails_with_wrong_recipient_ata(
                test_state: &mut TestState,
            ) {
                common_escrow_tests::test_public_withdraw_fails_with_wrong_recipient_ata(test_state)
                    .await
            }

            #[test_context(TestState)]
            #[tokio::test]
            async fn test_public_withdraw_fails_with_wrong_order_ata(test_state: &mut TestState) {
                common_escrow_tests::test_public_withdraw_fails_with_wrong_escrow_ata(test_state)
                    .await
            }

            #[test_context(TestState)]
            #[tokio::test]
            async fn test_public_withdraw_fails_before_start_of_public_withdraw(
                test_state: &mut TestState,
            ) {
                common_escrow_tests::test_public_withdraw_fails_before_start_of_public_withdraw(
                    test_state,
                )
                .await
            }

            #[test_context(TestState)]
            #[tokio::test]
            async fn test_public_withdraw_fails_after_cancellation_start(
                test_state: &mut TestState,
            ) {
                common_escrow_tests::test_public_withdraw_fails_after_cancellation_start(test_state)
                    .await
            }
        }

        mod test_order_cancel {
            use super::*;

            #[test_context(TestState)]
            #[tokio::test]
            async fn test_cancel(test_state: &mut TestState) {
                common_escrow_tests::test_cancel(test_state).await
            }

            #[test_context(TestState)]
            #[tokio::test]
            async fn test_cannot_cancel_by_non_creator(test_state: &mut TestState) {
                common_escrow_tests::test_cannot_cancel_by_non_creator(test_state).await
            }

            #[test_context(TestState)]
            #[tokio::test]
            async fn test_cannot_cancel_with_wrong_creator_ata(test_state: &mut TestState) {
                common_escrow_tests::test_cannot_cancel_with_wrong_creator_ata(test_state).await
            }

            #[test_context(TestState)]
            #[tokio::test]
            async fn test_cannot_cancel_with_wrong_order_ata(test_state: &mut TestState) {
                common_escrow_tests::test_cannot_cancel_with_wrong_escrow_ata(test_state).await
            }

            #[test_context(TestState)]
            #[tokio::test]
            async fn test_cannot_cancel_before_cancellation_start(test_state: &mut TestState) {
                common_escrow_tests::test_cannot_cancel_before_cancellation_start(test_state).await
            }
        }

        mod test_order_public_cancel {
            use super::local_helpers::*;
            use super::*;

            #[test_context(TestState)]
            #[tokio::test]
            async fn test_cannot_public_cancel_before_public_cancellation_start(
                test_state: &mut TestState,
            ) {
                let (order, order_ata) = create_escrow(test_state).await;
                let transaction =
                    create_public_cancel_tx(test_state, &order, &order_ata, &test_state.payer_kp);

                set_time(
                    &mut test_state.context,
                    test_state.init_timestamp
                        + DEFAULT_PERIOD_DURATION * PeriodType::Cancellation as u32,
                );
                test_state
                    .client
                    .process_transaction(transaction)
                    .await
                    .expect_error((0, ProgramError::Custom(EscrowError::InvalidTime.into())))
            }
        }

        mod test_order_rescue_funds {
            use super::*;

            #[test_context(TestState)]
            #[tokio::test]
            async fn test_rescue_all_tokens_and_close_ata(test_state: &mut TestState) {
                common_escrow_tests::test_rescue_all_tokens_and_close_ata(test_state).await
            }

            #[test_context(TestState)]
            #[tokio::test]
            async fn test_rescue_part_of_tokens_and_not_close_ata(test_state: &mut TestState) {
                common_escrow_tests::test_rescue_part_of_tokens_and_not_close_ata(test_state).await
            }

            #[test_context(TestState)]
            #[tokio::test]
            async fn test_cannot_rescue_funds_before_rescue_delay_pass(test_state: &mut TestState) {
                common_escrow_tests::test_cannot_rescue_funds_before_rescue_delay_pass(test_state)
                    .await
            }

            #[test_context(TestState)]
            #[tokio::test]
            async fn test_cannot_rescue_funds_by_non_recipient(test_state: &mut TestState) {
                common_escrow_tests::test_cannot_rescue_funds_by_non_recipient(test_state).await
            }

            #[test_context(TestState)]
            #[tokio::test]
            async fn test_cannot_rescue_funds_with_wrong_recipient_ata(test_state: &mut TestState) {
                common_escrow_tests::test_cannot_rescue_funds_with_wrong_recipient_ata(test_state)
                    .await
            }

            #[test_context(TestState)]
            #[tokio::test]
            async fn test_cannot_rescue_funds_with_wrong_order_ata(test_state: &mut TestState) {
                common_escrow_tests::test_cannot_rescue_funds_with_wrong_escrow_ata(test_state)
                    .await
            }
        }

        mod test_order_creation_cost {
            use super::*;

            #[test_context(TestState)]
            #[tokio::test]
            async fn test_order_creation_tx_cost(test_state: &mut TestState) {
                common_escrow_tests::test_escrow_creation_tx_cost(test_state).await
            }
        }
    }
);

mod local_helpers {
    use super::*;

    use anchor_lang::InstructionData;
    use solana_program::instruction::{AccountMeta, Instruction};
    use solana_program::pubkey::Pubkey;
    use solana_program::system_program::ID as system_program_id;
    use solana_sdk::signature::Signer;
    use solana_sdk::transaction::Transaction;

    /// Byte offset in the escrow account data where the `dst_amount` field is located
    const DST_AMOUNT_OFFSET: usize = 237;
    const U64_SIZE: usize = size_of::<u64>();

    pub fn create_public_cancel_tx<S: TokenVariant>(
        test_state: &TestStateBase<SrcProgram, S>,
        order: &Pubkey,
        order_ata: &Pubkey,
        canceller: &Keypair,
    ) -> Transaction {
        let instruction_data =
            InstructionData::data(&cross_chain_escrow_src::instruction::PublicCancel {});

        let (creator_ata, _) = find_user_ata(test_state);

        let instruction: Instruction = Instruction {
            program_id: cross_chain_escrow_src::id(),
            accounts: vec![
                AccountMeta::new(test_state.creator_wallet.keypair.pubkey(), false),
                AccountMeta::new_readonly(test_state.token, false),
                AccountMeta::new(canceller.pubkey(), true),
                AccountMeta::new(*order, false),
                AccountMeta::new(*order_ata, false),
                AccountMeta::new(creator_ata, false),
                AccountMeta::new_readonly(S::get_token_program_id(), false),
                AccountMeta::new_readonly(system_program_id, false),
            ],
            data: instruction_data,
        };

        Transaction::new_signed_with_payer(
            &[instruction],
            Some(&test_state.payer_kp.pubkey()),
            &[&test_state.payer_kp, canceller],
            test_state.context.last_blockhash,
        )
    }

<<<<<<< HEAD
    pub fn get_taker_escrow_addresses<S: TokenVariant>(
        test_state: &TestStateBase<SrcProgram, S>,
        creator: Pubkey,
    ) -> (Pubkey, Pubkey) {
        let (program_id, _) = <SrcProgram as EscrowVariant<TokenSPL>>::get_program_spec();
        let (escrow_pda, _) = Pubkey::find_program_address(
            &[
                b"takerescrow",
                test_state.order_hash.as_ref(),
                test_state.hashlock.as_ref(),
                creator.as_ref(),
                test_state.recipient_wallet.keypair.pubkey().as_ref(),
                test_state.token.as_ref(),
                test_state
                    .test_arguments
                    .escrow_amount
                    .to_be_bytes()
                    .as_ref(),
                test_state
                    .test_arguments
                    .safety_deposit
                    .to_be_bytes()
                    .as_ref(),
                test_state
                    .test_arguments
                    .rescue_start
                    .to_be_bytes()
                    .as_ref(),
            ],
            &program_id,
        );
        let escrow_ata = spl_associated_token_account::get_associated_token_address_with_program_id(
            &escrow_pda,
            &test_state.token,
            &S::get_token_program_id(),
        );

        (escrow_pda, escrow_ata)
    }

    pub fn create_taker_escrow_data<S: TokenVariant>(
        test_state: &TestStateBase<SrcProgram, S>,
    ) -> (Pubkey, Pubkey, Transaction) {
        let (order_pda, order_ata) =
            get_escrow_addresses(test_state, test_state.creator_wallet.keypair.pubkey());
        let (escrow_pda, escrow_ata) =
            get_taker_escrow_addresses(test_state, test_state.creator_wallet.keypair.pubkey());
        let instruction_data =
            InstructionData::data(&cross_chain_escrow_src::instruction::CreateEscrow {});

        let instruction: Instruction = Instruction {
            program_id: cross_chain_escrow_src::id(),
            accounts: vec![
                AccountMeta::new(test_state.recipient_wallet.keypair.pubkey(), true),
                AccountMeta::new(test_state.creator_wallet.keypair.pubkey(), false),
                AccountMeta::new_readonly(test_state.token, false),
                AccountMeta::new(order_pda, false),
                AccountMeta::new(order_ata, false),
                AccountMeta::new(escrow_pda, false),
                AccountMeta::new(escrow_ata, false),
                AccountMeta::new_readonly(spl_associated_token_id, false),
                AccountMeta::new_readonly(S::get_token_program_id(), false),
                AccountMeta::new_readonly(system_program_id, false),
            ],
            data: instruction_data,
        };
        let transaction = Transaction::new_signed_with_payer(
            &[instruction],
            Some(&test_state.payer_kp.pubkey()),
            &[&test_state.payer_kp, &test_state.recipient_wallet.keypair],
            test_state.context.last_blockhash,
        );
        (escrow_pda, escrow_ata, transaction)
    }

    pub async fn create_taker_escrow<S: TokenVariant>(
        test_state: &mut TestStateBase<SrcProgram, S>,
    ) -> (Pubkey, Pubkey) {
        let (escrow, escrow_ata, tx) = create_taker_escrow_data(test_state);
        test_state
            .client
            .process_transaction(tx)
            .await
            .expect_success();
        (escrow, escrow_ata)
=======
    /// Reads the `dst_amount` field (u64) directly from the raw account data.
    pub fn get_dst_amount(data: &[u8]) -> Option<u64> {
        let end = DST_AMOUNT_OFFSET + U64_SIZE;
        let slice = data.get(DST_AMOUNT_OFFSET..end)?;
        let mut arr = [0u8; U64_SIZE];
        arr.copy_from_slice(slice);
        Some(u64::from_le_bytes(arr))
>>>>>>> 84681a55
    }
}

// Native Mint (wrapped SOL) is always owned by the SPL Token program
type TestState = TestStateBase<SrcProgram, TokenSPL>;

mod test_escrow_native {
    use solana_program_pack::Pack;

    use super::*;
    use crate::local_helpers::create_public_cancel_tx;

    #[test_context(TestState)]
    #[tokio::test]
    async fn test_escrow_creation(test_state: &mut TestState) {
        test_state.token = NATIVE_MINT;
        test_state.test_arguments.asset_is_native = true;
        common_escrow_tests::test_escrow_creation_native(test_state).await
    }

    #[test_context(TestState)]
    #[tokio::test]
    async fn test_escrow_creation_fail_if_token_is_not_native(test_state: &mut TestState) {
        test_state.test_arguments.asset_is_native = true;
        common_escrow_tests::test_escrow_creation_fail_if_token_is_not_native(test_state).await
    }

    #[test_context(TestState)]
    #[tokio::test]
    async fn test_withdraw(test_state: &mut TestState) {
        test_state.token = NATIVE_MINT;
        test_state.test_arguments.asset_is_native = true;
        common_escrow_tests::test_withdraw(test_state).await
    }

    #[test_context(TestState)]
    #[tokio::test]
    async fn test_public_withdraw_by_resolver(test_state: &mut TestState) {
        test_state.token = NATIVE_MINT;
        test_state.test_arguments.asset_is_native = true;
        let withdrawer = test_state.recipient_wallet.keypair.insecure_clone();
        common_escrow_tests::test_public_withdraw_tokens(test_state, withdrawer).await
    }

    #[test_context(TestState)]
    #[tokio::test]
    async fn test_public_withdraw_by_any_account(test_state: &mut TestState) {
        test_state.token = NATIVE_MINT;
        test_state.test_arguments.asset_is_native = true;
        let withdrawer = Keypair::new();
        let payer_kp = &test_state.payer_kp;
        let context = &mut test_state.context;

        transfer_lamports(
            context,
            WALLET_DEFAULT_LAMPORTS,
            payer_kp,
            &withdrawer.pubkey(),
        )
        .await;
        common_escrow_tests::test_public_withdraw_tokens(test_state, withdrawer).await
    }

    #[test_context(TestState)]
    #[tokio::test]
    async fn test_cancel(test_state: &mut TestState) {
        test_state.token = NATIVE_MINT;
        test_state.test_arguments.asset_is_native = true;
        common_escrow_tests::test_cancel_native(test_state).await
    }

    #[test_context(TestState)]
    #[tokio::test]
    async fn test_public_cancel_by_creator(test_state: &mut TestState) {
        test_state.token = NATIVE_MINT;
        test_state.test_arguments.asset_is_native = true;

        let (escrow, escrow_ata) = create_escrow(test_state).await;

        let transaction = create_public_cancel_tx(
            test_state,
            &escrow,
            &escrow_ata,
            &test_state.creator_wallet.keypair,
        );

        set_time(
            &mut test_state.context,
            test_state.init_timestamp
                + DEFAULT_PERIOD_DURATION * PeriodType::PublicCancellation as u32,
        );

        let escrow_data_len = <SrcProgram as EscrowVariant<Token2022>>::get_escrow_data_len();
        let rent_lamports = get_min_rent_for_size(&mut test_state.client, escrow_data_len).await;

        let token_account_rent =
            get_min_rent_for_size(&mut test_state.client, SplTokenAccount::LEN).await;

        test_state
            .expect_balance_change(
                transaction,
                &[native_change(
                    test_state.creator_wallet.keypair.pubkey(),
                    rent_lamports + token_account_rent + test_state.test_arguments.escrow_amount,
                )],
            )
            .await;

        // Assert accounts were closed
        assert!(test_state
            .client
            .get_account(escrow)
            .await
            .unwrap()
            .is_none());

        // Assert escrow_ata was closed
        assert!(test_state
            .client
            .get_account(escrow_ata)
            .await
            .unwrap()
            .is_none());
    }

    #[test_context(TestState)]
    #[tokio::test]
    async fn test_public_cancel_by_any_account(test_state: &mut TestState) {
        test_state.token = NATIVE_MINT;
        test_state.test_arguments.asset_is_native = true;

        let (escrow, escrow_ata) = create_escrow(test_state).await;

        let canceller = Keypair::new();
        transfer_lamports(
            &mut test_state.context,
            WALLET_DEFAULT_LAMPORTS,
            &test_state.payer_kp,
            &canceller.pubkey(),
        )
        .await;

        let transaction = create_public_cancel_tx(test_state, &escrow, &escrow_ata, &canceller);

        set_time(
            &mut test_state.context,
            test_state.init_timestamp
                + DEFAULT_PERIOD_DURATION * PeriodType::PublicCancellation as u32,
        );

        let escrow_data_len = <SrcProgram as EscrowVariant<Token2022>>::get_escrow_data_len();
        let rent_lamports = get_min_rent_for_size(&mut test_state.client, escrow_data_len).await;

        let token_account_rent =
            get_min_rent_for_size(&mut test_state.client, SplTokenAccount::LEN).await;

        test_state
            .expect_balance_change(
                transaction,
                &[
                    native_change(canceller.pubkey(), test_state.test_arguments.safety_deposit),
                    native_change(
                        test_state.creator_wallet.keypair.pubkey(),
                        rent_lamports + token_account_rent
                            - test_state.test_arguments.safety_deposit
                            + test_state.test_arguments.escrow_amount,
                    ),
                ],
            )
            .await;

        // Assert accounts were closed
        assert!(test_state
            .client
            .get_account(escrow)
            .await
            .unwrap()
            .is_none());

        // Assert escrow_ata was closed
        assert!(test_state
            .client
            .get_account(escrow_ata)
            .await
            .unwrap()
            .is_none());
    }

    #[test_context(TestState)]
    #[tokio::test]
    async fn test_rescue_all_tokens_and_close_ata(test_state: &mut TestState) {
        test_state.token = NATIVE_MINT;
        test_state.test_arguments.asset_is_native = true;
        common_escrow_tests::test_rescue_all_tokens_and_close_ata(test_state).await
    }

    #[test_context(TestState)]
    #[tokio::test]
    async fn test_rescue_part_of_tokens_and_not_close_ata(test_state: &mut TestState) {
        test_state.token = NATIVE_MINT;
        test_state.test_arguments.asset_is_native = true;
        common_escrow_tests::test_rescue_part_of_tokens_and_not_close_ata(test_state).await
    }
}

mod test_escrow_wrapped_native {
    use solana_program_pack::Pack;

    use super::*;
    use crate::local_helpers::create_public_cancel_tx;

    #[test_context(TestState)]
    #[tokio::test]
    async fn test_escrow_creation(test_state: &mut TestState) {
        test_state.token = NATIVE_MINT;
        common_escrow_tests::test_escrow_creation(test_state).await
    }

    #[test_context(TestState)]
    #[tokio::test]
    async fn test_withdraw(test_state: &mut TestState) {
        test_state.token = NATIVE_MINT;
        common_escrow_tests::test_withdraw(test_state).await
    }

    #[test_context(TestState)]
    #[tokio::test]
    async fn test_public_withdraw_by_resolver(test_state: &mut TestState) {
        test_state.token = NATIVE_MINT;
        let withdrawer = test_state.recipient_wallet.keypair.insecure_clone();
        common_escrow_tests::test_public_withdraw_tokens(test_state, withdrawer).await
    }

    #[test_context(TestState)]
    #[tokio::test]
    async fn test_public_withdraw_by_any_account(test_state: &mut TestState) {
        test_state.token = NATIVE_MINT;
        let withdrawer = Keypair::new();
        let payer_kp = &test_state.payer_kp;
        let context = &mut test_state.context;

        transfer_lamports(
            context,
            WALLET_DEFAULT_LAMPORTS,
            payer_kp,
            &withdrawer.pubkey(),
        )
        .await;
        common_escrow_tests::test_public_withdraw_tokens(test_state, withdrawer).await
    }

    #[test_context(TestState)]
    #[tokio::test]
    async fn test_cancel(test_state: &mut TestState) {
        test_state.token = NATIVE_MINT;
        common_escrow_tests::test_cancel(test_state).await
    }

    #[test_context(TestState)]
    #[tokio::test]
    async fn test_public_cancel_by_creator(test_state: &mut TestState) {
        test_state.token = NATIVE_MINT;

        let (escrow, escrow_ata) = create_escrow(test_state).await;

        let transaction = create_public_cancel_tx(
            test_state,
            &escrow,
            &escrow_ata,
            &test_state.creator_wallet.keypair,
        );

        set_time(
            &mut test_state.context,
            test_state.init_timestamp
                + DEFAULT_PERIOD_DURATION * PeriodType::PublicCancellation as u32,
        );

        let escrow_data_len = <SrcProgram as EscrowVariant<Token2022>>::get_escrow_data_len();
        let rent_lamports = get_min_rent_for_size(&mut test_state.client, escrow_data_len).await;

        let token_account_rent =
            get_min_rent_for_size(&mut test_state.client, SplTokenAccount::LEN).await;

        test_state
            .expect_balance_change(
                transaction,
                &[
                    native_change(
                        test_state.creator_wallet.keypair.pubkey(),
                        rent_lamports + token_account_rent,
                    ),
                    token_change(
                        test_state.creator_wallet.native_token_account,
                        test_state.test_arguments.escrow_amount,
                    ),
                ],
            )
            .await;

        // Assert accounts were closed
        assert!(test_state
            .client
            .get_account(escrow)
            .await
            .unwrap()
            .is_none());

        // Assert escrow_ata was closed
        assert!(test_state
            .client
            .get_account(escrow_ata)
            .await
            .unwrap()
            .is_none());
    }

    #[test_context(TestState)]
    #[tokio::test]
    async fn test_public_cancel_by_any_account(test_state: &mut TestState) {
        test_state.token = NATIVE_MINT;

        let (escrow, escrow_ata) = create_escrow(test_state).await;

        let canceller = Keypair::new();
        transfer_lamports(
            &mut test_state.context,
            WALLET_DEFAULT_LAMPORTS,
            &test_state.payer_kp,
            &canceller.pubkey(),
        )
        .await;

        let transaction = create_public_cancel_tx(test_state, &escrow, &escrow_ata, &canceller);

        set_time(
            &mut test_state.context,
            test_state.init_timestamp
                + DEFAULT_PERIOD_DURATION * PeriodType::PublicCancellation as u32,
        );

        let escrow_data_len = <SrcProgram as EscrowVariant<Token2022>>::get_escrow_data_len();
        let rent_lamports = get_min_rent_for_size(&mut test_state.client, escrow_data_len).await;

        let token_account_rent =
            get_min_rent_for_size(&mut test_state.client, SplTokenAccount::LEN).await;

        test_state
            .expect_balance_change(
                transaction,
                &[
                    native_change(canceller.pubkey(), test_state.test_arguments.safety_deposit),
                    native_change(
                        test_state.creator_wallet.keypair.pubkey(),
                        rent_lamports + token_account_rent
                            - test_state.test_arguments.safety_deposit,
                    ),
                    token_change(
                        test_state.creator_wallet.native_token_account,
                        test_state.test_arguments.escrow_amount,
                    ),
                ],
            )
            .await;

        // Assert accounts were closed
        assert!(test_state
            .client
            .get_account(escrow)
            .await
            .unwrap()
            .is_none());

        // Assert escrow_ata was closed
        assert!(test_state
            .client
            .get_account(escrow_ata)
            .await
            .unwrap()
            .is_none());
    }

    #[test_context(TestState)]
    #[tokio::test]
    async fn test_rescue_all_tokens_and_close_ata(test_state: &mut TestState) {
        test_state.token = NATIVE_MINT;
        common_escrow_tests::test_rescue_all_tokens_and_close_ata(test_state).await
    }

    #[test_context(TestState)]
    #[tokio::test]
    async fn test_rescue_part_of_tokens_and_not_close_ata(test_state: &mut TestState) {
        test_state.token = NATIVE_MINT;
        common_escrow_tests::test_rescue_part_of_tokens_and_not_close_ata(test_state).await
    }
}<|MERGE_RESOLUTION|>--- conflicted
+++ resolved
@@ -551,7 +551,15 @@
         )
     }
 
-<<<<<<< HEAD
+    /// Reads the `dst_amount` field (u64) directly from the raw account data.
+    pub fn get_dst_amount(data: &[u8]) -> Option<u64> {
+        let end = DST_AMOUNT_OFFSET + U64_SIZE;
+        let slice = data.get(DST_AMOUNT_OFFSET..end)?;
+        let mut arr = [0u8; U64_SIZE];
+        arr.copy_from_slice(slice);
+        Some(u64::from_le_bytes(arr))
+    }
+
     pub fn get_taker_escrow_addresses<S: TokenVariant>(
         test_state: &TestStateBase<SrcProgram, S>,
         creator: Pubkey,
@@ -637,15 +645,6 @@
             .await
             .expect_success();
         (escrow, escrow_ata)
-=======
-    /// Reads the `dst_amount` field (u64) directly from the raw account data.
-    pub fn get_dst_amount(data: &[u8]) -> Option<u64> {
-        let end = DST_AMOUNT_OFFSET + U64_SIZE;
-        let slice = data.get(DST_AMOUNT_OFFSET..end)?;
-        let mut arr = [0u8; U64_SIZE];
-        arr.copy_from_slice(slice);
-        Some(u64::from_le_bytes(arr))
->>>>>>> 84681a55
     }
 }
 
