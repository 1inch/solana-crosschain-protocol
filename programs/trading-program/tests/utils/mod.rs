use anchor_lang::{prelude::AccountInfo, AnchorSerialize, InstructionData};
use anchor_spl::associated_token::spl_associated_token_account;
use anchor_spl::associated_token::ID as spl_associated_token_id;
use common_tests::src_program::SrcProgram;
use common_tests::{helpers::*, wrap_entry};
use ed25519_dalek::Keypair as DalekKeypair;
use solana_program::{
    instruction::{AccountMeta, Instruction},
    keccak::{hash, Hash},
    pubkey::Pubkey,
    system_program::ID as system_program_id,
    sysvar::{instructions::ID as ix_sysvar_id, rent::ID as rent_id},
};
use solana_program_runtime::invoke_context::BuiltinFunctionWithContext;
use solana_program_test::{processor, BanksClient, ProgramTest, ProgramTestContext};
use solana_sdk::{
    ed25519_instruction::new_ed25519_instruction,
    signature::{Keypair, Signer},
    transaction::Transaction,
};

use std::marker::PhantomData;
use std::time::{SystemTime, UNIX_EPOCH};
use test_context::AsyncTestContext;
use trading_program::{constants::SEED_PREFIX, utils::Order};

pub struct TestStateTrading<S> {
    pub base: TestStateBase<SrcProgram, S>,
}

fn get_trading_program_spec() -> (Pubkey, Option<BuiltinFunctionWithContext>) {
    (trading_program::id(), wrap_entry!(trading_program::entry))
}

impl<S: TokenVariant> AsyncTestContext for TestStateTrading<S> {
    async fn setup() -> TestStateTrading<S> {
        let mut program_test: ProgramTest = ProgramTest::default();
        add_program_to_test(&mut program_test, "escrow_contract", || {
            <SrcProgram as EscrowVariant<S>>::get_program_spec()
        });
        add_program_to_test(
            &mut program_test,
            "trading_program",
            get_trading_program_spec,
        );
        let mut context: ProgramTestContext = program_test.start_with_context().await;

        let client: BanksClient = context.banks_client.clone();
        let timestamp: u32 = SystemTime::now()
            .duration_since(UNIX_EPOCH)
            .expect("Time went backwards")
            .as_secs()
            .try_into()
            .unwrap();

        set_time(&mut context, timestamp);
        let token = S::deploy_spl_token(&mut context).await.pubkey();
        let secret = hash(b"default_secret").to_bytes();
        let payer_kp = context.payer.insecure_clone();
        let creator_wallet = create_wallet::<S>(
            &mut context,
            &token,
            &payer_kp,
            &payer_kp,
            WALLET_DEFAULT_LAMPORTS,
            WALLET_DEFAULT_TOKENS,
        )
        .await;
        let recipient_wallet = create_wallet::<S>(
            &mut context,
            &token,
            &payer_kp,
            &payer_kp,
            WALLET_DEFAULT_LAMPORTS,
            WALLET_DEFAULT_TOKENS,
        )
        .await;
        TestStateTrading {
            base: TestStateBase {
                context,
                client,
                secret,
                order_hash: Hash::new_unique(),
                hashlock: hash(secret.as_ref()),
                token,
                payer_kp: payer_kp.insecure_clone(),
                creator_wallet,
                recipient_wallet,
                init_timestamp: timestamp,
                test_arguments: get_default_testargs(timestamp),
                pd: (PhantomData, PhantomData),
            },
        }
    }
}

fn get_trading_addresses<S: TokenVariant>(
    test_state: &TestStateBase<SrcProgram, S>,
) -> (Pubkey, Pubkey) {
    let (trading_pda, _) = Pubkey::find_program_address(
        &[
            SEED_PREFIX,
            test_state.creator_wallet.keypair.pubkey().as_ref(),
        ],
        &trading_program::id(),
    );
    let trading_ata = spl_associated_token_account::get_associated_token_address_with_program_id(
        &trading_pda,
        &test_state.token,
        &S::get_token_program_id(),
    );

    (trading_pda, trading_ata)
}

pub async fn prepare_trading_account<S: TokenVariant>(
    test_state: &mut TestStateBase<SrcProgram, S>,
) -> (Pubkey, Pubkey, Pubkey, Pubkey) {
    let (trading_pda, _) = get_trading_addresses(test_state);
    let (escrow_pda, escrow_ata) = get_escrow_addresses(test_state, trading_pda);

<<<<<<< HEAD
    let trading_ata =
        initialize_spl_associated_account(&mut test_state.context, &test_state.token, &trading_pda)
            .await;
    mint_spl_tokens(
=======
    let trading_ata = S::initialize_spl_associated_account(
        &mut test_state.context,
        &test_state.token,
        &trading_pda,
    )
    .await;

    let payer_kp = test_state.payer_kp.insecure_clone();
    S::mint_spl_tokens(
>>>>>>> 542c2d7a
        &mut test_state.context,
        &test_state.token,
        &trading_ata,
        &payer_kp.pubkey(),
        &payer_kp,
        test_state.test_arguments.escrow_amount,
    )
    .await;
    (escrow_pda, escrow_ata, trading_pda, trading_ata)
}

pub fn create_signinig_default_order_ix<S: TokenVariant>(
    test_state: &mut TestStateBase<SrcProgram, S>,
    signer: Keypair,
) -> Instruction {
    let order = Order {
        order_hash: test_state.order_hash.to_bytes(),
        hashlock: test_state.hashlock.to_bytes(),
        maker: test_state.creator_wallet.keypair.pubkey(),
        token: test_state.token,
        amount: test_state.test_arguments.escrow_amount,
        safety_deposit: test_state.test_arguments.safety_deposit,
        finality_duration: test_state.test_arguments.finality_duration,
        withdrawal_duration: test_state.test_arguments.withdrawal_duration,
        public_withdrawal_duration: test_state.test_arguments.public_withdrawal_duration,
        cancellation_duration: test_state.test_arguments.cancellation_duration,
        rescue_start: test_state.test_arguments.rescue_start,
    };
    let order_bytes = order.try_to_vec().unwrap();

    let dalek_kp = DalekKeypair::from_bytes(&signer.to_bytes()).unwrap();
    new_ed25519_instruction(&dalek_kp, &order_bytes)
}

pub fn init_escrow_src_tx<S: TokenVariant>(
    test_state: &mut TestStateBase<SrcProgram, S>,
    escrow_pda: Pubkey,
    escrow_ata: Pubkey,
    trading_pda: Pubkey,
    trading_ata: Pubkey,
    instruction0: Instruction,
) -> Transaction {
    let instruction1: Instruction = Instruction {
        program_id: trading_program::id(),
        accounts: vec![
            AccountMeta::new(test_state.recipient_wallet.keypair.pubkey(), true), // taker
            AccountMeta::new(trading_pda, false),                                 // trading_account
            AccountMeta::new(trading_ata, false), // trading_account_ata
            AccountMeta::new(escrow_pda, false),  // escrow
            AccountMeta::new_readonly(test_state.token, false), // token
            AccountMeta::new(escrow_ata, false),  // escrow_ata
            AccountMeta::new_readonly(ix_sysvar_id, false),
            AccountMeta::new_readonly(spl_associated_token_id, false),
            AccountMeta::new_readonly(S::get_token_program_id(), false),
            AccountMeta::new_readonly(rent_id, false),
            AccountMeta::new_readonly(system_program_id, false),
            AccountMeta::new_readonly(cross_chain_escrow_src::id(), false),
        ],
        data: InstructionData::data(&trading_program::instruction::InitEscrowSrc {}),
    };

    Transaction::new_signed_with_payer(
        &[instruction0, instruction1],
        Some(&test_state.recipient_wallet.keypair.pubkey()),
        &[&test_state.recipient_wallet.keypair],
        test_state.context.last_blockhash,
    )
}

pub async fn create_escrow_via_trading_program<S: TokenVariant>(
    test_state: &mut TestStateBase<SrcProgram, S>,
) -> (Pubkey, Pubkey, Pubkey, Pubkey) {
    let (escrow_pda, escrow_ata, trading_pda, trading_ata) =
        prepare_trading_account(test_state).await;

    let instruction0 = create_signinig_default_order_ix(
        test_state,
        test_state.creator_wallet.keypair.insecure_clone(),
    );

    let transaction = init_escrow_src_tx(
        test_state,
        escrow_pda,
        escrow_ata,
        trading_pda,
        trading_ata,
        instruction0,
    );

    test_state
        .client
        .process_transaction(transaction)
        .await
        .expect_success();

    (escrow_pda, escrow_ata, trading_pda, trading_ata)
}<|MERGE_RESOLUTION|>--- conflicted
+++ resolved
@@ -119,12 +119,6 @@
     let (trading_pda, _) = get_trading_addresses(test_state);
     let (escrow_pda, escrow_ata) = get_escrow_addresses(test_state, trading_pda);
 
-<<<<<<< HEAD
-    let trading_ata =
-        initialize_spl_associated_account(&mut test_state.context, &test_state.token, &trading_pda)
-            .await;
-    mint_spl_tokens(
-=======
     let trading_ata = S::initialize_spl_associated_account(
         &mut test_state.context,
         &test_state.token,
@@ -134,7 +128,6 @@
 
     let payer_kp = test_state.payer_kp.insecure_clone();
     S::mint_spl_tokens(
->>>>>>> 542c2d7a
         &mut test_state.context,
         &test_state.token,
         &trading_ata,
