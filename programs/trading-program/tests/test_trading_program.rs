use anchor_lang::error::ErrorCode;
use common_tests::{helpers::*, src_program::SrcProgram};

use solana_program::program_error::ProgramError;
use solana_program_test::tokio;
use solana_sdk::signature::Signer;
use test_context::test_context;
use trading_program::utils::error::TradingProgramError;
mod utils;
use common_tests::trading_program_run_for_tokens;
use solana_sdk::signer::keypair::Keypair;
use utils::{
    create_escrow_via_trading_program, create_signinig_default_order_ix, init_escrow_src_tx,
    prepare_trading_account, TestStateTrading,
};

pub async fn deploy_spl_token_<T, S: TokenVariant>(t: &mut TestStateBase<T, S>) -> Keypair {
    S::deploy_spl_token(&mut t.context).await
}

trading_program_run_for_tokens!(
    (Token2020, token_2020_tests),
    (Token2022, token_2022_tests) |
mod test_trading_program {
    use common_tests::helpers::Expectation;
    use solana_sdk::signature::Keypair;

    use super::*;

    #[test_context(TestState)]
    #[tokio::test]
    async fn test_escrow_creation_via_trading_program(test_state_trading: &mut TestState) {
        let test_state = &mut test_state_trading.base;

        let (escrow, escrow_ata, _, trading_ata) =
            create_escrow_via_trading_program(test_state).await;

        // Check token balances for the escrow account and creator are as expected.
        assert_eq!(
            get_token_balance(&mut test_state.context, &escrow_ata).await,
            DEFAULT_ESCROW_AMOUNT
        );
        assert_eq!(
            get_token_balance(&mut test_state.context, &trading_ata).await,
            0
        );
        // Check the lamport balance of escrow account is as expected.
        let rent_lamports =
            get_min_rent_for_size(&mut test_state.client, <SrcProgram as EscrowVariant<Token2020>>::get_escrow_data_len()).await;
        assert_eq!(
            rent_lamports,
            test_state.client.get_balance(escrow).await.unwrap()
        );
    }

    #[test_context(TestState)]
    #[tokio::test]
    async fn test_escrow_creation_via_trading_program_fail_with_wrong_signer(
        test_state_trading: &mut TestState,
    ) {
        let test_state = &mut test_state_trading.base;
        let (escrow_pda, escrow_ata, trading_pda, trading_ata) =
            prepare_trading_account(test_state).await;

        let instruction0 = create_signinig_default_order_ix(
            test_state,
            test_state.recipient_wallet.keypair.insecure_clone(), // Wrong signer
        );

        let transaction = init_escrow_src_tx(
            test_state,
            escrow_pda,
            escrow_ata,
            trading_pda,
            trading_ata,
            instruction0,
        );

        test_state
            .client
            .process_transaction(transaction)
            .await
            .expect_error((
                1,
                ProgramError::Custom(TradingProgramError::SigVerificationFailed.into()),
            ));
    }

    #[test_context(TestState)]
    #[tokio::test]
    async fn test_escrow_creation_via_trading_program_fail_with_wrong_maker(
        test_state_trading: &mut TestState,
    ) {
        let test_state = &mut test_state_trading.base;

        let instruction0 = create_signinig_default_order_ix(
            test_state,
            test_state.creator_wallet.keypair.insecure_clone(),
        );

        test_state.creator_wallet = test_state.recipient_wallet.clone(); // Set wrong wallet to compute and use wrong accounts
        let (escrow_pda, escrow_ata, trading_pda, trading_ata) =
            prepare_trading_account(test_state).await;

        let transaction = init_escrow_src_tx(
            test_state,
            escrow_pda,
            escrow_ata,
            trading_pda,
            trading_ata,
            instruction0,
        );

        test_state
            .client
            .process_transaction(transaction)
            .await
            .expect_error((1, ProgramError::Custom(ErrorCode::ConstraintSeeds.into())));
    }

    #[test_context(TestState)]
    #[tokio::test]
    async fn test_escrow_creation_via_trading_program_fail_with_wrong_token(
        test_state_trading: &mut TestState,
    ) {
        let test_state = &mut test_state_trading.base;

        let instruction0 = create_signinig_default_order_ix(
            test_state,
            test_state.creator_wallet.keypair.insecure_clone(),
        );

        test_state.token = deploy_spl_token_(test_state).await.pubkey(); // Wrong token
        let (escrow_pda, escrow_ata, trading_pda, trading_ata) =
            prepare_trading_account(test_state).await;

        let transaction = init_escrow_src_tx(
            test_state,
            escrow_pda,
            escrow_ata,
            trading_pda,
            trading_ata,
            instruction0,
        );

        test_state
            .client
            .process_transaction(transaction)
            .await
            .expect_error((
                1,
                ProgramError::Custom(TradingProgramError::OrderDataMismatch.into()),
            ));
    }

    #[test_context(TestState)]
    #[tokio::test]
    async fn test_escrow_creation_via_trading_program_fail_with_wrong_trading_account_ata_seed(
        test_state_trading: &mut TestState,
    ) {
        let test_state = &mut test_state_trading.base;

        let (escrow_pda, escrow_ata, trading_pda, trading_ata) =
            prepare_trading_account(test_state).await;

        let instruction0 = create_signinig_default_order_ix(
            test_state,
            test_state.creator_wallet.keypair.insecure_clone(),
        );

        test_state.token = deploy_spl_token_(test_state).await.pubkey(); // Wrong derivation of the trading_account_ata
        let transaction = init_escrow_src_tx(
            test_state,
            escrow_pda,
            escrow_ata,
            trading_pda,
            trading_ata,
            instruction0,
        );

        test_state
            .client
            .process_transaction(transaction)
            .await
            .expect_error((
                1,
                ProgramError::Custom(ErrorCode::ConstraintAssociated.into()),
            ));
    }
<<<<<<< HEAD
});
=======

    #[test_context(TestStateTrading)]
    #[tokio::test]
    async fn test_escrow_withdrawal_via_trading_program_for_resolver(
        test_state_trading: &mut TestStateTrading,
    ) {
        let test_state = &mut test_state_trading.base;

        let (escrow, escrow_ata, trading_pda, trading_ata) =
            create_escrow_via_trading_program(test_state).await;

        // Check token balances for the escrow account and creator are as expected.
        assert_eq!(
            get_token_balance(&mut test_state.context, &escrow_ata).await,
            DEFAULT_ESCROW_AMOUNT
        );
        assert_eq!(
            get_token_balance(&mut test_state.context, &trading_ata).await,
            0
        );

        // Check the lamport balance of escrow account is as expected.
        let escrow_rent_lamports =
            get_min_rent_for_size(&mut test_state.client, SrcProgram::get_escrow_data_len()).await;
        assert_eq!(
            escrow_rent_lamports,
            test_state.client.get_balance(escrow).await.unwrap()
        );

        // Get the token account rent
        let token_account_rent =
            get_min_rent_for_size(&mut test_state.client, get_token_account_size()).await;

        // Create the transaction to withdraw from the escrow
        let transaction = SrcProgram::get_withdraw_tx_opt_creator(
            test_state,
            &escrow,
            &escrow_ata,
            Some(&trading_pda),
        );

        set_time(
            &mut test_state.context,
            test_state.init_timestamp + DEFAULT_PERIOD_DURATION * PeriodType::Withdrawal as u32,
        );

        test_state
            .expect_balance_change(
                transaction,
                &[
                    // Fails due to recipient not getting his account rent back,
                    // trading_pda (aka creator defined) receives it instead
                    native_change(
                        test_state.recipient_wallet.keypair.pubkey(),
                        escrow_rent_lamports + token_account_rent,
                    ),
                    token_change(
                        test_state.recipient_wallet.token_account,
                        test_state.test_arguments.escrow_amount,
                    ),
                ],
            )
            .await;

        // Assert escrow was closed
        assert!(test_state
            .client
            .get_account(escrow)
            .await
            .unwrap()
            .is_none());

        // Assert escrow_ata was closed
        assert!(test_state
            .client
            .get_account(escrow_ata)
            .await
            .unwrap()
            .is_none());
    }

    #[test_context(TestStateTrading)]
    #[tokio::test]
    async fn test_escrow_public_withdrawal_via_trading_program_for_resolver(
        test_state_trading: &mut TestStateTrading,
    ) {
        let test_state = &mut test_state_trading.base;

        let (escrow, escrow_ata, trading_pda, trading_ata) =
            create_escrow_via_trading_program(test_state).await;

        // Check token balances for the escrow account and creator are as expected.
        assert_eq!(
            get_token_balance(&mut test_state.context, &escrow_ata).await,
            DEFAULT_ESCROW_AMOUNT
        );
        assert_eq!(
            get_token_balance(&mut test_state.context, &trading_ata).await,
            0
        );

        // Check the lamport balance of escrow account is as expected.
        let escrow_rent_lamports =
            get_min_rent_for_size(&mut test_state.client, SrcProgram::get_escrow_data_len()).await;
        assert_eq!(
            escrow_rent_lamports,
            test_state.client.get_balance(escrow).await.unwrap()
        );

        // Get the token account rent
        let token_account_rent =
            get_min_rent_for_size(&mut test_state.client, get_token_account_size()).await;
        let withdrawer = test_state.recipient_wallet.keypair.insecure_clone();

        // Create the transaction to withdraw from the escrow
        let transaction = SrcProgram::get_public_withdraw_tx_opt_creator(
            test_state,
            &escrow,
            &escrow_ata,
            &withdrawer,
            Some(&trading_pda),
        );

        // Waiting for the public withdrawal period
        set_time(
            &mut test_state.context,
            test_state.init_timestamp
                + DEFAULT_PERIOD_DURATION * PeriodType::PublicWithdrawal as u32,
        );

        test_state
            .expect_balance_change(
                transaction,
                &[
                    // Fails due to recipient not getting his account rent back + safety deposit,
                    // trading_pda (aka creator defined) receives it instead
                    native_change(
                        withdrawer.pubkey(),
                        escrow_rent_lamports + token_account_rent,
                    ),
                    token_change(
                        test_state.recipient_wallet.token_account,
                        test_state.test_arguments.escrow_amount,
                    ),
                ],
            )
            .await;

        // Assert escrow was closed
        assert!(test_state
            .client
            .get_account(escrow)
            .await
            .unwrap()
            .is_none());

        // Assert escrow_ata was closed
        assert!(test_state
            .client
            .get_account(escrow_ata)
            .await
            .unwrap()
            .is_none());
    }

    #[test_context(TestStateTrading)]
    #[tokio::test]
    async fn test_escrow_public_withdrawal_via_trading_program_for_any_account(
        test_state_trading: &mut TestStateTrading,
    ) {
        let test_state = &mut test_state_trading.base;

        let (escrow, escrow_ata, trading_pda, trading_ata) =
            create_escrow_via_trading_program(test_state).await;

        // Check token balances for the escrow account and creator are as expected.
        assert_eq!(
            get_token_balance(&mut test_state.context, &escrow_ata).await,
            DEFAULT_ESCROW_AMOUNT
        );
        assert_eq!(
            get_token_balance(&mut test_state.context, &trading_ata).await,
            0
        );

        // Check the lamport balance of escrow account is as expected.
        let escrow_rent_lamports =
            get_min_rent_for_size(&mut test_state.client, SrcProgram::get_escrow_data_len()).await;
        assert_eq!(
            escrow_rent_lamports,
            test_state.client.get_balance(escrow).await.unwrap()
        );

        // Get the token account rent
        let token_account_rent =
            get_min_rent_for_size(&mut test_state.client, get_token_account_size()).await;

        let withdrawer = Keypair::new();
        transfer_lamports(
            &mut test_state.context,
            WALLET_DEFAULT_LAMPORTS,
            &test_state.payer_kp,
            &withdrawer.pubkey(),
        )
        .await;

        // Create the transaction to withdraw from the escrow
        let transaction = SrcProgram::get_public_withdraw_tx_opt_creator(
            test_state,
            &escrow,
            &escrow_ata,
            &withdrawer,
            Some(&trading_pda),
        );

        // Waiting for the public withdrawal period
        set_time(
            &mut test_state.context,
            test_state.init_timestamp
                + DEFAULT_PERIOD_DURATION * PeriodType::PublicWithdrawal as u32,
        );

        test_state
            .expect_balance_change(
                transaction,
                &[
                    native_change(
                        withdrawer.pubkey(),
                        test_state.test_arguments.safety_deposit,
                    ),
                    // Fails due to recipient not getting his account rent back - safety deposit,
                    // trading_pda (aka creator defined) receives it instead
                    native_change(
                        test_state.recipient_wallet.keypair.pubkey(),
                        escrow_rent_lamports + token_account_rent
                            - test_state.test_arguments.safety_deposit,
                    ),
                    token_change(
                        test_state.recipient_wallet.token_account,
                        test_state.test_arguments.escrow_amount,
                    ),
                ],
            )
            .await;

        // Assert escrow was closed
        assert!(test_state
            .client
            .get_account(escrow)
            .await
            .unwrap()
            .is_none());

        // Assert escrow_ata was closed
        assert!(test_state
            .client
            .get_account(escrow_ata)
            .await
            .unwrap()
            .is_none());
    }
}
>>>>>>> 96d81044
<|MERGE_RESOLUTION|>--- conflicted
+++ resolved
@@ -187,9 +187,6 @@
                 ProgramError::Custom(ErrorCode::ConstraintAssociated.into()),
             ));
     }
-<<<<<<< HEAD
-});
-=======
 
     #[test_context(TestStateTrading)]
     #[tokio::test]
@@ -451,5 +448,4 @@
             .unwrap()
             .is_none());
     }
-}
->>>>>>> 96d81044
+});